{
  "$schema": "https://json-schema.org/draft/2019-09/schema",
  "$id": "https://github.com/openSUSE/agama/blob/master/rust/agama-lib/share/profile.schema.json",
  "title": "Profile",
  "description": "Profile definition for automated installation",
  "type": "object",
  "additionalProperties": false,
  "properties": {
    "scripts": {
      "title": "User-defined installation scripts",
      "description": "User-defined scripts to run at different points of the installation",
      "type": "object",
      "additionalProperties": false,
      "properties": {
        "pre": {
          "title": "Pre-installation scripts",
          "description": "User-defined scripts to run before the installation starts",
          "type": "array",
          "items": {
            "$ref": "#/$defs/preScript"
          }
        },
        "post": {
          "title": "Post-installation scripts",
          "description": "User-defined scripts to run after the installation finishes",
          "type": "array",
          "items": {
            "$ref": "#/$defs/postScript"
          }
        },
        "init": {
          "title": "Init scripts",
          "description": "User-defined scripts to run booting the installed system",
          "type": "array",
          "items": {
            "$ref": "#/$defs/initScript"
          }
        }
      }
    },
    "bootloader": {
      "title": "Bootloader settings",
      "type": "object",
      "properties": {
        "stopOnBootMenu": {
          "title": "Specify if bootloader should stop on menu during boot.",
          "type": "boolean"
        }
      }
    },
    "software": {
      "title": "Software settings",
      "type": "object",
      "properties": {
        "patterns": {
          "title": "List of patterns to install",
          "type": "array",
          "items": {
            "type": "string",
            "examples": ["minimal_base"]
          }
        }
      }
    },
    "product": {
      "title": "Product to install",
      "type": "object",
      "additionalProperties": false,
      "required": ["id"],
      "properties": {
        "id": {
          "title": "Product identifier",
          "description": "The id field from a products.d/foo.yaml file",
          "icon": "Product Icon path specified in products.d/foo.yaml file",
          "type": "string"
        },
        "registrationCode": {
          "title": "Product registration code",
          "type": "string"
        },
        "registrationEmail": {
          "title": "Product registration email",
          "type": "string"
        }
      }
    },
    "network": {
      "title": "Network settings",
      "type": "object",
      "additionalProperties": false,
      "properties": {
        "connections": {
          "title": "Network connections to be defined",
          "type": "array",
          "items": {
            "type": "object",
            "additionalProperties": false,
            "required": ["id"],
            "properties": {
              "id": {
                "title": "Connection ID",
                "type": "string"
              },
              "interface": {
                "title": "The name of the network interface bound to this connection",
                "type": "string"
              },
              "macAddress": {
                "title": "Custom MAC address",
                "description": "Can also be 'preserve', 'permanent', 'random' or 'stable'.",
                "type": "string"
              },
              "mtu": {
                "description": "Connection MTU",
                "type": "integer",
                "minimum": 0
              },
              "method4": {
                "title": "IPv4 configuration method",
                "type": "string",
                "enum": ["auto", "manual", "link-local", "disabled"]
              },
              "method6": {
                "title": "IPv6 configuration method",
                "type": "string",
                "enum": ["auto", "manual", "link-local", "disabled"]
              },
              "gateway4": {
                "title": "Connection gateway address",
                "type": "string",
                "examples": ["192.168.122.1"]
              },
              "gateway6": {
                "title": "Connection gateway address",
                "type": "string",
                "examples": ["::ffff:c0a8:7a01"]
              },
              "addresses": {
                "type": "array",
                "items": {
                  "title": "Connection addresses",
                  "type": "string"
                }
              },
              "nameservers": {
                "type": "array",
                "items": {
                  "title": "Nameservers",
                  "description": "IPv4 and/or IPv6 are allowed.",
                  "type": "string"
                }
              },
              "dns_searchlist": {
                "type": "array",
                "items": {
                  "description": "DNS search domains",
                  "type": "string",
                  "additionalProperties": false
                }
              },
              "ignoreAutoDns": {
                "description": "Whether DNS options provided via DHCP are used or not",
                "type": "boolean"
              },
              "status": {
                "title": "Connection status",
                "description": "The status of the connection",
                "type": "string",
                "enum": ["up", "down", "removed"]
              },
              "autoconnect": {
                "title": "Auto-connected",
                "description": "Whether the connection should be automatically connected",
                "type": "boolean"
              },
              "wireless": {
                "type": "object",
                "title": "Wireless configuration",
                "additionalProperties": false,
                "properties": {
                  "password": {
                    "title": "Password of the wireless network",
                    "type": "string"
                  },
                  "security": {
                    "title": "Security method/key management",
                    "type": "string",
                    "enum": [
                      "none",
                      "owe",
                      "ieee8021x",
                      "wpa-psk",
                      "sae",
                      "wpa-eap",
                      "wpa-eap-suite-b-192"
                    ]
                  },
                  "ssid": {
                    "title": "SSID of the wireless network",
                    "type": "string"
                  },
                  "mode": {
                    "title": "Wireless network mode",
                    "type": "string",
                    "enum": ["infrastructure", "adhoc", "mesh", "ap"]
                  },
                  "hidden": {
                    "title": "Indicates that the wireless network is not broadcasting its SSID",
                    "type": "boolean"
                  },
                  "band": {
                    "title": "Frequency band of the wireless network",
                    "type": "string",
                    "enum": ["a", "bg"]
                  },
                  "channel": {
                    "title": "Wireless channel of the wireless network",
                    "type": "integer",
                    "minimum": 0
                  },
                  "bssid": {
                    "title": "Only allow connection to this mac address",
                    "type": "string"
                  },
                  "groupAlgorithms": {
                    "type": "array",
                    "items": {
                      "title": "A list of group/broadcast encryption algorithms",
                      "type": "string",
                      "enum": ["wep40", "wep104", "tkip", "ccmp"]
                    }
                  },
                  "pairwiseAlgorithms": {
                    "type": "array",
                    "items": {
                      "title": "A list of pairwise encryption algorithms",
                      "type": "string",
                      "enum": ["tkip", "ccmp"]
                    }
                  },
                  "wpaProtocolVersions": {
                    "type": "array",
                    "items": {
                      "title": "A list of allowed WPA protocol versions",
                      "type": "string",
                      "enum": ["wpa", "rsn"]
                    }
                  },
                  "pmf": {
                    "title": "Indicates whether Protected Management Frames must be enabled for the connection",
                    "type": "integer"
                  }
                }
              },
              "bond": {
                "type": "object",
                "title": "Bonding configuration",
                "additionalProperties": false,
                "properties": {
                  "mode": {
                    "type": "string",
                    "enum": [
                      "balance-rr",
                      "active-backup",
                      "balance-xor",
                      "broadcast",
                      "802.3ad",
                      "balance-tlb",
                      "balance-alb"
                    ]
                  },
                  "options": {
                    "type": "string"
                  },
                  "ports": {
                    "type": "array",
                    "items": {
                      "title": "A list of the interfaces or connections to be bonded",
                      "type": "string"
                    }
                  }
                }
              },
              "match": {
                "type": "object",
                "title": "Match settings",
                "description": "Identifies the network interface to apply the connection settings to",
                "additionalProperties": false,
                "properties": {
                  "kernel": {
                    "type": "array",
                    "items": {
                      "title": "A list of kernel command line arguments to match",
                      "type": "string"
                    }
                  },
                  "interface": {
                    "type": "array",
                    "items": {
                      "title": "A list of interface names to match",
                      "type": "string"
                    }
                  },
                  "driver": {
                    "type": "array",
                    "items": {
                      "title": "A list of driver names to match",
                      "type": "string"
                    }
                  },
                  "path": {
                    "type": "array",
                    "items": {
                      "title": "A list of paths to match against the ID_PATH udev property of devices",
                      "type": "string"
                    }
                  }
                }
              },
              "ieee-8021x": {
                "type": "object",
                "title": "IEEE 802.1x (EAP) settings",
                "properties": {
                  "eap": {
                    "type": "array",
                    "items": {
                      "title": "List of EAP methods used",
                      "type": "string",
                      "enum": ["leap", "md5", "tls", "peap", "ttls", "pwd", "fast"]
                    }
                  },
                  "phase2Auth": {
                    "title": "Phase 2 inner auth method",
                    "type": "string",
                    "enum": ["pap", "chap", "mschap", "mschapv2", "gtc", "otp", "md5", "tls"]
                  },
                  "identity": {
                    "title": "Identity string, often for example the user's login name",
                    "type": "string"
                  },
                  "password": {
                    "title": "Password string used for EAP authentication",
                    "type": "string"
                  },
                  "caCert": {
                    "title": "Path to CA certificate",
                    "type": "string"
                  },
                  "caCertPassword": {
                    "title": "Password string for CA certificate if it is encrypted",
                    "type": "string"
                  },
                  "clientCert": {
                    "title": "Path to client certificate",
                    "type": "string"
                  },
                  "clientCertPassword": {
                    "title": "Password string for client certificate if it is encrypted",
                    "type": "string"
                  },
                  "privateKey": {
                    "title": "Path to private key",
                    "type": "string"
                  },
                  "privateKeyPassword": {
                    "title": "Password string for private key if it is encrypted",
                    "type": "string"
                  },
                  "anonymousIdentity": {
                    "title": "Anonymous identity string for EAP authentication methods",
                    "type": "string"
                  },
                  "peapVersion": {
                    "title": "Which PEAP version is used when PEAP is set as the EAP method in the 'eap' property",
                    "type": "string",
                    "enum": ["0", "1"]
                  },
                  "peapLabel": {
                    "title": "Force the use of the new PEAP label during key derivation",
                    "type": "boolean"
                  }
                }
              }
            }
          }
        }
      }
    },
    "user": {
      "title": "First user settings",
      "type": "object",
      "additionalProperties": false,
      "properties": {
        "fullName": {
          "title": "Full name",
          "type": "string",
          "examples": ["Jane Doe"]
        },
        "userName": {
          "title": "User login name",
          "type": "string",
          "examples": ["jane.doe"]
        },
        "password": {
          "title": "User password (plain text or hashed depending on the \"hashedPassword\" field)",
          "type": "string",
          "examples": ["nots3cr3t"]
        },
        "hashedPassword": {
          "title": "Flag for hashed password (true) or plain text password (false or not defined)",
          "type": "boolean"
        },
        "autologin": {
          "title": "Automatic user login",
          "description": "Whether the user should be automatically logged in (only relevant in desktop systems)",
          "type": "boolean"
        }
      },
      "required": ["fullName", "userName", "password"]
    },
    "root": {
      "title": "Root authentication settings",
      "type": "object",
      "additionalProperties": false,
      "properties": {
        "password": {
          "title": "Root password (plain text or hashed depending on the \"hashedPassword\" field)",
          "type": "string"
        },
        "hashedPassword": {
          "title": "Flag for hashed password (true) or plain text password (false or not defined)",
          "type": "boolean"
        },
        "sshPublicKey": {
          "title": "SSH public key",
          "type": "string"
        }
      }
    },
    "localization": {
      "title": "Localization settings",
      "type": "object",
      "properties": {
        "language": {
          "title": "System language ID",
          "type": "string",
          "examples": ["en_US.UTF-8", "en_US"]
        },
        "keyboard": {
          "title": "Keyboard layout ID",
          "type": "string"
        },
        "timezone": {
          "title": "Time zone identifier such as 'Europe/Berlin'",
          "type": "string",
          "examples": ["Europe/Berlin"]
        }
      }
    },
    "storage": {
      "$ref": "storage.schema.json"
    },
    "legacyAutoyastStorage": {
      "title": "Legacy AutoYaST storage settings",
      "description": "Accepts all options of the AutoYaST partitioning section (i.e., XML to JSON)",
      "type": "array",
      "items": {
        "type": "object"
      }
    }
  },
  "$defs": {
<<<<<<< HEAD
    "script": {
      "title": "User-defined installation script",
=======
    "sizeString": {
      "title": "Human readable size",
      "type": "string",
      "pattern": "^[0-9]+(\\.[0-9]+)?(\\s*([KkMmGgTtPpEeZzYy][iI]?)?[Bb])?$",
      "examples": ["2 GiB", "1.5 TB", "1TIB", "1073741824 b", "1073741824"]
    },
    "sizeInteger": {
      "title": "Size in bytes",
      "type": "integer",
      "minimum": 0,
      "examples": [1024, 2048]
    },
    "sizeValue": {
      "anyOf": [{ "$ref": "#/$defs/sizeString" }, { "$ref": "#/$defs/sizeInteger" }]
    },
    "sizeValueWithCurrent": {
      "anyOf": [
        { "$ref": "#/$defs/sizeValue" },
        {
          "title": "Current size",
          "description": "The current size of the device.",
          "const": "current"
        }
      ]
    },
    "size": {
      "title": "Size options",
      "anyOf": [
        {
          "$ref": "#/$defs/sizeValue"
        },
        {
          "title": "Size range (tuple syntax)",
          "description": "Lower size limit and optionally upper size limit.",
          "type": "array",
          "items": {
            "$ref": "#/$defs/sizeValueWithCurrent"
          },
          "minItems": 1,
          "maxItems": 2,
          "examples": [[1024, "current"], ["1 GiB", "5 GiB"], [1024, "2 GiB"], ["2 GiB"]]
        },
        {
          "title": "Size range",
          "type": "object",
          "additionalProperties": false,
          "required": ["min"],
          "properties": {
            "min": {
              "title": "Mandatory lower size limit",
              "$ref": "#/$defs/sizeValueWithCurrent"
            },
            "max": {
              "title": "Optional upper size limit",
              "$ref": "#/$defs/sizeValueWithCurrent"
            }
          }
        }
      ]
    },
    "searchName": {
      "title": "Device name",
      "type": "string",
      "examples": ["/dev/vda", "/dev/disk/by-id/ata-WDC_WD3200AAKS-75L9"]
    },
    "searchAll": {
      "title": "Search all devices",
      "description": "Shortcut to match all devices if there is any (equivalent to specify no conditions and to skip the entry if no device is found).",
      "const": "*"
    },
    "searchByName": {
      "title": "Search by name condition",
      "type": "object",
      "additionalProperties": false,
      "required": ["name"],
      "properties": {
        "name": {
          "$ref": "#/$defs/searchName"
        }
      }
    },
    "search": {
      "anyOf": [
        {
          "$ref": "#/$defs/searchAll"
        },
        {
          "$ref": "#/$defs/searchName"
        },
        {
          "title": "Search options",
          "type": "object",
          "additionalProperties": false,
          "properties": {
            "condition": {
              "$ref": "#/$defs/searchByName"
            },
            "ifNotFound": {
              "title": "Not found action",
              "description": "How to handle the section if the device is not found.",
              "enum": ["skip", "error"],
              "default": "error"
            }
          }
        }
      ]
    },
    "alias": {
      "title": "Alias",
      "description": "Name used to reference a device.",
      "type": "string"
    },
    "boot": {
      "title": "Boot options",
      "description": "Allows configuring boot partitions automatically.",
      "type": "object",
      "additionalProperties": false,
      "required": ["configure"],
      "properties": {
        "configure": {
          "title": "Configure boot",
          "description": "Whether to configure partitions for booting.",
          "type": "boolean"
        },
        "device": {
          "title": "Boot device",
          "description": "The target installation device is used by default.",
          "type": "string",
          "examples": ["/dev/vda"]
        }
      }
    },
    "encryptionPassword": {
      "title": "Encryption password",
      "description": "Password to use when creating a new encryption device.",
      "type": "string"
    },
    "encryptionCipher": {
      "title": "LUKS cipher",
      "description": "The value must be compatible with the --cipher argument of the command cryptsetup.",
      "type": "string"
    },
    "encryptionKeySize": {
      "title": "LUKS key size",
      "description": "The value (in bits) has to be a multiple of 8. The possible key sizes are limited by the used cipher.",
      "type": "integer"
    },
    "encryptionPbkdFunction": {
      "title": "LUKS2 password-based key derivation",
      "enum": ["pbkdf2", "argon2i", "argon2id"]
    },
    "encryptionLUKS1": {
      "title": "LUKS1 encryption",
      "type": "object",
      "additionalProperties": false,
      "required": ["luks1"],
      "properties": {
        "luks1": {
          "type": "object",
          "additionalProperties": false,
          "required": ["password"],
          "properties": {
            "password": {
              "$ref": "#/$defs/encryptionPassword"
            },
            "cipher": {
              "$ref": "#/$defs/encryptionCipher"
            },
            "keySize": {
              "$ref": "#/$defs/encryptionKeySize"
            }
          }
        }
      }
    },
    "encryptionLUKS2": {
      "title": "LUKS2 encryption",
      "type": "object",
      "additionalProperties": false,
      "required": ["luks2"],
      "properties": {
        "luks2": {
          "type": "object",
          "additionalProperties": false,
          "required": ["password"],
          "properties": {
            "password": {
              "$ref": "#/$defs/encryptionPassword"
            },
            "cipher": {
              "$ref": "#/$defs/encryptionCipher"
            },
            "keySize": {
              "$ref": "#/$defs/encryptionKeySize"
            },
            "pbkdFunction": {
              "$ref": "#/$defs/encryptionPbkdFunction"
            },
            "label": {
              "title": "LUKS2 label",
              "type": "string"
            }
          }
        }
      }
    },
    "encryptionPervasiveLUKS2": {
      "title": "LUKS2 pervasive encryption",
      "type": "object",
      "additionalProperties": false,
      "required": ["pervasiveLuks2"],
      "properties": {
        "pervasiveLuks2": {
          "type": "object",
          "additionalProperties": false,
          "required": ["password"],
          "properties": {
            "password": {
              "$ref": "#/$defs/encryptionPassword"
            }
          }
        }
      }
    },
    "encryptionTPM": {
      "title": "TPM-Based Full Disk Encrytion",
      "type": "object",
      "additionalProperties": false,
      "required": ["tpmFde"],
      "properties": {
        "tpmFde": {
          "type": "object",
          "additionalProperties": false,
          "required": ["password"],
          "properties": {
            "password": {
              "$ref": "#/$defs/encryptionPassword"
            }
          }
        }
      }
    },
    "encryptionSwap": {
      "title": "Swap encryptions",
      "enum": ["protected_swap", "secure_swap", "random_swap"]
    },
    "encryption": {
      "anyOf": [
        { "$ref": "#/$defs/encryptionLUKS1" },
        { "$ref": "#/$defs/encryptionLUKS2" },
        { "$ref": "#/$defs/encryptionPervasiveLUKS2" },
        { "$ref": "#/$defs/encryptionTPM" },
        { "$ref": "#/$defs/encryptionSwap" }
      ]
    },
    "filesystemType": {
      "anyOf": [
        {
          "title": "File system type",
          "enum": [
            "bcachefs",
            "btrfs",
            "exfat",
            "ext2",
            "ext3",
            "ext4",
            "f2fs",
            "jfs",
            "nfs",
            "nilfs2",
            "ntfs",
            "reiserfs",
            "swap",
            "tmpfs",
            "vfat",
            "xfs"
          ]
        },
        {
          "title": "Btrfs file system",
          "type": "object",
          "additionalProperties": false,
          "required": ["btrfs"],
          "properties": {
            "btrfs": {
              "type": "object",
              "additionalProperties": false,
              "properties": {
                "snapshots": {
                  "title": "Btrfs snapshots",
                  "description": "Whether to configrue Btrfs snapshots.",
                  "type": "boolean"
                }
              }
            }
          }
        }
      ]
    },
    "filesystem": {
      "title": "File system options",
      "type": "object",
      "additionalProperties": false,
      "properties": {
        "reuseIfPossible": {
          "title": "Reuse file system",
          "description": "Try to reuse the existing file system. In some cases the file system could not be reused, for example, if the device is re-encrypted.",
          "type": "boolean",
          "default": false
        },
        "type": {
          "$ref": "#/$defs/filesystemType"
        },
        "label": {
          "title": "File system label",
          "type": "string"
        },
        "path": {
          "title": "Mount path",
          "type": "string",
          "examples": ["/var/log"]
        },
        "mountBy": {
          "title": "How to mount the device",
          "enum": ["device", "id", "label", "path", "uuid"]
        },
        "mkfsOptions": {
          "title": "mkfs options",
          "description": "Options for creating the file system.",
          "type": "array",
          "items": {
            "type": "string"
          }
        },
        "mountOptions": {
          "title": "Mount options",
          "description": "Options to add to the fourth field of fstab.",
          "type": "array",
          "items": { "type": "string" }
        }
      }
    },
    "generateVolumes": {
      "title": "Generate volumes automatically",
      "description": "Creates the default or mandatory volumes configured by the selected product.",
      "type": "object",
      "additionalProperties": false,
      "required": ["generate"],
      "properties": {
        "generate": {
          "enum": ["default", "mandatory"]
        }
      }
    },
    "partitions": {
      "title": "Partitions",
      "type": "array",
      "items": {
        "anyOf": [
          {
            "$ref": "#/$defs/generateVolumes"
          },
          {
            "title": "Generate partitions",
            "description": "Creates the default or mandatory partitions configured by the selected product, allowing to customize some properties.",
            "type": "object",
            "additionalProperties": false,
            "required": ["generate"],
            "properties": {
              "generate": {
                "type": "object",
                "additionalProperties": false,
                "required": ["partitions"],
                "properties": {
                  "partitions": {
                    "enum": ["default", "mandatory"]
                  },
                  "encryption": {
                    "$ref": "#/$defs/encryption"
                  }
                }
              }
            }
          },
          {
            "title": "Partition to create or reuse",
            "type": "object",
            "additionalProperties": false,
            "properties": {
              "search": {
                "description": "The search is limited to the partitions of the selected device scope.",
                "$ref": "#/$defs/search"
              },
              "alias": {
                "$ref": "#/$defs/alias"
              },
              "id": {
                "title": "Partition ID",
                "enum": ["linux", "swap", "lvm", "raid", "esp", "prep", "bios_boot"]
              },
              "size": {
                "title": "Partition size",
                "$ref": "#/$defs/size"
              },
              "encryption": {
                "$ref": "#/$defs/encryption"
              },
              "filesystem": {
                "$ref": "#/$defs/filesystem"
              }
            }
          },
          {
            "title": "Partition to delete if needed",
            "type": "object",
            "additionalProperties": false,
            "required": ["deleteIfNeeded", "search"],
            "properties": {
              "deleteIfNeeded": {
                "title": "Delete if needed",
                "description": "Delete the partition if needed to make space.",
                "const": true
              },
              "search": {
                "description": "The search is limited to the partitions of the selected device scope.",
                "$ref": "#/$defs/search"
              },
              "size": {
                "title": "Partition size",
                "$ref": "#/$defs/size"
              }
            }
          },
          {
            "title": "Partition to delete",
            "type": "object",
            "additionalProperties": false,
            "required": ["delete", "search"],
            "properties": {
              "delete": {
                "title": "Delete",
                "description": "Delete the partition.",
                "const": true
              },
              "search": {
                "description": "The search is limited to the partitions of the selected device scope.",
                "$ref": "#/$defs/search"
              }
            }
          }
        ]
      }
    },
    "lvStripes": {
      "title": "Number of stripes",
      "type": "integer",
      "minimum": 1,
      "maximum": 128
    },
    "lvStripeSize": {
      "title": "Stripe size",
      "$ref": "#/$defs/sizeValue"
    },
    "preScript": {
      "title": "User-defined installation script that runs before the installation starts",
      "type": "object",
      "additionalProperties": false,
      "properties": {
        "name": {
          "description": "Script name, to be used as file name",
          "type": "string"
        },
        "body": {
          "title": "Script content",
          "description": "Script content, starting with the shebang",
          "type": "string"
        },
        "url": {
          "title": "Script URL",
          "description": "URL to fetch the script from"
        }
      },
      "required": ["name"],
      "oneOf": [{ "required": ["body"] }, { "required": ["url"] }]
    },
    "postScript": {
      "title": "User-defined installation script that runs after the installation finishes",
      "type": "object",
      "additionalProperties": false,
      "properties": {
        "name": {
          "description": "Script name, to be used as file name",
          "type": "string"
        },
        "body": {
          "title": "Script content",
          "description": "Script content, starting with the shebang",
          "type": "string"
        },
        "url": {
          "title": "Script URL",
          "description": "URL to fetch the script from"
        },
        "chroot": {
          "title": "Whether it should run in the installed system using a chroot environment",
          "description": "whether to chroot to the target system (default: yes) or not",
          "type": "boolean"
        }
      },
      "required": ["name"],
      "oneOf": [{ "required": ["body"] }, { "required": ["url"] }]
    },
    "initScript": {
      "title": "User-defined installation script that runs during the first boot of the target system, once the installation is finished",
>>>>>>> a103f540
      "type": "object",
      "additionalProperties": false,
      "properties": {
        "name": {
          "description": "Script name, to be used as file name",
          "type": "string"
        },
        "body": {
          "title": "Script content",
          "description": "Script content, starting with the shebang",
          "type": "string"
        },
        "url": {
          "title": "Script URL",
          "description": "URL to fetch the script from"
        }
      },
      "required": ["name"],
      "oneOf": [{ "required": ["body"] }, { "required": ["url"] }]
    }
  }
}<|MERGE_RESOLUTION|>--- conflicted
+++ resolved
@@ -470,473 +470,6 @@
     }
   },
   "$defs": {
-<<<<<<< HEAD
-    "script": {
-      "title": "User-defined installation script",
-=======
-    "sizeString": {
-      "title": "Human readable size",
-      "type": "string",
-      "pattern": "^[0-9]+(\\.[0-9]+)?(\\s*([KkMmGgTtPpEeZzYy][iI]?)?[Bb])?$",
-      "examples": ["2 GiB", "1.5 TB", "1TIB", "1073741824 b", "1073741824"]
-    },
-    "sizeInteger": {
-      "title": "Size in bytes",
-      "type": "integer",
-      "minimum": 0,
-      "examples": [1024, 2048]
-    },
-    "sizeValue": {
-      "anyOf": [{ "$ref": "#/$defs/sizeString" }, { "$ref": "#/$defs/sizeInteger" }]
-    },
-    "sizeValueWithCurrent": {
-      "anyOf": [
-        { "$ref": "#/$defs/sizeValue" },
-        {
-          "title": "Current size",
-          "description": "The current size of the device.",
-          "const": "current"
-        }
-      ]
-    },
-    "size": {
-      "title": "Size options",
-      "anyOf": [
-        {
-          "$ref": "#/$defs/sizeValue"
-        },
-        {
-          "title": "Size range (tuple syntax)",
-          "description": "Lower size limit and optionally upper size limit.",
-          "type": "array",
-          "items": {
-            "$ref": "#/$defs/sizeValueWithCurrent"
-          },
-          "minItems": 1,
-          "maxItems": 2,
-          "examples": [[1024, "current"], ["1 GiB", "5 GiB"], [1024, "2 GiB"], ["2 GiB"]]
-        },
-        {
-          "title": "Size range",
-          "type": "object",
-          "additionalProperties": false,
-          "required": ["min"],
-          "properties": {
-            "min": {
-              "title": "Mandatory lower size limit",
-              "$ref": "#/$defs/sizeValueWithCurrent"
-            },
-            "max": {
-              "title": "Optional upper size limit",
-              "$ref": "#/$defs/sizeValueWithCurrent"
-            }
-          }
-        }
-      ]
-    },
-    "searchName": {
-      "title": "Device name",
-      "type": "string",
-      "examples": ["/dev/vda", "/dev/disk/by-id/ata-WDC_WD3200AAKS-75L9"]
-    },
-    "searchAll": {
-      "title": "Search all devices",
-      "description": "Shortcut to match all devices if there is any (equivalent to specify no conditions and to skip the entry if no device is found).",
-      "const": "*"
-    },
-    "searchByName": {
-      "title": "Search by name condition",
-      "type": "object",
-      "additionalProperties": false,
-      "required": ["name"],
-      "properties": {
-        "name": {
-          "$ref": "#/$defs/searchName"
-        }
-      }
-    },
-    "search": {
-      "anyOf": [
-        {
-          "$ref": "#/$defs/searchAll"
-        },
-        {
-          "$ref": "#/$defs/searchName"
-        },
-        {
-          "title": "Search options",
-          "type": "object",
-          "additionalProperties": false,
-          "properties": {
-            "condition": {
-              "$ref": "#/$defs/searchByName"
-            },
-            "ifNotFound": {
-              "title": "Not found action",
-              "description": "How to handle the section if the device is not found.",
-              "enum": ["skip", "error"],
-              "default": "error"
-            }
-          }
-        }
-      ]
-    },
-    "alias": {
-      "title": "Alias",
-      "description": "Name used to reference a device.",
-      "type": "string"
-    },
-    "boot": {
-      "title": "Boot options",
-      "description": "Allows configuring boot partitions automatically.",
-      "type": "object",
-      "additionalProperties": false,
-      "required": ["configure"],
-      "properties": {
-        "configure": {
-          "title": "Configure boot",
-          "description": "Whether to configure partitions for booting.",
-          "type": "boolean"
-        },
-        "device": {
-          "title": "Boot device",
-          "description": "The target installation device is used by default.",
-          "type": "string",
-          "examples": ["/dev/vda"]
-        }
-      }
-    },
-    "encryptionPassword": {
-      "title": "Encryption password",
-      "description": "Password to use when creating a new encryption device.",
-      "type": "string"
-    },
-    "encryptionCipher": {
-      "title": "LUKS cipher",
-      "description": "The value must be compatible with the --cipher argument of the command cryptsetup.",
-      "type": "string"
-    },
-    "encryptionKeySize": {
-      "title": "LUKS key size",
-      "description": "The value (in bits) has to be a multiple of 8. The possible key sizes are limited by the used cipher.",
-      "type": "integer"
-    },
-    "encryptionPbkdFunction": {
-      "title": "LUKS2 password-based key derivation",
-      "enum": ["pbkdf2", "argon2i", "argon2id"]
-    },
-    "encryptionLUKS1": {
-      "title": "LUKS1 encryption",
-      "type": "object",
-      "additionalProperties": false,
-      "required": ["luks1"],
-      "properties": {
-        "luks1": {
-          "type": "object",
-          "additionalProperties": false,
-          "required": ["password"],
-          "properties": {
-            "password": {
-              "$ref": "#/$defs/encryptionPassword"
-            },
-            "cipher": {
-              "$ref": "#/$defs/encryptionCipher"
-            },
-            "keySize": {
-              "$ref": "#/$defs/encryptionKeySize"
-            }
-          }
-        }
-      }
-    },
-    "encryptionLUKS2": {
-      "title": "LUKS2 encryption",
-      "type": "object",
-      "additionalProperties": false,
-      "required": ["luks2"],
-      "properties": {
-        "luks2": {
-          "type": "object",
-          "additionalProperties": false,
-          "required": ["password"],
-          "properties": {
-            "password": {
-              "$ref": "#/$defs/encryptionPassword"
-            },
-            "cipher": {
-              "$ref": "#/$defs/encryptionCipher"
-            },
-            "keySize": {
-              "$ref": "#/$defs/encryptionKeySize"
-            },
-            "pbkdFunction": {
-              "$ref": "#/$defs/encryptionPbkdFunction"
-            },
-            "label": {
-              "title": "LUKS2 label",
-              "type": "string"
-            }
-          }
-        }
-      }
-    },
-    "encryptionPervasiveLUKS2": {
-      "title": "LUKS2 pervasive encryption",
-      "type": "object",
-      "additionalProperties": false,
-      "required": ["pervasiveLuks2"],
-      "properties": {
-        "pervasiveLuks2": {
-          "type": "object",
-          "additionalProperties": false,
-          "required": ["password"],
-          "properties": {
-            "password": {
-              "$ref": "#/$defs/encryptionPassword"
-            }
-          }
-        }
-      }
-    },
-    "encryptionTPM": {
-      "title": "TPM-Based Full Disk Encrytion",
-      "type": "object",
-      "additionalProperties": false,
-      "required": ["tpmFde"],
-      "properties": {
-        "tpmFde": {
-          "type": "object",
-          "additionalProperties": false,
-          "required": ["password"],
-          "properties": {
-            "password": {
-              "$ref": "#/$defs/encryptionPassword"
-            }
-          }
-        }
-      }
-    },
-    "encryptionSwap": {
-      "title": "Swap encryptions",
-      "enum": ["protected_swap", "secure_swap", "random_swap"]
-    },
-    "encryption": {
-      "anyOf": [
-        { "$ref": "#/$defs/encryptionLUKS1" },
-        { "$ref": "#/$defs/encryptionLUKS2" },
-        { "$ref": "#/$defs/encryptionPervasiveLUKS2" },
-        { "$ref": "#/$defs/encryptionTPM" },
-        { "$ref": "#/$defs/encryptionSwap" }
-      ]
-    },
-    "filesystemType": {
-      "anyOf": [
-        {
-          "title": "File system type",
-          "enum": [
-            "bcachefs",
-            "btrfs",
-            "exfat",
-            "ext2",
-            "ext3",
-            "ext4",
-            "f2fs",
-            "jfs",
-            "nfs",
-            "nilfs2",
-            "ntfs",
-            "reiserfs",
-            "swap",
-            "tmpfs",
-            "vfat",
-            "xfs"
-          ]
-        },
-        {
-          "title": "Btrfs file system",
-          "type": "object",
-          "additionalProperties": false,
-          "required": ["btrfs"],
-          "properties": {
-            "btrfs": {
-              "type": "object",
-              "additionalProperties": false,
-              "properties": {
-                "snapshots": {
-                  "title": "Btrfs snapshots",
-                  "description": "Whether to configrue Btrfs snapshots.",
-                  "type": "boolean"
-                }
-              }
-            }
-          }
-        }
-      ]
-    },
-    "filesystem": {
-      "title": "File system options",
-      "type": "object",
-      "additionalProperties": false,
-      "properties": {
-        "reuseIfPossible": {
-          "title": "Reuse file system",
-          "description": "Try to reuse the existing file system. In some cases the file system could not be reused, for example, if the device is re-encrypted.",
-          "type": "boolean",
-          "default": false
-        },
-        "type": {
-          "$ref": "#/$defs/filesystemType"
-        },
-        "label": {
-          "title": "File system label",
-          "type": "string"
-        },
-        "path": {
-          "title": "Mount path",
-          "type": "string",
-          "examples": ["/var/log"]
-        },
-        "mountBy": {
-          "title": "How to mount the device",
-          "enum": ["device", "id", "label", "path", "uuid"]
-        },
-        "mkfsOptions": {
-          "title": "mkfs options",
-          "description": "Options for creating the file system.",
-          "type": "array",
-          "items": {
-            "type": "string"
-          }
-        },
-        "mountOptions": {
-          "title": "Mount options",
-          "description": "Options to add to the fourth field of fstab.",
-          "type": "array",
-          "items": { "type": "string" }
-        }
-      }
-    },
-    "generateVolumes": {
-      "title": "Generate volumes automatically",
-      "description": "Creates the default or mandatory volumes configured by the selected product.",
-      "type": "object",
-      "additionalProperties": false,
-      "required": ["generate"],
-      "properties": {
-        "generate": {
-          "enum": ["default", "mandatory"]
-        }
-      }
-    },
-    "partitions": {
-      "title": "Partitions",
-      "type": "array",
-      "items": {
-        "anyOf": [
-          {
-            "$ref": "#/$defs/generateVolumes"
-          },
-          {
-            "title": "Generate partitions",
-            "description": "Creates the default or mandatory partitions configured by the selected product, allowing to customize some properties.",
-            "type": "object",
-            "additionalProperties": false,
-            "required": ["generate"],
-            "properties": {
-              "generate": {
-                "type": "object",
-                "additionalProperties": false,
-                "required": ["partitions"],
-                "properties": {
-                  "partitions": {
-                    "enum": ["default", "mandatory"]
-                  },
-                  "encryption": {
-                    "$ref": "#/$defs/encryption"
-                  }
-                }
-              }
-            }
-          },
-          {
-            "title": "Partition to create or reuse",
-            "type": "object",
-            "additionalProperties": false,
-            "properties": {
-              "search": {
-                "description": "The search is limited to the partitions of the selected device scope.",
-                "$ref": "#/$defs/search"
-              },
-              "alias": {
-                "$ref": "#/$defs/alias"
-              },
-              "id": {
-                "title": "Partition ID",
-                "enum": ["linux", "swap", "lvm", "raid", "esp", "prep", "bios_boot"]
-              },
-              "size": {
-                "title": "Partition size",
-                "$ref": "#/$defs/size"
-              },
-              "encryption": {
-                "$ref": "#/$defs/encryption"
-              },
-              "filesystem": {
-                "$ref": "#/$defs/filesystem"
-              }
-            }
-          },
-          {
-            "title": "Partition to delete if needed",
-            "type": "object",
-            "additionalProperties": false,
-            "required": ["deleteIfNeeded", "search"],
-            "properties": {
-              "deleteIfNeeded": {
-                "title": "Delete if needed",
-                "description": "Delete the partition if needed to make space.",
-                "const": true
-              },
-              "search": {
-                "description": "The search is limited to the partitions of the selected device scope.",
-                "$ref": "#/$defs/search"
-              },
-              "size": {
-                "title": "Partition size",
-                "$ref": "#/$defs/size"
-              }
-            }
-          },
-          {
-            "title": "Partition to delete",
-            "type": "object",
-            "additionalProperties": false,
-            "required": ["delete", "search"],
-            "properties": {
-              "delete": {
-                "title": "Delete",
-                "description": "Delete the partition.",
-                "const": true
-              },
-              "search": {
-                "description": "The search is limited to the partitions of the selected device scope.",
-                "$ref": "#/$defs/search"
-              }
-            }
-          }
-        ]
-      }
-    },
-    "lvStripes": {
-      "title": "Number of stripes",
-      "type": "integer",
-      "minimum": 1,
-      "maximum": 128
-    },
-    "lvStripeSize": {
-      "title": "Stripe size",
-      "$ref": "#/$defs/sizeValue"
-    },
     "preScript": {
       "title": "User-defined installation script that runs before the installation starts",
       "type": "object",
@@ -988,7 +521,6 @@
     },
     "initScript": {
       "title": "User-defined installation script that runs during the first boot of the target system, once the installation is finished",
->>>>>>> a103f540
       "type": "object",
       "additionalProperties": false,
       "properties": {
