use reqwest::{header, Response};
use serde::{de::DeserializeOwned, Serialize};

use crate::{auth::AuthToken, error::ServiceError};

/// Base that all HTTP clients should use.
///
/// It provides several features including automatic base URL switching,
/// websocket events listening or object constructions.
///
/// Usage should be just thin layer in domain specific client.
///
/// ```no_run
///   use agama_lib::questions::model::Question;
///   use agama_lib::base_http_client::BaseHTTPClient;
///   use agama_lib::error::ServiceError;
///
///   async fn get_questions() -> Result<Vec<Question>, ServiceError> {
///     let client = BaseHTTPClient::new()?;
///     client.get("/questions").await
///   }
/// ```
pub struct BaseHTTPClient {
    client: reqwest::Client,
    pub base_url: String,
}

const API_URL: &str = "http://localhost/api";

impl Default for BaseHTTPClient {
    /// A `default` client
    /// - is NOT authenticated (maybe you want to call `new` instead)
    /// - uses `localhost`
    fn default() -> Self {
        Self {
            client: reqwest::Client::new(),
            base_url: API_URL.to_owned(),
        }
    }
}

impl BaseHTTPClient {
    /// Uses `localhost`, authenticates with [`AuthToken`].
    pub fn new() -> Result<Self, ServiceError> {
        Ok(Self {
            client: Self::authenticated_client()?,
            ..Default::default()
        })
    }

    fn authenticated_client() -> Result<reqwest::Client, ServiceError> {
        // TODO: this error is subtly misleading, leading me to believe the SERVER said it,
        // but in fact it is the CLIENT not finding an auth token
        let token = AuthToken::find().ok_or(ServiceError::NotAuthenticated)?;

        let mut headers = header::HeaderMap::new();
        // just use generic anyhow error here as Bearer format is constructed by us, so failures can come only from token
        let value = header::HeaderValue::from_str(format!("Bearer {}", token).as_str())
            .map_err(|e| anyhow::Error::new(e))?;

        headers.insert(header::AUTHORIZATION, value);

<<<<<<< HEAD
        Ok(reqwest::Client::builder()
            .default_headers(headers)
            .build()?)
=======
        let client = reqwest::Client::builder()
            .default_headers(headers)
            .build()?;
        Ok(client)
>>>>>>> 83ee1d3f
    }

    /// Simple wrapper around [`Response`] to get object from response.
    ///
    /// If a complete [`Response`] is needed, use the [`Self::get_response`] method.
    ///
    /// Arguments:
    ///
    /// * `path`: path relative to HTTP API like `/questions`
    pub async fn get<T>(&self, path: &str) -> Result<T, ServiceError>
    where
        T: DeserializeOwned,
    {
        let response = self.get_response(path).await?;
        if response.status().is_success() {
            response.json::<T>().await.map_err(|e| e.into())
        } else {
            Err(self.build_backend_error(response).await)
        }
    }

    /// Calls GET method on the given path and returns [`Response`] that can be further
    /// processed.
    ///
    /// If only simple object from JSON is required, use method get.
    ///
    /// Arguments:
    ///
    /// * `path`: path relative to HTTP API like `/questions`
    pub async fn get_response(&self, path: &str) -> Result<Response, ServiceError> {
        self.client
            .get(self.url(path))
            .send()
            .await
            .map_err(|e| e.into())
    }

    fn url(&self, path: &str) -> String {
        self.base_url.clone() + path
    }

    /// post object to given path and report error if response is not success
    ///
    /// Arguments:
    ///
    /// * `path`: path relative to HTTP API like `/questions`
    /// * `object`: Object that can be serialiazed to JSON as body of request.
    pub async fn post(&self, path: &str, object: &impl Serialize) -> Result<(), ServiceError> {
        let response = self
            .request_response(reqwest::Method::POST, path, object)
            .await?;
        self.unit_or_error(response).await
    }

    /// post object to given path and returns server response. Reports error only if failed to send
    /// request, but if server returns e.g. 500, it will be in Ok result.
    ///
    /// In general unless specific response handling is needed, simple post should be used.
    ///
    /// Arguments:
    ///
    /// * `path`: path relative to HTTP API like `/questions`
    /// * `object`: Object that can be serialiazed to JSON as body of request.
    pub async fn post_response(
        &self,
        path: &str,
        object: &impl Serialize,
    ) -> Result<Response, ServiceError> {
        self.request_response(reqwest::Method::POST, path, object)
            .await
    }

    /// put object to given path, deserializes the response
    ///
    /// Arguments:
    ///
    /// * `path`: path relative to HTTP API like `/users/first`
    /// * `object`: Object that can be serialiazed to JSON as body of request.
    pub async fn put<T>(&self, path: &str, object: &impl Serialize) -> Result<T, ServiceError>
    where
        T: DeserializeOwned,
    {
        let response = self
            .request_response(reqwest::Method::PUT, path, object)
            .await?;
        if response.status().is_success() {
            response.json::<T>().await.map_err(|e| e.into())
        } else {
            Err(self.build_backend_error(response).await)
        }
    }

    /// put object to given path and report error if response is not success
    ///
    /// Arguments:
    ///
    /// * `path`: path relative to HTTP API like `/users/first`
    /// * `object`: Object that can be serialiazed to JSON as body of request.
    pub async fn put_void(&self, path: &str, object: &impl Serialize) -> Result<(), ServiceError> {
        let response = self
            .request_response(reqwest::Method::PUT, path, object)
            .await?;
        self.unit_or_error(response).await
    }

    /// POST/PUT/PATCH an object to a given path and returns server response.
    /// Reports Err only if failed to send
    /// request, but if server returns e.g. 500, it will be in Ok result.
    ///
    /// In general unless specific response handling is needed, simple post should be used.
    ///
    /// Arguments:
    ///
    /// * `method`: for example `reqwest::Method::PUT`
    /// * `path`: path relative to HTTP API like `/questions`
    /// * `object`: Object that can be serialiazed to JSON as body of request.
    pub async fn request_response(
        &self,
        method: reqwest::Method,
        path: &str,
        object: &impl Serialize,
    ) -> Result<Response, ServiceError> {
        self.client
            .request(method, self.url(path))
            .json(object)
            .send()
            .await
            .map_err(|e| e.into())
    }

    /// patch object at given path and report error if response is not success
    ///
    /// Arguments:
    ///
    /// * `path`: path relative to HTTP API like `/users/first`
    /// * `object`: Object that can be serialiazed to JSON as body of request.
    pub async fn patch(&self, path: &str, object: &impl Serialize) -> Result<(), ServiceError> {
        let response = self
            .request_response(reqwest::Method::PATCH, path, object)
            .await?;
        self.unit_or_error(response).await
    }
    /// delete call on given path and report error if failed
    ///
    /// Arguments:
    ///
    /// * `path`: path relative to HTTP API like `/questions/1`    
    pub async fn delete(&self, path: &str) -> Result<(), ServiceError> {
        let response = self.delete_response(path).await?;
        self.unit_or_error(response).await
    }

    /// delete call on given path and returns server response. Reports error only if failed to send
    /// request, but if server returns e.g. 500, it will be in Ok result.
    ///
    /// In general unless specific response handling is needed, simple delete should be used.
    /// TODO: do not need variant with request body? if so, then create additional method.
    ///
    /// Arguments:
    ///
    /// * `path`: path relative to HTTP API like `/questions/1`    
    pub async fn delete_response(&self, path: &str) -> Result<Response, ServiceError> {
        self.client
            .delete(self.url(path))
            .send()
            .await
            .map_err(|e| e.into())
    }

    /// Return `Ok(())` or an `Err` with [`ServiceError::BackendError`]
    async fn unit_or_error(&self, response: Response) -> Result<(), ServiceError> {
        if response.status().is_success() {
            Ok(())
        } else {
            Err(self.build_backend_error(response).await)
        }
    }

    const NO_TEXT: &'static str = "(Failed to extract error text from HTTP response)";
    /// Builds [`ServiceError::BackendError`] from response.
    ///
    /// It contains also processing of response body, that is why it has to be async.
    ///
    /// Arguments:
    ///
    /// * `response`: response from which generate error
    pub async fn build_backend_error(&self, response: Response) -> ServiceError {
        let code = response.status().as_u16();
        let text = response
            .text()
            .await
            .unwrap_or_else(|_| Self::NO_TEXT.to_string());
        ServiceError::BackendError(code, text)
    }
}<|MERGE_RESOLUTION|>--- conflicted
+++ resolved
@@ -60,16 +60,10 @@
 
         headers.insert(header::AUTHORIZATION, value);
 
-<<<<<<< HEAD
-        Ok(reqwest::Client::builder()
-            .default_headers(headers)
-            .build()?)
-=======
         let client = reqwest::Client::builder()
             .default_headers(headers)
             .build()?;
         Ok(client)
->>>>>>> 83ee1d3f
     }
 
     /// Simple wrapper around [`Response`] to get object from response.
