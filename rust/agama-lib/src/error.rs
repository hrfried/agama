--- conflicted
+++ resolved
@@ -59,13 +59,8 @@
     // FIXME reroute the error to a better place
     #[error("Profile error: {0}")]
     Profile(#[from] ProfileError),
-<<<<<<< HEAD
-=======
     #[error("Unsupported SSL Fingeprint algorithm '#{0}'.")]
     UnsupportedSSLFingerprintAlgorithm(String),
-    #[error("Invalid URL: {0}")]
-    InvalidURL(#[from] url::ParseError),
->>>>>>> cd9efcf0
 }
 
 #[derive(Error, Debug)]
