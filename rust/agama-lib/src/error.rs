// Copyright (c) [2024] SUSE LLC
//
// All Rights Reserved.
//
// This program is free software; you can redistribute it and/or modify it
// under the terms of the GNU General Public License as published by the Free
// Software Foundation; either version 2 of the License, or (at your option)
// any later version.
//
// This program is distributed in the hope that it will be useful, but WITHOUT
// ANY WARRANTY; without even the implied warranty of MERCHANTABILITY or
// FITNESS FOR A PARTICULAR PURPOSE.  See the GNU General Public License for
// more details.
//
// You should have received a copy of the GNU General Public License along
// with this program; if not, contact SUSE LLC.
//
// To contact SUSE LLC about this file by physical or electronic mail, you may
// find current contact information at www.suse.com.

use serde_json;
use std::io;
use thiserror::Error;
use zbus::{self, zvariant};

use crate::utils::TransferError;

#[derive(Error, Debug)]
pub enum ServiceError {
    #[error("Cannot generate Agama logs: {0}")]
    CannotGenerateLogs(String),
    #[error("D-Bus service error: {0}")]
    DBus(#[from] zbus::Error),
    #[error("Could not connect to Agama bus at '{0}': {1}")]
    DBusConnectionError(String, #[source] zbus::Error),
    #[error("D-Bus protocol error: {0}")]
    DBusProtocol(#[from] zbus::fdo::Error),
    #[error("Unexpected type on D-Bus '{0}'")]
    ZVariant(#[from] zvariant::Error),
    #[error(transparent)]
    HTTPError(#[from] reqwest::Error),
    // it's fine to say only "Error" because the original
    // specific error will be printed too
    // `#` is std::fmt "Alternate form", anyhow::Error interprets as "include causes"
    #[error("Error: {0:#}")]
    Anyhow(#[from] anyhow::Error),
    // FIXME: It is too generic and starting to looks like an Anyhow error
    #[error("Network client error: '{0}'")]
    NetworkClientError(String),
    #[error("Wrong user parameters: '{0:?}'")]
    WrongUser(Vec<String>),
    #[error("Registration failed: '{0}'")]
    FailedRegistration(String),
    #[error("Failed to find these patterns: {0:?}")]
    UnknownPatterns(Vec<String>),
    #[error("Passed json data is not correct: {0}")]
    InvalidJson(#[from] serde_json::Error),
    #[error("Could not perform action '{0}'")]
    UnsuccessfulAction(String),
    #[error("Unknown installation phase: {0}")]
    UnknownInstallationPhase(u32),
    #[error("Question with id {0} does not exist")]
    QuestionNotExist(u32),
    #[error("Backend call failed with status {0} and text '{1}'")]
    BackendError(u16, String),
    #[error("You are not logged in. Please use: agama auth login")]
    NotAuthenticated,
    // Specific error when something does not work as expected, but it is not user fault
    #[error("Internal error. Please report a bug and attach logs. Details: {0}")]
    InternalError(String),
    #[error("Could not read the file: '{0}'")]
    CouldNotTransferFile(#[from] TransferError),
    // FIXME reroute the error to a better place
    #[error("Profile error: {0}")]
    Profile(#[from] ProfileError),
<<<<<<< HEAD
    #[error("Unsupported SSL Fingeprint algorithm '#{0}'.")]
    UnsupportedSSLFingerprintAlgorithm(String),
=======
    #[error("Invalid URL: {0}")]
    InvalidURL(#[from] url::ParseError),
>>>>>>> 99c759c9
}

#[derive(Error, Debug)]
pub enum ProfileError {
    #[error("Could not read the profile")]
    Unreachable(#[from] TransferError),
    #[error("Jsonnet evaluation failed:\n{0}")]
    EvaluationError(String),
    #[error("I/O error")]
    InputOutputError(#[from] io::Error),
    #[error("The profile is not a valid JSON file")]
    FormatError(#[from] serde_json::Error),
    // `#` is std::fmt "Alternate form", anyhow::Error interprets as "include causes"
    #[error("Error: {0:#}")]
    Anyhow(#[from] anyhow::Error),
}<|MERGE_RESOLUTION|>--- conflicted
+++ resolved
@@ -73,13 +73,10 @@
     // FIXME reroute the error to a better place
     #[error("Profile error: {0}")]
     Profile(#[from] ProfileError),
-<<<<<<< HEAD
     #[error("Unsupported SSL Fingeprint algorithm '#{0}'.")]
     UnsupportedSSLFingerprintAlgorithm(String),
-=======
     #[error("Invalid URL: {0}")]
     InvalidURL(#[from] url::ParseError),
->>>>>>> 99c759c9
 }
 
 #[derive(Error, Debug)]
