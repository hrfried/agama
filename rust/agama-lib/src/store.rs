// Copyright (c) [2024] SUSE LLC
//
// All Rights Reserved.
//
// This program is free software; you can redistribute it and/or modify it
// under the terms of the GNU General Public License as published by the Free
// Software Foundation; either version 2 of the License, or (at your option)
// any later version.
//
// This program is distributed in the hope that it will be useful, but WITHOUT
// ANY WARRANTY; without even the implied warranty of MERCHANTABILITY or
// FITNESS FOR A PARTICULAR PURPOSE.  See the GNU General Public License for
// more details.
//
// You should have received a copy of the GNU General Public License along
// with this program; if not, contact SUSE LLC.
//
// To contact SUSE LLC about this file by physical or electronic mail, you may
// find current contact information at www.suse.com.

//! Load/store the settings from/to the D-Bus services.
// TODO: quickly explain difference between FooSettings and FooStore, with an example

<<<<<<< HEAD
use crate::base_http_client::BaseHTTPClient;
use crate::bootloader::store::BootloaderStore;
use crate::error::ServiceError;
use crate::files::store::FilesStore;
use crate::hostname::store::HostnameStore;
use crate::install_settings::InstallSettings;
use crate::manager::{InstallationPhase, ManagerHTTPClient};
use crate::scripts::{ScriptsClient, ScriptsGroup};
use crate::storage::http_client::iscsi::ISCSIHTTPClient;
use crate::storage::store::dasd::DASDStore;
=======
>>>>>>> 5386a66f
use crate::{
    base_http_client::BaseHTTPClient,
    bootloader::store::{BootloaderStore, BootloaderStoreError},
    files::store::{FilesStore, FilesStoreError},
    hostname::store::{HostnameStore, HostnameStoreError},
    install_settings::InstallSettings,
    localization::{LocalizationStore, LocalizationStoreError},
    manager::{http_client::ManagerHTTPClientError, InstallationPhase, ManagerHTTPClient},
    network::{NetworkStore, NetworkStoreError},
    product::{ProductStore, ProductStoreError},
    scripts::{ScriptsClient, ScriptsClientError, ScriptsGroup, ScriptsStore, ScriptsStoreError},
    security::store::{SecurityStore, SecurityStoreError},
    software::{SoftwareStore, SoftwareStoreError},
    storage::{
        http_client::{ISCSIHTTPClient, ISCSIHTTPClientError},
        StorageStore, StorageStoreError,
    },
    users::{UsersStore, UsersStoreError},
};

#[derive(Debug, thiserror::Error)]
pub enum StoreError {
    #[error(transparent)]
    Bootloader(#[from] BootloaderStoreError),
    #[error(transparent)]
    Files(#[from] FilesStoreError),
    #[error(transparent)]
    Hostname(#[from] HostnameStoreError),
    #[error(transparent)]
    Users(#[from] UsersStoreError),
    #[error(transparent)]
    Network(#[from] NetworkStoreError),
    #[error(transparent)]
    Product(#[from] ProductStoreError),
    #[error(transparent)]
    Security(#[from] SecurityStoreError),
    #[error(transparent)]
    Software(#[from] SoftwareStoreError),
    #[error(transparent)]
    Storage(#[from] StorageStoreError),
    #[error(transparent)]
    ISCSI(#[from] ISCSIHTTPClientError),
    #[error(transparent)]
    Localization(#[from] LocalizationStoreError),
    #[error(transparent)]
    Scripts(#[from] ScriptsStoreError),
    // FIXME: it uses the client instead of the store.
    #[error(transparent)]
    ScriptsClient(#[from] ScriptsClientError),
    #[error(transparent)]
    Manager(#[from] ManagerHTTPClientError),
}

/// Struct that loads/stores the settings from/to the D-Bus services.
///
/// It is composed by a set of "stores" that are able to load/store the
/// settings for each service.
///
/// This struct uses the default connection built by [connection function](super::connection).
pub struct Store {
    bootloader: BootloaderStore,
    dasd: DASDStore,
    files: FilesStore,
    hostname: HostnameStore,
    users: UsersStore,
    network: NetworkStore,
    product: ProductStore,
    security: SecurityStore,
    software: SoftwareStore,
    storage: StorageStore,
    localization: LocalizationStore,
    scripts: ScriptsStore,
    iscsi_client: ISCSIHTTPClient,
    manager_client: ManagerHTTPClient,
    http_client: BaseHTTPClient,
}

impl Store {
    pub async fn new(http_client: BaseHTTPClient) -> Result<Store, StoreError> {
        Ok(Self {
<<<<<<< HEAD
            bootloader: BootloaderStore::new(http_client.clone())?,
            dasd: DASDStore::new(http_client.clone())?,
            files: FilesStore::new(http_client.clone())?,
            hostname: HostnameStore::new(http_client.clone())?,
            localization: LocalizationStore::new(http_client.clone())?,
            users: UsersStore::new(http_client.clone())?,
            network: NetworkStore::new(http_client.clone()).await?,
            product: ProductStore::new(http_client.clone())?,
            software: SoftwareStore::new(http_client.clone())?,
            storage: StorageStore::new(http_client.clone())?,
=======
            bootloader: BootloaderStore::new(http_client.clone()),
            files: FilesStore::new(http_client.clone()),
            hostname: HostnameStore::new(http_client.clone()),
            localization: LocalizationStore::new(http_client.clone()),
            users: UsersStore::new(http_client.clone()),
            network: NetworkStore::new(http_client.clone()),
            product: ProductStore::new(http_client.clone()),
            security: SecurityStore::new(http_client.clone()),
            software: SoftwareStore::new(http_client.clone()),
            storage: StorageStore::new(http_client.clone()),
>>>>>>> 5386a66f
            scripts: ScriptsStore::new(http_client.clone()),
            manager_client: ManagerHTTPClient::new(http_client.clone()),
            iscsi_client: ISCSIHTTPClient::new(http_client.clone()),
            http_client,
        })
    }

    /// Loads the installation settings from the HTTP interface.
    pub async fn load(&self) -> Result<InstallSettings, StoreError> {
        let mut settings = InstallSettings {
            bootloader: self.bootloader.load().await?,
            dasd: self.dasd.load().await?,
            files: self.files.load().await?,
            hostname: Some(self.hostname.load().await?),
            network: Some(self.network.load().await?),
            security: self.security.load().await?.to_option(),
            software: self.software.load().await?.to_option(),
            user: Some(self.users.load().await?),
            product: Some(self.product.load().await?),
            localization: Some(self.localization.load().await?),
            scripts: self.scripts.load().await?.to_option(),
            ..Default::default()
        };

        if let Some(storage_settings) = self.storage.load().await? {
            settings.storage = storage_settings.storage;
            settings.storage_autoyast = storage_settings.storage_autoyast;
        }

        // TODO: use try_join here
        Ok(settings)
    }

    /// Stores the given installation settings in the D-Bus service
    ///
    /// As part of the process it runs pre-scripts and forces a probe if the installation phase is
    /// "config". It causes the storage proposal to be reset. This behavior should be revisited in
    /// the future but it might be the storage service the responsible for dealing with this.
    ///
    /// * `settings`: installation settings.
    pub async fn store(&self, settings: &InstallSettings) -> Result<(), StoreError> {
        if let Some(scripts) = &settings.scripts {
            self.scripts.store(scripts).await?;

            if scripts.pre.as_ref().is_some_and(|s| !s.is_empty()) {
                self.run_pre_scripts().await?;
            }
        }

        if let Some(files) = &settings.files {
            self.files.store(files).await?;
        }

        // import the users (esp. the root password) before initializing software,
        // if software fails the Web UI would be stuck in the root password dialog
        if let Some(user) = &settings.user {
            self.users.store(user).await?;
        }
        if let Some(network) = &settings.network {
            self.network.store(network).await?;
        }
        // security has to be done before product to allow registration against
        // self-signed RMT
        if let Some(security) = &settings.security {
            self.security.store(security).await?;
        }
        // order is important here as network can be critical for connection
        // to registration server and selecting product is important for rest
        if let Some(product) = &settings.product {
            self.product.store(product).await?;
        }
        // ordering: localization after product as some product may miss some locales
        if let Some(localization) = &settings.localization {
            self.localization.store(localization).await?;
        }
        if let Some(software) = &settings.software {
            self.software.store(software).await?;
        }
        // iscsi has to be done before storage
        if let Some(iscsi) = &settings.iscsi {
            self.iscsi_client.set_config(iscsi).await?
        }
        // dasd devices has to be activated before storage
        if let Some(dasd) = &settings.dasd {
            self.dasd.store(dasd).await?
        }
        if settings.storage.is_some() || settings.storage_autoyast.is_some() {
            self.storage.store(&settings.into()).await?
        }
        if let Some(bootloader) = &settings.bootloader {
            self.bootloader.store(bootloader).await?;
        }
        if let Some(hostname) = &settings.hostname {
            self.hostname.store(hostname).await?;
        }

        Ok(())
    }

    /// Runs the pre-installation scripts and forces a probe if the installation phase is "config".
    async fn run_pre_scripts(&self) -> Result<(), StoreError> {
        let scripts_client = ScriptsClient::new(self.http_client.clone());
        scripts_client.run_scripts(ScriptsGroup::Pre).await?;

        let status = self.manager_client.status().await;
        if status.is_ok_and(|s| s.phase == InstallationPhase::Config) {
            self.manager_client.probe().await?;
        }
        Ok(())
    }
}<|MERGE_RESOLUTION|>--- conflicted
+++ resolved
@@ -21,19 +21,6 @@
 //! Load/store the settings from/to the D-Bus services.
 // TODO: quickly explain difference between FooSettings and FooStore, with an example
 
-<<<<<<< HEAD
-use crate::base_http_client::BaseHTTPClient;
-use crate::bootloader::store::BootloaderStore;
-use crate::error::ServiceError;
-use crate::files::store::FilesStore;
-use crate::hostname::store::HostnameStore;
-use crate::install_settings::InstallSettings;
-use crate::manager::{InstallationPhase, ManagerHTTPClient};
-use crate::scripts::{ScriptsClient, ScriptsGroup};
-use crate::storage::http_client::iscsi::ISCSIHTTPClient;
-use crate::storage::store::dasd::DASDStore;
-=======
->>>>>>> 5386a66f
 use crate::{
     base_http_client::BaseHTTPClient,
     bootloader::store::{BootloaderStore, BootloaderStoreError},
@@ -48,8 +35,7 @@
     security::store::{SecurityStore, SecurityStoreError},
     software::{SoftwareStore, SoftwareStoreError},
     storage::{
-        http_client::{ISCSIHTTPClient, ISCSIHTTPClientError},
-        StorageStore, StorageStoreError,
+        http_client::iscsi::{ISCSIHTTPClient, ISCSIHTTPClientError}, store::dasd::{DASDStore, DASDStoreError}, StorageStore, StorageStoreError
     },
     users::{UsersStore, UsersStoreError},
 };
@@ -58,6 +44,8 @@
 pub enum StoreError {
     #[error(transparent)]
     Bootloader(#[from] BootloaderStoreError),
+    #[error(transparent)]
+    DASD(#[from] DASDStoreError),
     #[error(transparent)]
     Files(#[from] FilesStoreError),
     #[error(transparent)]
@@ -114,19 +102,8 @@
 impl Store {
     pub async fn new(http_client: BaseHTTPClient) -> Result<Store, StoreError> {
         Ok(Self {
-<<<<<<< HEAD
-            bootloader: BootloaderStore::new(http_client.clone())?,
-            dasd: DASDStore::new(http_client.clone())?,
-            files: FilesStore::new(http_client.clone())?,
-            hostname: HostnameStore::new(http_client.clone())?,
-            localization: LocalizationStore::new(http_client.clone())?,
-            users: UsersStore::new(http_client.clone())?,
-            network: NetworkStore::new(http_client.clone()).await?,
-            product: ProductStore::new(http_client.clone())?,
-            software: SoftwareStore::new(http_client.clone())?,
-            storage: StorageStore::new(http_client.clone())?,
-=======
             bootloader: BootloaderStore::new(http_client.clone()),
+            dasd: DASDStore::new(http_client.clone()),
             files: FilesStore::new(http_client.clone()),
             hostname: HostnameStore::new(http_client.clone()),
             localization: LocalizationStore::new(http_client.clone()),
@@ -136,7 +113,6 @@
             security: SecurityStore::new(http_client.clone()),
             software: SoftwareStore::new(http_client.clone()),
             storage: StorageStore::new(http_client.clone()),
->>>>>>> 5386a66f
             scripts: ScriptsStore::new(http_client.clone()),
             manager_client: ManagerHTTPClient::new(http_client.clone()),
             iscsi_client: ISCSIHTTPClient::new(http_client.clone()),
