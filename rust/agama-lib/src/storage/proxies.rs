// Copyright (c) [2024] SUSE LLC
//
// All Rights Reserved.
//
// This program is free software; you can redistribute it and/or modify it
// under the terms of the GNU General Public License as published by the Free
// Software Foundation; either version 2 of the License, or (at your option)
// any later version.
//
// This program is distributed in the hope that it will be useful, but WITHOUT
// ANY WARRANTY; without even the implied warranty of MERCHANTABILITY or
// FITNESS FOR A PARTICULAR PURPOSE.  See the GNU General Public License for
// more details.
//
// You should have received a copy of the GNU General Public License along
// with this program; if not, contact SUSE LLC.
//
// To contact SUSE LLC about this file by physical or electronic mail, you may
// find current contact information at www.suse.com.

mod storage1;
pub use storage1::Storage1Proxy;

mod calculator;
pub use calculator::CalculatorProxy as ProposalCalculatorProxy;

mod proposal;
pub use proposal::ProposalProxy;

<<<<<<< HEAD
    /// Probe method
    fn probe(&self) -> zbus::Result<()>;

    /// Set the storage config according to the JSON schema
    fn set_config(&self, settings: &str) -> zbus::Result<u32>;

    /// Get the current storage config according to the JSON schema
    fn get_config(&self) -> zbus::Result<String>;

    /// Get the storage config model according to the JSON schema
    fn get_config_model(&self) -> zbus::Result<String>;

    /// DeprecatedSystem property
    #[dbus_proxy(property)]
    fn deprecated_system(&self) -> zbus::Result<bool>;
}

#[dbus_proxy(
    interface = "org.opensuse.Agama.Storage1.Proposal.Calculator",
    default_service = "org.opensuse.Agama.Storage1",
    default_path = "/org/opensuse/Agama/Storage1"
)]
trait ProposalCalculator {
    /// Calculate guided proposal
    fn calculate(
        &self,
        settings: std::collections::HashMap<&str, zbus::zvariant::Value<'_>>,
    ) -> zbus::Result<u32>;

    /// DefaultVolume method
    fn default_volume(
        &self,
        mount_path: &str,
    ) -> zbus::Result<std::collections::HashMap<String, zbus::zvariant::OwnedValue>>;

    /// AvailableDevices property
    #[dbus_proxy(property)]
    fn available_devices(&self) -> zbus::Result<Vec<zbus::zvariant::OwnedObjectPath>>;

    /// EncryptionMethods property
    #[dbus_proxy(property)]
    fn encryption_methods(&self) -> zbus::Result<Vec<String>>;

    /// ProductMountPoints property
    #[dbus_proxy(property)]
    fn product_mount_points(&self) -> zbus::Result<Vec<String>>;

    /// Proposal result
    fn result(&self)
        -> zbus::Result<std::collections::HashMap<String, zbus::zvariant::OwnedValue>>;
}

#[dbus_proxy(
    interface = "org.opensuse.Agama.Storage1.Devices",
    default_service = "org.opensuse.Agama.Storage1",
    default_path = "/org/opensuse/Agama/Storage1"
)]
trait Devices {
    /// Actions property
    #[dbus_proxy(property)]
    fn actions(
        &self,
    ) -> zbus::Result<Vec<std::collections::HashMap<String, zbus::zvariant::OwnedValue>>>;
}

#[dbus_proxy(
    interface = "org.opensuse.Agama.Storage1.Proposal",
    default_service = "org.opensuse.Agama.Storage1",
    default_path = "/org/opensuse/Agama/Storage1/Proposal"
)]
trait Proposal {
    /// Settings property
    #[dbus_proxy(property)]
    fn settings(
        &self,
    ) -> zbus::Result<std::collections::HashMap<String, zbus::zvariant::OwnedValue>>;
}

#[dbus_proxy(
    interface = "org.opensuse.Agama.Storage1.ISCSI.Initiator",
    default_service = "org.opensuse.Agama.Storage1",
    assume_defaults = true
)]
trait Initiator {
    /// Delete method
    fn delete(&self, node: &zbus::zvariant::ObjectPath<'_>) -> zbus::Result<u32>;

    /// Discover method
    fn discover(
        &self,
        address: &str,
        port: u32,
        options: std::collections::HashMap<&str, &zbus::zvariant::Value<'_>>,
    ) -> zbus::Result<u32>;

    /// IBFT property
    #[dbus_proxy(property, name = "IBFT")]
    fn ibft(&self) -> zbus::Result<bool>;

    /// InitiatorName property
    #[dbus_proxy(property)]
    fn initiator_name(&self) -> zbus::Result<String>;
    #[dbus_proxy(property)]
    fn set_initiator_name(&self, value: &str) -> zbus::Result<()>;
}

#[dbus_proxy(
    interface = "org.opensuse.Agama.Storage1.ISCSI.Node",
    default_service = "org.opensuse.Agama.Storage1",
    assume_defaults = true
)]
trait Node {
    /// Login method
    fn login(
        &self,
        options: std::collections::HashMap<&str, &zbus::zvariant::Value<'_>>,
    ) -> zbus::Result<u32>;

    /// Logout method
    fn logout(&self) -> zbus::Result<u32>;

    /// Address property
    #[dbus_proxy(property)]
    fn address(&self) -> zbus::Result<String>;

    /// Connected property
    #[dbus_proxy(property)]
    fn connected(&self) -> zbus::Result<bool>;

    /// IBFT property
    #[dbus_proxy(property, name = "IBFT")]
    fn ibft(&self) -> zbus::Result<bool>;

    /// Interface property
    #[dbus_proxy(property)]
    fn interface(&self) -> zbus::Result<String>;

    /// Port property
    #[dbus_proxy(property)]
    fn port(&self) -> zbus::Result<u32>;

    /// Startup property
    #[dbus_proxy(property)]
    fn startup(&self) -> zbus::Result<String>;
    #[dbus_proxy(property)]
    fn set_startup(&self, value: &str) -> zbus::Result<()>;

    /// Target property
    #[dbus_proxy(property)]
    fn target(&self) -> zbus::Result<String>;
}

#[dbus_proxy(
    interface = "org.opensuse.Agama.Storage1.DASD.Manager",
    default_service = "org.opensuse.Agama.Storage1",
    default_path = "/org/opensuse/Agama/Storage1"
)]
trait DASDManager {
    /// Disable method
    fn disable(&self, devices: &[&zbus::zvariant::ObjectPath<'_>]) -> zbus::Result<u32>;

    /// Enable method
    fn enable(&self, devices: &[&zbus::zvariant::ObjectPath<'_>]) -> zbus::Result<u32>;

    /// Format method
    fn format(
        &self,
        devices: &[&zbus::zvariant::ObjectPath<'_>],
    ) -> zbus::Result<(u32, zbus::zvariant::OwnedObjectPath)>;

    /// Probe method
    fn probe(&self) -> zbus::Result<()>;

    /// SetDiag method
    fn set_diag(
        &self,
        devices: &[&zbus::zvariant::ObjectPath<'_>],
        diag: bool,
    ) -> zbus::Result<u32>;
}

#[dbus_proxy(
    interface = "org.opensuse.Agama.Storage1.DASD.Device",
    default_service = "org.opensuse.Agama.Storage1",
    assume_defaults = true
)]
trait DASDDevice {
    /// AccessType property
    #[dbus_proxy(property)]
    fn access_type(&self) -> zbus::Result<String>;

    /// DeviceName property
    #[dbus_proxy(property)]
    fn device_name(&self) -> zbus::Result<String>;

    /// Diag property
    #[dbus_proxy(property)]
    fn diag(&self) -> zbus::Result<bool>;

    /// Enabled property
    #[dbus_proxy(property)]
    fn enabled(&self) -> zbus::Result<bool>;

    /// Formatted property
    #[dbus_proxy(property)]
    fn formatted(&self) -> zbus::Result<bool>;

    /// Id property
    #[dbus_proxy(property)]
    fn id(&self) -> zbus::Result<String>;

    /// PartitionInfo property
    #[dbus_proxy(property)]
    fn partition_info(&self) -> zbus::Result<String>;

    /// Status property
    #[dbus_proxy(property)]
    fn status(&self) -> zbus::Result<String>;

    /// Type property
    #[dbus_proxy(property)]
    fn type_(&self) -> zbus::Result<String>;
}

#[dbus_proxy(
    interface = "org.opensuse.Agama.Storage1.ZFCP.Manager",
    default_service = "org.opensuse.Agama.Storage1",
    default_path = "/org/opensuse/Agama/Storage1"
)]
trait ZFCPManager {
    /// Probe method
    fn probe(&self) -> zbus::Result<()>;

    /// AllowLUNScan property
    #[dbus_proxy(property, name = "AllowLUNScan")]
    fn allow_lunscan(&self) -> zbus::Result<bool>;
}

#[dbus_proxy(
    interface = "org.opensuse.Agama.Storage1.ZFCP.Controller",
    default_service = "org.opensuse.Agama.Storage1",
    default_path = "/org/opensuse/Agama/Storage1"
)]
trait ZFCPController {
    /// Activate method
    fn activate(&self) -> zbus::Result<u32>;

    /// ActivateDisk method
    fn activate_disk(&self, wwpn: &str, lun: &str) -> zbus::Result<u32>;

    /// DeactivateDisk method
    fn deactivate_disk(&self, wwpn: &str, lun: &str) -> zbus::Result<u32>;

    /// GetLUNs method
    #[dbus_proxy(name = "GetLUNs")]
    fn get_luns(&self, wwpn: &str) -> zbus::Result<Vec<String>>;

    /// GetWWPNs method
    #[dbus_proxy(name = "GetWWPNs")]
    fn get_wwpns(&self) -> zbus::Result<Vec<String>>;

    /// Active property
    #[dbus_proxy(property)]
    fn active(&self) -> zbus::Result<bool>;

    /// Channel property
    #[dbus_proxy(property)]
    fn channel(&self) -> zbus::Result<String>;

    /// LUNScan property
    #[dbus_proxy(property, name = "LUNScan")]
    fn lunscan(&self) -> zbus::Result<bool>;
}

#[dbus_proxy(
    interface = "org.opensuse.Agama.Storage1.ZFCP.Disk",
    default_service = "org.opensuse.Agama.Storage1",
    default_path = "/org/opensuse/Agama/Storage1"
)]
trait Disk {
    /// Channel property
    #[dbus_proxy(property)]
    fn channel(&self) -> zbus::Result<String>;

    /// LUN property
    #[dbus_proxy(property, name = "LUN")]
    fn lun(&self) -> zbus::Result<String>;

    /// Name property
    #[dbus_proxy(property)]
    fn name(&self) -> zbus::Result<String>;

    /// WWPN property
    #[dbus_proxy(property, name = "WWPN")]
    fn wwpn(&self) -> zbus::Result<String>;
}
=======
pub mod dasd;
pub mod iscsi;
pub mod zfcp;
>>>>>>> ccc33bb0
<|MERGE_RESOLUTION|>--- conflicted
+++ resolved
@@ -21,311 +21,15 @@
 mod storage1;
 pub use storage1::Storage1Proxy;
 
+mod devices;
+pub use devices::DevicesProxy;
+
 mod calculator;
 pub use calculator::CalculatorProxy as ProposalCalculatorProxy;
 
 mod proposal;
 pub use proposal::ProposalProxy;
 
-<<<<<<< HEAD
-    /// Probe method
-    fn probe(&self) -> zbus::Result<()>;
-
-    /// Set the storage config according to the JSON schema
-    fn set_config(&self, settings: &str) -> zbus::Result<u32>;
-
-    /// Get the current storage config according to the JSON schema
-    fn get_config(&self) -> zbus::Result<String>;
-
-    /// Get the storage config model according to the JSON schema
-    fn get_config_model(&self) -> zbus::Result<String>;
-
-    /// DeprecatedSystem property
-    #[dbus_proxy(property)]
-    fn deprecated_system(&self) -> zbus::Result<bool>;
-}
-
-#[dbus_proxy(
-    interface = "org.opensuse.Agama.Storage1.Proposal.Calculator",
-    default_service = "org.opensuse.Agama.Storage1",
-    default_path = "/org/opensuse/Agama/Storage1"
-)]
-trait ProposalCalculator {
-    /// Calculate guided proposal
-    fn calculate(
-        &self,
-        settings: std::collections::HashMap<&str, zbus::zvariant::Value<'_>>,
-    ) -> zbus::Result<u32>;
-
-    /// DefaultVolume method
-    fn default_volume(
-        &self,
-        mount_path: &str,
-    ) -> zbus::Result<std::collections::HashMap<String, zbus::zvariant::OwnedValue>>;
-
-    /// AvailableDevices property
-    #[dbus_proxy(property)]
-    fn available_devices(&self) -> zbus::Result<Vec<zbus::zvariant::OwnedObjectPath>>;
-
-    /// EncryptionMethods property
-    #[dbus_proxy(property)]
-    fn encryption_methods(&self) -> zbus::Result<Vec<String>>;
-
-    /// ProductMountPoints property
-    #[dbus_proxy(property)]
-    fn product_mount_points(&self) -> zbus::Result<Vec<String>>;
-
-    /// Proposal result
-    fn result(&self)
-        -> zbus::Result<std::collections::HashMap<String, zbus::zvariant::OwnedValue>>;
-}
-
-#[dbus_proxy(
-    interface = "org.opensuse.Agama.Storage1.Devices",
-    default_service = "org.opensuse.Agama.Storage1",
-    default_path = "/org/opensuse/Agama/Storage1"
-)]
-trait Devices {
-    /// Actions property
-    #[dbus_proxy(property)]
-    fn actions(
-        &self,
-    ) -> zbus::Result<Vec<std::collections::HashMap<String, zbus::zvariant::OwnedValue>>>;
-}
-
-#[dbus_proxy(
-    interface = "org.opensuse.Agama.Storage1.Proposal",
-    default_service = "org.opensuse.Agama.Storage1",
-    default_path = "/org/opensuse/Agama/Storage1/Proposal"
-)]
-trait Proposal {
-    /// Settings property
-    #[dbus_proxy(property)]
-    fn settings(
-        &self,
-    ) -> zbus::Result<std::collections::HashMap<String, zbus::zvariant::OwnedValue>>;
-}
-
-#[dbus_proxy(
-    interface = "org.opensuse.Agama.Storage1.ISCSI.Initiator",
-    default_service = "org.opensuse.Agama.Storage1",
-    assume_defaults = true
-)]
-trait Initiator {
-    /// Delete method
-    fn delete(&self, node: &zbus::zvariant::ObjectPath<'_>) -> zbus::Result<u32>;
-
-    /// Discover method
-    fn discover(
-        &self,
-        address: &str,
-        port: u32,
-        options: std::collections::HashMap<&str, &zbus::zvariant::Value<'_>>,
-    ) -> zbus::Result<u32>;
-
-    /// IBFT property
-    #[dbus_proxy(property, name = "IBFT")]
-    fn ibft(&self) -> zbus::Result<bool>;
-
-    /// InitiatorName property
-    #[dbus_proxy(property)]
-    fn initiator_name(&self) -> zbus::Result<String>;
-    #[dbus_proxy(property)]
-    fn set_initiator_name(&self, value: &str) -> zbus::Result<()>;
-}
-
-#[dbus_proxy(
-    interface = "org.opensuse.Agama.Storage1.ISCSI.Node",
-    default_service = "org.opensuse.Agama.Storage1",
-    assume_defaults = true
-)]
-trait Node {
-    /// Login method
-    fn login(
-        &self,
-        options: std::collections::HashMap<&str, &zbus::zvariant::Value<'_>>,
-    ) -> zbus::Result<u32>;
-
-    /// Logout method
-    fn logout(&self) -> zbus::Result<u32>;
-
-    /// Address property
-    #[dbus_proxy(property)]
-    fn address(&self) -> zbus::Result<String>;
-
-    /// Connected property
-    #[dbus_proxy(property)]
-    fn connected(&self) -> zbus::Result<bool>;
-
-    /// IBFT property
-    #[dbus_proxy(property, name = "IBFT")]
-    fn ibft(&self) -> zbus::Result<bool>;
-
-    /// Interface property
-    #[dbus_proxy(property)]
-    fn interface(&self) -> zbus::Result<String>;
-
-    /// Port property
-    #[dbus_proxy(property)]
-    fn port(&self) -> zbus::Result<u32>;
-
-    /// Startup property
-    #[dbus_proxy(property)]
-    fn startup(&self) -> zbus::Result<String>;
-    #[dbus_proxy(property)]
-    fn set_startup(&self, value: &str) -> zbus::Result<()>;
-
-    /// Target property
-    #[dbus_proxy(property)]
-    fn target(&self) -> zbus::Result<String>;
-}
-
-#[dbus_proxy(
-    interface = "org.opensuse.Agama.Storage1.DASD.Manager",
-    default_service = "org.opensuse.Agama.Storage1",
-    default_path = "/org/opensuse/Agama/Storage1"
-)]
-trait DASDManager {
-    /// Disable method
-    fn disable(&self, devices: &[&zbus::zvariant::ObjectPath<'_>]) -> zbus::Result<u32>;
-
-    /// Enable method
-    fn enable(&self, devices: &[&zbus::zvariant::ObjectPath<'_>]) -> zbus::Result<u32>;
-
-    /// Format method
-    fn format(
-        &self,
-        devices: &[&zbus::zvariant::ObjectPath<'_>],
-    ) -> zbus::Result<(u32, zbus::zvariant::OwnedObjectPath)>;
-
-    /// Probe method
-    fn probe(&self) -> zbus::Result<()>;
-
-    /// SetDiag method
-    fn set_diag(
-        &self,
-        devices: &[&zbus::zvariant::ObjectPath<'_>],
-        diag: bool,
-    ) -> zbus::Result<u32>;
-}
-
-#[dbus_proxy(
-    interface = "org.opensuse.Agama.Storage1.DASD.Device",
-    default_service = "org.opensuse.Agama.Storage1",
-    assume_defaults = true
-)]
-trait DASDDevice {
-    /// AccessType property
-    #[dbus_proxy(property)]
-    fn access_type(&self) -> zbus::Result<String>;
-
-    /// DeviceName property
-    #[dbus_proxy(property)]
-    fn device_name(&self) -> zbus::Result<String>;
-
-    /// Diag property
-    #[dbus_proxy(property)]
-    fn diag(&self) -> zbus::Result<bool>;
-
-    /// Enabled property
-    #[dbus_proxy(property)]
-    fn enabled(&self) -> zbus::Result<bool>;
-
-    /// Formatted property
-    #[dbus_proxy(property)]
-    fn formatted(&self) -> zbus::Result<bool>;
-
-    /// Id property
-    #[dbus_proxy(property)]
-    fn id(&self) -> zbus::Result<String>;
-
-    /// PartitionInfo property
-    #[dbus_proxy(property)]
-    fn partition_info(&self) -> zbus::Result<String>;
-
-    /// Status property
-    #[dbus_proxy(property)]
-    fn status(&self) -> zbus::Result<String>;
-
-    /// Type property
-    #[dbus_proxy(property)]
-    fn type_(&self) -> zbus::Result<String>;
-}
-
-#[dbus_proxy(
-    interface = "org.opensuse.Agama.Storage1.ZFCP.Manager",
-    default_service = "org.opensuse.Agama.Storage1",
-    default_path = "/org/opensuse/Agama/Storage1"
-)]
-trait ZFCPManager {
-    /// Probe method
-    fn probe(&self) -> zbus::Result<()>;
-
-    /// AllowLUNScan property
-    #[dbus_proxy(property, name = "AllowLUNScan")]
-    fn allow_lunscan(&self) -> zbus::Result<bool>;
-}
-
-#[dbus_proxy(
-    interface = "org.opensuse.Agama.Storage1.ZFCP.Controller",
-    default_service = "org.opensuse.Agama.Storage1",
-    default_path = "/org/opensuse/Agama/Storage1"
-)]
-trait ZFCPController {
-    /// Activate method
-    fn activate(&self) -> zbus::Result<u32>;
-
-    /// ActivateDisk method
-    fn activate_disk(&self, wwpn: &str, lun: &str) -> zbus::Result<u32>;
-
-    /// DeactivateDisk method
-    fn deactivate_disk(&self, wwpn: &str, lun: &str) -> zbus::Result<u32>;
-
-    /// GetLUNs method
-    #[dbus_proxy(name = "GetLUNs")]
-    fn get_luns(&self, wwpn: &str) -> zbus::Result<Vec<String>>;
-
-    /// GetWWPNs method
-    #[dbus_proxy(name = "GetWWPNs")]
-    fn get_wwpns(&self) -> zbus::Result<Vec<String>>;
-
-    /// Active property
-    #[dbus_proxy(property)]
-    fn active(&self) -> zbus::Result<bool>;
-
-    /// Channel property
-    #[dbus_proxy(property)]
-    fn channel(&self) -> zbus::Result<String>;
-
-    /// LUNScan property
-    #[dbus_proxy(property, name = "LUNScan")]
-    fn lunscan(&self) -> zbus::Result<bool>;
-}
-
-#[dbus_proxy(
-    interface = "org.opensuse.Agama.Storage1.ZFCP.Disk",
-    default_service = "org.opensuse.Agama.Storage1",
-    default_path = "/org/opensuse/Agama/Storage1"
-)]
-trait Disk {
-    /// Channel property
-    #[dbus_proxy(property)]
-    fn channel(&self) -> zbus::Result<String>;
-
-    /// LUN property
-    #[dbus_proxy(property, name = "LUN")]
-    fn lun(&self) -> zbus::Result<String>;
-
-    /// Name property
-    #[dbus_proxy(property)]
-    fn name(&self) -> zbus::Result<String>;
-
-    /// WWPN property
-    #[dbus_proxy(property, name = "WWPN")]
-    fn wwpn(&self) -> zbus::Result<String>;
-}
-=======
 pub mod dasd;
 pub mod iscsi;
-pub mod zfcp;
->>>>>>> ccc33bb0
+pub mod zfcp;