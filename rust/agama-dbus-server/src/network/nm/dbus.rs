--- conflicted
+++ resolved
@@ -42,15 +42,11 @@
     result.insert("ipv6", ip_config_to_ipv6_dbus(conn.ip_config()));
     result.insert("match", match_config_to_dbus(conn.match_config()));
 
-<<<<<<< HEAD
-    if let Connection::Wireless(wireless) = conn {
-=======
     if conn.is_ethernet() {
         let ethernet_config =
             HashMap::from([("assigned-mac-address", Value::new(conn.mac_address()))]);
         result.insert(ETHERNET_KEY, ethernet_config);
     } else if let Connection::Wireless(wireless) = conn {
->>>>>>> 2bc452b3
         connection_dbus.insert("type", WIRELESS_KEY.into());
         let wireless_dbus = wireless_config_to_dbus(wireless);
         for (k, v) in wireless_dbus {
@@ -58,14 +54,13 @@
         }
     }
 
-<<<<<<< HEAD
     if let Connection::Bond(bond) = conn {
         connection_dbus.insert("type", BOND_KEY.into());
         result.insert("bond", bond_config_to_dbus(bond));
-=======
+    }
+
     if let Connection::Dummy(_) = conn {
         connection_dbus.insert("type", DUMMY_KEY.into());
->>>>>>> 2bc452b3
     }
 
     result.insert("connection", connection_dbus);
@@ -85,18 +80,16 @@
         }));
     }
 
-<<<<<<< HEAD
     if let Some(bond_config) = bond_config_from_dbus(&conn) {
         return Some(Connection::Bond(BondConnection {
             base,
             bond: bond_config,
         }));
     }
-=======
+
     if conn.get(DUMMY_KEY).is_some() {
         return Some(Connection::Dummy(DummyConnection { base }));
     };
->>>>>>> 2bc452b3
 
     if conn.get(LOOPBACK_KEY).is_some() {
         return Some(Connection::Loopback(LoopbackConnection { base }));
@@ -951,12 +944,8 @@
 
         let mut updated = Connection::Ethernet(EthernetConnection::default());
         updated.set_interface("");
-<<<<<<< HEAD
+        updated.set_mac_address(MacAddress::Unset);
         let updated = connection_to_dbus(&updated, None);
-=======
-        updated.set_mac_address(MacAddress::Unset);
-        let updated = connection_to_dbus(&updated);
->>>>>>> 2bc452b3
 
         let merged = merge_dbus_connections(&original, &updated);
         let connection = merged.get("connection").unwrap();
