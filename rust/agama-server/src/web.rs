//! This module implements a web-based API for Agama. It is responsible for:
//!
//! * Exposing an HTTP API to interact with Agama.
//! * Emit relevant events via websocket.
//! * Serve the code for the web user interface (not implemented yet).

use crate::{
    error::Error,
    l10n::web::l10n_service,
    manager::web::{manager_service, manager_stream},
    software::web::{software_service, software_stream},
<<<<<<< HEAD
    questions::web::{questions_service, questions_stream}
=======
    web::common::{progress_stream, service_status_stream},
>>>>>>> 3f13f6fe
};
use axum::Router;

mod auth;
pub mod common;
mod config;
mod docs;
mod event;
mod http;
mod service;
mod state;
mod ws;

use agama_lib::{connection, error::ServiceError};
pub use auth::generate_token;
pub use config::ServiceConfig;
pub use docs::ApiDoc;
pub use event::{Event, EventsReceiver, EventsSender};
pub use service::MainServiceBuilder;
use std::path::Path;
use tokio_stream::{StreamExt, StreamMap};

/// Returns a service that implements the web-based Agama API.
///
/// * `config`: service configuration.
/// * `events`: channel to send the events through the WebSocket.
/// * `dbus`: D-Bus connection.
/// * `web_ui_dir`: public directory containing the web UI.
pub async fn service<P>(
    config: ServiceConfig,
    events: EventsSender,
    dbus: zbus::Connection,
    web_ui_dir: P,
) -> Result<Router, ServiceError>
where
    P: AsRef<Path>,
{
    let router = MainServiceBuilder::new(events.clone(), web_ui_dir)
        .add_service("/l10n", l10n_service(events.clone()))
        .add_service("/manager", manager_service(dbus.clone()).await?)
        .add_service("/software", software_service(dbus).await?)
        .with_config(config)
        .build();
    Ok(router)
}

/// Starts monitoring the D-Bus service progress.
///
/// The events are sent to the `events` channel.
///
/// * `events`: channel to send the events to.
pub async fn run_monitor(events: EventsSender) -> Result<(), ServiceError> {
    let connection = connection().await?;
    tokio::spawn(run_events_monitor(connection, events.clone()));

    Ok(())
}

/// Emits the events from the system streams through the events channel.
///
/// * `connection`: D-Bus connection.
/// * `events`: channel to send the events to.
async fn run_events_monitor(dbus: zbus::Connection, events: EventsSender) -> Result<(), Error> {
    let mut stream = StreamMap::new();

    stream.insert("manager", manager_stream(dbus.clone()).await?);
    stream.insert(
        "manager-status",
        service_status_stream(
            dbus.clone(),
            "org.opensuse.Agama.Manager1",
            "/org/opensuse/Agama/Manager1",
        )
        .await?,
    );
    stream.insert(
        "manager-progress",
        progress_stream(
            dbus.clone(),
            "org.opensuse.Agama.Manager1",
            "/org/opensuse/Agama/Manager1",
        )
        .await?,
    );

    stream.insert("software", software_stream(dbus.clone()).await?);
    stream.insert(
        "software-status",
        service_status_stream(
            dbus.clone(),
            "org.opensuse.Agama.Software1",
            "/org/opensuse/Agama/Software1",
        )
        .await?,
    );
    stream.insert(
        "software-progress",
        progress_stream(
            dbus.clone(),
            "org.opensuse.Agama.Software1",
            "/org/opensuse/Agama/Software1",
        )
        .await?,
    );

    tokio::pin!(stream);
    let e = events.clone();
    while let Some((_, event)) = stream.next().await {
        _ = e.send(event);
    }
    Ok(())
}<|MERGE_RESOLUTION|>--- conflicted
+++ resolved
@@ -9,11 +9,8 @@
     l10n::web::l10n_service,
     manager::web::{manager_service, manager_stream},
     software::web::{software_service, software_stream},
-<<<<<<< HEAD
     questions::web::{questions_service, questions_stream}
-=======
     web::common::{progress_stream, service_status_stream},
->>>>>>> 3f13f6fe
 };
 use axum::Router;
 
