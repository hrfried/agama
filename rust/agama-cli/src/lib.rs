// Copyright (c) [2024] SUSE LLC
//
// All Rights Reserved.
//
// This program is free software; you can redistribute it and/or modify it
// under the terms of the GNU General Public License as published by the Free
// Software Foundation; either version 2 of the License, or (at your option)
// any later version.
//
// This program is distributed in the hope that it will be useful, but WITHOUT
// ANY WARRANTY; without even the implied warranty of MERCHANTABILITY or
// FITNESS FOR A PARTICULAR PURPOSE.  See the GNU General Public License for
// more details.
//
// You should have received a copy of the GNU General Public License along
// with this program; if not, contact SUSE LLC.
//
// To contact SUSE LLC about this file by physical or electronic mail, you may
// find current contact information at www.suse.com.

use agama_lib::auth::AuthToken;
use agama_lib::context::InstallationContext;
use agama_lib::manager::{FinishMethod, ManagerHTTPClient};
use agama_lib::monitor::{Monitor, MonitorClient};
use anyhow::Context;
use auth_tokens_file::AuthTokensFile;
use clap::{Args, Parser};
use fluent_uri::UriRef;

mod auth;
mod auth_tokens_file;
mod cli_input;
mod commands;
mod config;
mod error;
mod events;
mod logs;
mod progress;
mod questions;

use crate::error::CliError;
use agama_lib::http::{BaseHTTPClient, WebSocketClient};
use agama_lib::{error::ServiceError, utils::Transfer};
use auth::run as run_auth_cmd;
use commands::Commands;
use config::run as run_config_cmd;
use events::run as run_events_cmd;
use logs::run as run_logs_cmd;
<<<<<<< HEAD
use progress::InstallerProgress;
=======
use profile::run as run_profile_cmd;
use progress::ProgressMonitor;
>>>>>>> a5a7f8b1
use questions::run as run_questions_cmd;
use std::fs;
use std::os::unix::fs::OpenOptionsExt;
use std::path::PathBuf;
use std::{
    process::{ExitCode, Termination},
    thread::sleep,
    time::Duration,
};
use url::Url;

/// Agama's CLI global options
#[derive(Args)]
pub struct GlobalOpts {
    #[clap(long, default_value = "http://localhost")]
    /// URI pointing to Agama's remote host.
    ///
    /// Examples: https://my-server.lan my-server.local localhost:10443
    pub host: String,

    #[clap(long, default_value = "false")]
    /// Whether to accept invalid (self-signed, ...) certificates or not
    pub insecure: bool,
}

/// Agama's command-line interface
///
/// This program allows inspecting or changing Agama's configuration, handling installation
/// profiles, starting the installation, monitoring the process, etc.
///
/// Please, use the "help" command to learn more.
#[derive(Parser)]
#[command(name = "agama", about, long_about, max_term_width = 100)]
pub struct Cli {
    #[clap(flatten)]
    pub opts: GlobalOpts,

    #[command(subcommand)]
    pub command: Commands,
}

async fn probe(manager: ManagerHTTPClient, monitor: MonitorClient) -> anyhow::Result<()> {
    let probe = tokio::spawn(async move {
        let _ = manager.probe().await;
    });
    show_progress(monitor, true).await;
    Ok(probe.await?)
}

/// Starts the installation process
///
/// Before starting, it makes sure that the manager is idle.
///
/// * `manager`: the manager client.
async fn install(
    manager: ManagerHTTPClient,
    monitor: MonitorClient,
    max_attempts: usize,
) -> anyhow::Result<()> {
    wait_until_idle(monitor.clone()).await?;

    let status = manager.status().await?;
    if !status.can_install {
        return Err(CliError::Validation)?;
    }

    let progress = tokio::spawn(async {
        show_progress(monitor, true).await;
    });
    // Try to start the installation up to max_attempts times.
    let mut attempts = 1;
    loop {
        match manager.install().await {
            Ok(()) => break,
            Err(e) => {
                eprintln!(
                    "Could not start the installation process: {e}. Attempt {}/{}.",
                    attempts, max_attempts
                );
            }
        }
        if attempts == max_attempts {
            eprintln!("Giving up.");
            return Err(CliError::Installation)?;
        }
        attempts += 1;
        sleep(Duration::from_secs(1));
    }
    let _ = progress.await;
    Ok(())
}

/// Finish the instalation with the given method
///
/// Before finishing, it makes sure that the manager is idle.
///
/// * `manager`: the manager client.
async fn finish(
    manager: ManagerHTTPClient,
    monitor: MonitorClient,
    method: FinishMethod,
) -> anyhow::Result<()> {
    wait_until_idle(monitor.clone()).await?;

    if !manager.finish(method).await? {
        eprintln!("Cannot finish the installation ({method})");
        return Err(CliError::NotFinished)?;
    }
    Ok(())
}

async fn wait_until_idle(monitor: MonitorClient) -> anyhow::Result<()> {
    // FIXME: implement something like "wait_until_idle" in the monitor?
    let status = monitor.get_status().await?;
    if status.installer_status.is_busy {
        eprintln!("The Agama service is busy. Waiting for it to be available...");
        show_progress(monitor.clone(), true).await;
    }
    Ok(())
}

pub fn download_file(url: &str, path: &PathBuf) -> anyhow::Result<()> {
    let mut file = fs::OpenOptions::new()
        .create(true)
        .write(true)
        .truncate(true)
        .mode(0o600)
        .open(path)
        .context(format!("Cannot write the file '{}'", path.display()))?;

    let context = InstallationContext::from_env().unwrap();
    let uri = UriRef::parse(url).context("Invalid URL")?;
    let absolute_url = if uri.has_scheme() {
        uri.to_string()
    } else {
        uri.resolve_against(&context.source)?.to_string()
    };

    match Transfer::get(&absolute_url, &mut file) {
        Ok(()) => println!("File saved to {}", path.display()),
        Err(e) => eprintln!("Could not retrieve the file: {e}"),
    }
    Ok(())
}

/// * `api_url`: API URL.
/// * `insecure`: whether an insecure connnection (e.g., using a self-signed certificate)
///   is allowed.
/// * `authenticated`: build an authenticated client (if possible).
async fn build_http_client(
    api_url: Url,
    insecure: bool,
    authenticated: bool,
) -> anyhow::Result<BaseHTTPClient> {
    let mut client = BaseHTTPClient::new(api_url)?;

    if insecure {
        client = client.insecure();
    }

    // we need to distinguish commands on those which assume that authentication JWT is already
    // available and those which not (or don't need it)
    if authenticated {
        // this deals with authentication need inside
        if let Some(token) = find_client_token(&client.base_url) {
            return Ok(client.authenticated(&token)?);
        }
        return Err(ServiceError::NotAuthenticated.into());
    } else {
        Ok(client.unauthenticated()?)
    }
}

/// Build a WebSocket client.
///
/// * `api_url`: API URL.
/// * `insecure`: whether an insecure connnection (e.g., using a self-signed certificate)
///   is allowed.
async fn build_ws_client(api_url: Url, insecure: bool) -> anyhow::Result<WebSocketClient> {
    let mut url = api_url.join("ws")?;
    let scheme = if api_url.scheme() == "http" {
        "ws"
    } else {
        "wss"
    };

    let token = find_client_token(&api_url).ok_or(ServiceError::NotAuthenticated)?;
    // Setting the scheme to a known value ("ws" or "wss" should not fail).
    url.set_scheme(scheme).unwrap();
    Ok(WebSocketClient::connect(&url, &token, insecure).await?)
}

/// Build the API url from the host.
///
/// * `host`: ip or host name. The protocol is optional, using https if omitted (e.g, "myserver",
/// "http://myserver", "192.168.100.101").
fn api_url(host: String) -> anyhow::Result<Url> {
    let sanitized_host = host.trim_end_matches('/').to_string();

    let url_str = if sanitized_host.starts_with("http://") || sanitized_host.starts_with("https://")
    {
        format!("{}/api/", sanitized_host)
    } else {
        format!("https://{}/api/", sanitized_host)
    };

    Url::parse(&url_str).context("The given URL is not valid.")
}

fn find_client_token(api_url: &Url) -> Option<AuthToken> {
    let hostname = api_url.host_str().unwrap_or("localhost");
    if let Ok(hosts_file) = AuthTokensFile::read() {
        if let Some(token) = hosts_file.get_token(hostname) {
            return Some(token);
        }
    }

    AuthToken::master()
}

async fn build_clients(
    api_url: Url,
    insecure: bool,
) -> anyhow::Result<(BaseHTTPClient, MonitorClient)> {
    let client = build_http_client(api_url.clone(), insecure, true).await?;
    let ws_client = build_ws_client(api_url, true).await?;
    let monitor = Monitor::connect(client.clone(), ws_client).await?;
    Ok((client, monitor))
}

/// Helper function to display the progress in the terminal.
///
/// * `monitor`: monitor client.
/// * `stop_on_idle`: stop displaying the progress when Agama becomes idle.
pub async fn show_progress(monitor: MonitorClient, stop_on_idle: bool) {
    let mut progress = ProgressMonitor::new(monitor).stop_on_idle(stop_on_idle);
    if let Err(e) = progress.run().await {
        eprintln!("Could not display the progress: {e:?}");
    }
}

pub async fn run_command(cli: Cli) -> Result<(), ServiceError> {
    let api_url = api_url(cli.opts.host)?;

    match cli.command {
        Commands::Config(subcommand) => {
            let (client, monitor) = build_clients(api_url, cli.opts.insecure).await?;
            run_config_cmd(client, monitor, subcommand).await?
        }
        Commands::Probe => {
            let (client, monitor) = build_clients(api_url, cli.opts.insecure).await?;
            let manager = ManagerHTTPClient::new(client.clone());
            let _ = wait_until_idle(monitor.clone()).await;
            probe(manager, monitor).await?
        }
<<<<<<< HEAD
=======
        Commands::Profile(subcommand) => {
            let (client, monitor) = build_clients(api_url, cli.opts.insecure).await?;
            run_profile_cmd(client, monitor, subcommand).await?;
        }
>>>>>>> a5a7f8b1
        Commands::Install => {
            let (client, monitor) = build_clients(api_url, cli.opts.insecure).await?;
            let manager = ManagerHTTPClient::new(client.clone());
            let _ = wait_until_idle(monitor.clone()).await;
            install(manager, monitor, 3).await?
        }
        Commands::Finish { method } => {
            let (client, monitor) = build_clients(api_url, cli.opts.insecure).await?;
            let manager = ManagerHTTPClient::new(client.clone());
            let _ = wait_until_idle(monitor.clone()).await;
            let method = method.unwrap_or_default();
            finish(manager, monitor, method).await?;
        }
        Commands::Questions(subcommand) => {
            let client = build_http_client(api_url, cli.opts.insecure, true).await?;
            run_questions_cmd(client, subcommand).await?
        }
        Commands::Logs(subcommand) => {
            let client = build_http_client(api_url, cli.opts.insecure, true).await?;
            run_logs_cmd(client, subcommand).await?
        }
        Commands::Download { url, destination } => download_file(&url, &destination)?,
        Commands::Auth(subcommand) => {
            let client = build_http_client(api_url, cli.opts.insecure, false).await?;
            run_auth_cmd(client, subcommand).await?;
        }
        Commands::Monitor => {
            let (_client, monitor) = build_clients(api_url, cli.opts.insecure).await?;
            show_progress(monitor, false).await;
        }
        Commands::Events { pretty } => {
            let ws_client = build_ws_client(api_url, cli.opts.insecure).await?;
            run_events_cmd(ws_client, pretty).await?;
        }
    };

    Ok(())
}

/// Represents the result of execution.
pub enum CliResult {
    /// Successful execution.
    Ok = 0,
    /// Something went wrong.
    Error = 1,
}

impl Termination for CliResult {
    fn report(self) -> ExitCode {
        ExitCode::from(self as u8)
    }
}<|MERGE_RESOLUTION|>--- conflicted
+++ resolved
@@ -46,12 +46,7 @@
 use config::run as run_config_cmd;
 use events::run as run_events_cmd;
 use logs::run as run_logs_cmd;
-<<<<<<< HEAD
-use progress::InstallerProgress;
-=======
-use profile::run as run_profile_cmd;
 use progress::ProgressMonitor;
->>>>>>> a5a7f8b1
 use questions::run as run_questions_cmd;
 use std::fs;
 use std::os::unix::fs::OpenOptionsExt;
@@ -307,13 +302,6 @@
             let _ = wait_until_idle(monitor.clone()).await;
             probe(manager, monitor).await?
         }
-<<<<<<< HEAD
-=======
-        Commands::Profile(subcommand) => {
-            let (client, monitor) = build_clients(api_url, cli.opts.insecure).await?;
-            run_profile_cmd(client, monitor, subcommand).await?;
-        }
->>>>>>> a5a7f8b1
         Commands::Install => {
             let (client, monitor) = build_clients(api_url, cli.opts.insecure).await?;
             let manager = ManagerHTTPClient::new(client.clone());
