-------------------------------------------------------------------
<<<<<<< HEAD
Tue Apr  8 14:24:06 UTC 2025 - Martin Vidner <mvidner@suse.com>

- Made `--api URL` work with `agama profile`
  (gh#agama-project/agama#2103)
  - Added /api/profile on the backend
  - JSON validation error are more readable now
  - Error messages do not start with "Anyhow(...)"
  - Backend errors include causes
=======
Tue Apr  8 22:04:03 UTC 2025 - Imobach Gonzalez Sosa <igonzalezsosa@suse.com>

- "agama download" do not crash if it cannot mount a file system
  (gh#agama-project/agama#2253).
>>>>>>> 160c30c1

-------------------------------------------------------------------
Mon Apr  7 14:02:57 UTC 2025 - Josef Reidinger <jreidinger@suse.com>

- Skip exporting scripts, files, bootloader and softare section
  in profile if they are empty (gh#agama-project/agama#2250)

-------------------------------------------------------------------
Tue Apr  1 12:44:57 UTC 2025 - Ladislav Slezák <lslezak@suse.com>

- Make the extension version attribute optional, search the version
  automatically if it is missing (related to jsc#AGM-100)

-------------------------------------------------------------------
Fri Mar 28 21:45:05 UTC 2025 - Josef Reidinger <jreidinger@suse.com>

- Allow to specify bootloader timeout in profile (jsc#PED-10810)

-------------------------------------------------------------------
Mon Mar 27 13:27:19 UTC 2025 - Jorik Cronenberg <jorik.cronenberg@suse.com>

- Add NM dhcp settings to network model (gh#agama-project/agama#2189).

-------------------------------------------------------------------
Thu Mar 27 12:40:02 UTC 2025 - Imobach Gonzalez Sosa <igonzalezsosa@suse.com>

- Version 13

-------------------------------------------------------------------
Tue Mar 25 12:12:50 UTC 2025 - Josef Reidinger <jreidinger@suse.com>

- Support for manual files deployment in unattended mode
  (gh#agama-project/agama#2121)

-------------------------------------------------------------------
Sat Mar 22 22:58:09 UTC 2025 - Imobach Gonzalez Sosa <igonzalezsosa@suse.com>

- Do not try to connect to the HTTP server when it is not needed
  (gh#agama-project/agama#2192).

-------------------------------------------------------------------
Fri Mar 21 16:37:32 UTC 2025 - Ladislav Slezák <lslezak@suse.com>

- Add extensions from the registration server (automatic
  installation only) (jsc#AGM-100)

-------------------------------------------------------------------
Thu Mar 20 09:05:26 UTC 2025 - Imobach Gonzalez Sosa <igonzalezsosa@suse.com>

- Improve init scripts execution (gh#agama-project/agama#2161):
  * Properly run the scripts (gh#agama-project/agama#2144).
  * Allow setting the scripts path with the SCRIPTS_DIR
    environment variable.
  * Do not exit with an error if there are not scripts.
  * Make agama-scripts.sh idempotent.

-------------------------------------------------------------------
Fri Mar 14 12:32:42 UTC 2025 - Imobach Gonzalez Sosa <igonzalezsosa@suse.com>

- Allow selecting individual packages through a configuration file
  (gh#agama-project/agama#2153).

-------------------------------------------------------------------
Wed Mar 12 17:12:10 UTC 2025 - Knut Alejandro Anderssen González <kanderssen@suse.com>

- Introduced the hostname model in order to start managing it
  (gh#agama-project/agama#2118).

-------------------------------------------------------------------
Wed Mar 12 13:09:52 UTC 2025 - Imobach Gonzalez Sosa <igonzalezsosa@suse.com>

- Set the extension in the disposition "filename" so Chrome uses
  the correct name (gh#agama-project/agama#2141).

-------------------------------------------------------------------
Mon Mar 10 12:13:19 UTC 2025 - José Iván López González <jlopez@suse.com>

- Package and install the storage model schema
  (gh#agama-project/agama#2135).

-------------------------------------------------------------------
Fri Mar  7 11:40:56 UTC 2025 - José Iván López González <jlopez@suse.com>

- Extend storage model schema with LVM (gh#agama-project/agama#2089).

-------------------------------------------------------------------
Thu Mar  6 12:51:42 UTC 2025 - Imobach Gonzalez Sosa <igonzalezsosa@suse.com>

- Extend agama download to support most of YaST-like URLs
  (device:, usb:, label:, cd:, dvd: and hd:) (gh#agama-project/agama#2118).

-------------------------------------------------------------------
Tue Mar  4 13:34:13 UTC 2025 - Martin Vidner <mvidner@suse.com>

- install and package also storage.schema.json (bsc#1238367)

-------------------------------------------------------------------
Wed Feb 26 06:52:52 UTC 2025 - José Iván López González <jlopez@suse.com>

- Extend storage model schema to support file system label (needed
  for jsc#AGM-122 and bsc#1237165).

-------------------------------------------------------------------
Wed Feb 26 06:51:37 UTC 2025 - Imobach Gonzalez Sosa <igonzalezsosa@suse.com>

- Version 12

-------------------------------------------------------------------
Tue Feb 25 22:36:38 UTC 2025 - Imobach Gonzalez Sosa <igonzalezsosa@suse.com>

- Add the missing shebang line to the agama-scripts.sh shell script
  (gh#agama-project/agama#2077).
- Save logs after running post installation scripts
  (gh#agama-project/agama#2078).

-------------------------------------------------------------------
Mon Feb 24 14:42:28 UTC 2025 - Imobach Gonzalez Sosa <igonzalezsosa@suse.com>

- Keep the encoding when storing the locale (gh#agama-project/agama#2062).

-------------------------------------------------------------------
Fri Feb 21 14:00:47 UTC 2025 - José Iván López González <jlopez@suse.com>

- Extend storage model schema to support global encryption
  (gh#agama-project/agama#2031).

-------------------------------------------------------------------
Thu Feb 20 12:58:09 UTC 2025 - Ancor Gonzalez Sosa <ancor@suse.com>

- Introduce the storage model to support the new storage user
  interface (gh#openSUSE/agama#2033)

-------------------------------------------------------------------
Tue Feb 18 12:05:56 UTC 2025 - Imobach Gonzalez Sosa <igonzalezsosa@suse.com>

- Expose root and first user passwords (gh#agama-project/agama#2005).
- Remove support for auto-login.

-------------------------------------------------------------------
Mon Feb 17 17:18:35 UTC 2025 - Knut Anderssen <kanderssen@suse.com>

- Added reboot command to the CLI (gh#agama-project/agama#1970)

-------------------------------------------------------------------
Fri Feb 14 17:00:33 UTC 2025 - Imobach Gonzalez Sosa <igonzalezsosa@suse.com>

- Set console and X11 keymaps when changing the installer keymap
  (bsc#1236174).
- Use the "dashed" form of the keymap identifier when calling
  systemd-firstboot (bsc#1236174).

-------------------------------------------------------------------
Mon Feb 10 13:28:34 UTC 2025 - Ladislav Slezák <lslezak@suse.com>

- Fixup: Make the "lang" URL query optional, do not fail when it
  is missing. This fixes crash on non-UEFI systems.

-------------------------------------------------------------------
Fri Feb  7 11:03:29 UTC 2025 - Ladislav Slezák <lslezak@suse.com>

- Forward the "lang" URL query parameter when redirecting in the
  "/login" endpoint (this allows to define the default language
  in the Firefox configuration file in local installation)

-------------------------------------------------------------------
Thu Feb  6 12:52:11 UTC 2025 - Imobach Gonzalez Sosa <igonzalezsosa@suse.com>

- Describe licenses API in OpenAPI documentation
  (gh#agama-project/agama#1929).

-------------------------------------------------------------------
Fri Jan 24 09:33:31 UTC 2025 - Imobach Gonzalez Sosa <igonzalezsosa@suse.com>

- Introduce a new installation phase "finish"
  (gh#agama-project/agama#1616).

-------------------------------------------------------------------
Fri Jan 24 06:43:05 UTC 2025 - Imobach Gonzalez Sosa <igonzalezsosa@suse.com>

- Change the registration property in a product's definition to a
  boolean (gh#agama-project/agama#1938).

-------------------------------------------------------------------
Wed Jan 22 14:49:56 UTC 2025 - Ladislav Slezák <lslezak@suse.com>

- Added a workaround for stuck web UI when importing auto
  installation profile with unreachable software repository
  (gh#agama-project/agama#1933)

-------------------------------------------------------------------
Mon Jan 20 16:44:02 UTC 2025 - Ladislav Slezák <lslezak@suse.com>

- The web server provides /api/software/repositories endpoint
  for reading the currently configured repositories,
  related to (gh#agama-project/agama#1894)

-------------------------------------------------------------------
Mon Jan 20 10:35:47 UTC 2025 - Imobach Gonzalez Sosa <igonzalezsosa@suse.com>

- Add support for specifying a license for each product
  (jsc#PED-11987).

-------------------------------------------------------------------
Thu Jan 16 13:10:54 UTC 2025 - Imobach Gonzalez Sosa <igonzalezsosa@suse.com>

- Stop the WebSocket handler when the client is disconnected
  (gh#agama-project/agama#1909).
- Log the events.

-------------------------------------------------------------------
Thu Jan 16 09:32:00 UTC 2025 - Martin Vidner <mvidner@suse.com>

- Fix typo in `agama profile import --help` (bsc#1235827)

-------------------------------------------------------------------
Fri Jan 10 21:22:01 UTC 2025 - Imobach Gonzalez Sosa <igonzalezsosa@suse.com>

- Version 11

-------------------------------------------------------------------
Fri Jan 10 08:58:29 UTC 2025 - Imobach Gonzalez Sosa <igonzalezsosa@suse.com>

- Disable the browser cache setting the "Cache-Control" header to
  "no-store" (gh#agama-project/agama#1880).

-------------------------------------------------------------------
Thu Jan  9 12:52:05 UTC 2025 - Josef Reidinger <jreidinger@suse.com>

- Increase disk size in _constraints to fix build on ppc
  (gh#agama-project/agama#1876).

-------------------------------------------------------------------
Wed Jan  8 14:05:34 UTC 2025 - Imobach Gonzalez Sosa <igonzalezsosa@suse.com>

- Add support for products registration (jsc#PED-11192,
  gh#agama-project/agama#1809).

-------------------------------------------------------------------
Fri Dec 20 12:17:26 UTC 2024 - Josef Reidinger <jreidinger@suse.com>

- Add bootloader.stopOnBootMenu section to profile to allow stop
  during boot for openQA (gh#agama-project/agama#1840)

-------------------------------------------------------------------
Thu Dec 19 11:39:14 UTC 2024 - Imobach Gonzalez Sosa <igonzalezsosa@suse.com>

- Fix several validation issues (gh#agama-project/agama#1845).

-------------------------------------------------------------------
Wed Dec 18 12:32:00 UTC 2024 - Imobach Gonzalez Sosa <igonzalezsosa@suse.com>

- Introduce a new AGAMA_LOG environment variable to control what to
  log (gh#agama-project/agama#1843).

-------------------------------------------------------------------
Wed Dec 18 10:11:44 UTC 2024 - Imobach Gonzalez Sosa <igonzalezsosa@suse.com>

- Add jsonnet as a BuildRequires dependency because it is needed
  when running tests (gh#agama-project/agama#1842).

-------------------------------------------------------------------
Thu Dec 12 16:42:18 UTC 2024 - Imobach Gonzalez Sosa <igonzalezsosa@suse.com>

- Fix profile URL handling (bsc#1234362):
  - Follow redirections.
  - Determine the file format from the content instead of the
    extension. It does not apply to AutoYaST profiles, where it still
    uses the extension in the URL for backward compatibility.

-------------------------------------------------------------------
Tue Dec  3 12:58:48 UTC 2024 - Imobach Gonzalez Sosa <igonzalezsosa@suse.com>

- Do not refer to the agama-dbus-monitor because it is part of the
  Ruby package (gh#agama-project/agama#1805).

-------------------------------------------------------------------
Mon Dec  2 11:29:46 UTC 2024 - Imobach Gonzalez Sosa <igonzalezsosa@suse.com>

- Upgrade rustc dependency to version 1.81 because it is needed by
  zbus 5 (gh#agama-project/agama#1797).

-------------------------------------------------------------------
Sun Dec  1 21:53:21 UTC 2024 - David Diaz <dgonzalez@suse.com>

- Rename flag to set password as encrypted
  (gh#agama-project/agama#1787).

-------------------------------------------------------------------
Fri Nov 29 12:14:25 UTC 2024 - Imobach Gonzalez Sosa <igonzalezsosa@suse.com>

- Add support for running user-defined post-scripts in a chroot
 (gh#agama-project/agama#1792).

-------------------------------------------------------------------
Fri Nov 29 08:57:19 UTC 2024 - Michal Filka <mfilka@suse.com>

- several improvements for CLI. agama logs store:
  - collects logs of agama-web-server service
  - collects list of installed packages (e.g. .packages.root or
    rpm -qa)
  - do not add into the archive empty files when log command
    returns nothing
  - do not explicitly set archive permissions on client side
  - do not hide backend errors (e.g. in case of invalid auth token)
- added service for monitoring Agama's D-Bus bus which stores
  errors into a log.

-------------------------------------------------------------------
Thu Nov 28 15:58:59 UTC 2024 - Ladislav Slezák <lslezak@suse.com>

- Drop the handler for the "po.js" path in the HTTP server,
  the web frontend now uses dynamic imports for loading the
  translation files (gh#agama-project/agama#1777)

-------------------------------------------------------------------
Thu Nov 28 11:07:58 UTC 2024 - Imobach Gonzalez Sosa <igonzalezsosa@suse.com>

- Add support for auto-installation "init" scripts
  (gh#agama-project/agama#1788).

-------------------------------------------------------------------
Mon Nov 25 19:51:20 UTC 2024 - Imobach Gonzalez Sosa <igonzalezsosa@suse.com>

- Fix the default path of the D-Bus Questions object and the ISCSI
  Initiator interface (gh#agama-project/agama#1785).

-------------------------------------------------------------------
Fri Nov 15 16:48:44 UTC 2024 - Ladislav Slezák <lslezak@suse.com>

- Allow using encrypted passord for root and the first user
  (gh#agama-project/agama#1771)

-------------------------------------------------------------------
Thu Nov 14 14:45:47 UTC 2024 - Knut Alejandro Anderssen González <kanderssen@suse.com>

- Get some wireless settings as optional in order to not break the
  connections reader (gh#agama-project/agama#1753).

-------------------------------------------------------------------
Wed Nov 13 12:03:02 UTC 2024 - Imobach Gonzalez Sosa <igonzalezsosa@suse.com>

- Properly update the localization settings of the D-Bus services
  (bsc#1233159, bsc#1233160).

-------------------------------------------------------------------
Mon Nov 11 09:52:59 UTC 2024 - Imobach Gonzalez Sosa <igonzalezsosa@suse.com>

- Add many missing elements to the OpenAPI spec
  (gh#agama-project/agama#1700).
- Update to utoipa 5.2 to generate the OpenAPI spec.

-------------------------------------------------------------------
Thu Nov  7 14:20:48 UTC 2024 - Imobach Gonzalez Sosa <igonzalezsosa@suse.com>

- Perform a system re-probing after executing pre-scripts
  (gh#agama-project/agama#1735).

-------------------------------------------------------------------
Mon Nov  4 07:51:55 UTC 2024 - Michal Filka <mfilka@suse.com>

- Follow-up of original fix for gh#agama-project/agama#1495
- Implemented HTTP API for downloading logs
- Adapted CLI command "logs" to use the HTTP API for downloading logs

-------------------------------------------------------------------
Wed Oct 30 15:27:11 UTC 2024 - Jorik Cronenberg <jorik.cronenberg@suse.com>

- Add autoconnect property for network connections
  (gh#agama-project/agama#1715)

-------------------------------------------------------------------
Mon Oct 28 09:24:48 UTC 2024 - Imobach Gonzalez Sosa <igonzalezsosa@suse.com>

- Use the correct method to apply the network configuration from
  the CLI (gh#agama-project/agama#1701).

-------------------------------------------------------------------
Thu Oct 24 14:19:46 UTC 2024 - José Iván López González <jlopez@suse.com>

- Storage: extend the HTTP API to allow getting the solved storage
  config (gh#agama-project/agama#1692).

-------------------------------------------------------------------
Wed Oct 23 15:25:36 UTC 2024 - Imobach Gonzalez Sosa <igonzalezsosa@suse.com>

- Fix the action to download the logs (gh#agama-project/agama#1693).

-------------------------------------------------------------------
Tue Oct 22 09:46:41 UTC 2024 - Imobach Gonzalez Sosa <igonzalezsosa@suse.com>

- Improve OpenAPI specification generation (gh#agama-project/agama#1564):
  - Add a lot of missing elements to make the specification valid.
  - Use a xtask to generate the OpenAPI specification at build time.
  - Ship the specification in a separate package (agama-openapi).

-------------------------------------------------------------------
Wed Oct 16 15:07:33 UTC 2024 - Imobach Gonzalez Sosa <igonzalezsosa@suse.com>

- Add support for running user-defined scripts before and after the
  installation (gh#agama-project/agama#1673).

-------------------------------------------------------------------
Wed Oct 16 07:55:27 UTC 2024 - Michal Filka <mfilka@suse.com>

- Implemented option for providing remote API address for the CLI
  gh#agama-project/agama#1495

-------------------------------------------------------------------
Mon Oct 14 13:53:10 UTC 2024 - Josef Reidinger <jreidinger@suse.com>

- CLI: change format for questions answers file from YAML to JSON
  to be consistent with other commands
  (gh#agama-project/agama#1667).

-------------------------------------------------------------------
Fri Sep 27 13:09:10 UTC 2024 - Jorik Cronenberg <jorik.cronenberg@suse.com>

- Fix optional network settings (gh#agama-project/agama#1641).

-------------------------------------------------------------------
Fri Sep 27 10:44:22 UTC 2024 - Imobach Gonzalez Sosa <igonzalezsosa@suse.com>

- Expose keymaps localized descriptions (gh#agama-project/agama#1643).

-------------------------------------------------------------------
Wed Sep 25 14:33:50 UTC 2024 - Clemens Famulla-Conrad <cfamullaconrad@suse.com>

- Rename wireless key-mgmt value wpa-eap-suite-b192 to
  wpa-eap-suite-b-192 (gh#agama-project/agama#1640)

-------------------------------------------------------------------
Fri Sep 20 11:42:06 UTC 2024 - Imobach Gonzalez Sosa <igonzalezsosa@suse.com>

- Version 10

-------------------------------------------------------------------
Fri Sep 20 11:24:56 UTC 2024 - Imobach Gonzalez Sosa <igonzalezsosa@suse.com>

- Change the license to GPL-2.0-or-later (gh#openSUSE/agama#1621).

-------------------------------------------------------------------
Tue Sep 18 13:20:47 UTC 2024 - Josef Reidinger <jreidinger@suse.com>

- Expose the zFCP D-Bus API through HTTP (gh#openSUSE/agama#1570).

-------------------------------------------------------------------
Wed Sep 18 08:27:13 UTC 2024 - Martin Vidner <mvidner@suse.com>

- For CLI, use HTTP clients instead of D-Bus clients,
  final piece: Storage (gh#openSUSE/agama#1600)
  - added StorageHTTPClient

-------------------------------------------------------------------
Wed Sep 13 12:25:28 UTC 2024 - Jorik Cronenberg <jorik.cronenberg@suse.com>

- Add additional wireless settings (gh#openSUSE/agama#1602).

-------------------------------------------------------------------
Wed Sep 10 15:00:33 UTC 2024 - Jorik Cronenberg <jorik.cronenberg@suse.com>

- Implement 802.1x (EAP) in network settings (gh#openSUSE/agama#1597).

-------------------------------------------------------------------
Mon Sep  9 09:09:54 UTC 2024 - Martin Vidner <mvidner@suse.com>

- For CLI, use HTTP clients instead of D-Bus clients,
  for Product (name and registration) (gh#openSUSE/agama#1548)
  - added ProductHTTPClient

-------------------------------------------------------------------
Thu Sep  5 16:25:00 UTC 2024 - Lubos Kocman <lubos.kocman@suse.com>

- Show product logo in product selector (gh#openSUSE/agama#1415).

-------------------------------------------------------------------
Wed Aug 28 12:37:34 UTC 2024 - Imobach Gonzalez Sosa <igonzalezsosa@suse.com>

- Expose the DASD D-Bus API through HTTP (gh#openSUSE/agama#1532).

-------------------------------------------------------------------
Tue Aug 27 13:57:35 UTC 2024 - José Iván López González <jlopez@suse.com>

- Schema definition for basic storage settings
  (gh#openSUSE/agama#1455).

-------------------------------------------------------------------
Mon Aug 26 11:19:27 UTC 2024 - Martin Vidner <mvidner@suse.com>

- For CLI, use HTTP clients instead of D-Bus clients,
  for Software (gh#openSUSE/agama#1548)
  - added SoftwareHTTPClient

-------------------------------------------------------------------
Thu Aug 15 08:33:02 UTC 2024 - Josef Reidinger <jreidinger@suse.com>

- Use sd_notify for starting agama-web-service to notify systemd
  when service is ready. It helps with race condition in agama-auto
  (gh#openSUSE/agama#1539)
- improve systemd dependencies of agama-web-service to ensure that
  agama service runs

-------------------------------------------------------------------
Fri Aug  9 08:50:31 UTC 2024 - Martin Vidner <mvidner@suse.com>

- For CLI, use HTTP clients instead of D-Bus clients,
  for Users and Localization (gh#openSUSE/agama#1438)
  - service clients used by CLI:
    - added UsersHTTPClient, LocalizationHTTPClient
    - removed LocalizationClient
    - BaseHTTPClient API reworked:
      - return () or deserialized objects
      - added PUT and PATCH
  - web service:
    - PUT /api/users/first: do report backend errors
    - PATCH /api/users/root: report the (potential) backend errors
  - tests:
    - added tests using httpmock
    - env_logger added to dev-dependencies

-------------------------------------------------------------------
Mon Jul 22 15:27:44 UTC 2024 - Josef Reidinger <jreidinger@suse.com>

- Fix `agama questions list` to list only unaswered questions and
  improve its performance
  (gh#openSUSE/agama#1476)

-------------------------------------------------------------------
Wed Jul 17 11:15:33 UTC 2024 - Jorik Cronenberg <jorik.cronenberg@suse.com>

- Add dns search domains and ignore-auto-dns to network settings
  (gh#openSUSE/agama#1330).

-------------------------------------------------------------------
Tue Jul 16 11:56:29 UTC 2024 - Josef Reidinger <jreidinger@suse.com>

- CLI:
-- Add `agama questions list` to get list of unanswered questions
-- Add `agama questions ask` to ask for question and wait for
   answer
- agama-lib:
-- Add BaseHTTPClient that is base for clients that communicate
   with agama-web-server
   (gh#openSUSE/agama#1457)

-------------------------------------------------------------------
Wed Jul 10 20:11:39 UTC 2024 - Josef Reidinger <jreidinger@suse.com>

- Add to HTTP API a method to remove questions
- Add to HTTP API method to get the answer to a question
  (gh#openSUSE/agama#1453)

-------------------------------------------------------------------
Wed Jul 10 10:01:18 UTC 2024 - Josef Reidinger <jreidinger@suse.com>

- Add to HTTP API method POST for question to ask new question
  (gh#openSUSE/agama#1451)

-------------------------------------------------------------------
Fri Jul  5 13:17:17 UTC 2024 - José Iván López González <jlopez@suse.com>

- Adapt storage model to changes in D-Bus API
  (gh#openSUSE/agama#1428).

-------------------------------------------------------------------
Mon Jul  1 15:50:40 UTC 2024 - José Iván López González <jlopez@suse.com>

- Schema definition for guided and AutoYaST storage proposals
  (gh#openSUSE/agama#1263).

-------------------------------------------------------------------
Fri Jun 28 06:56:02 UTC 2024 - Martin Vidner <mvidner@suse.com>

- Use gzip (.gz) instead of bzip2 (.bz2) to compress logs
  so that they can be attached to GitHub issues
  (gh#openSUSE/agama#1378)

-------------------------------------------------------------------
Thu Jun 27 13:22:51 UTC 2024 - Imobach Gonzalez Sosa <igonzalezsosa@suse.com>

- Version 9

-------------------------------------------------------------------
Thu Jun 27 07:02:29 UTC 2024 - Imobach Gonzalez Sosa <igonzalezsosa@suse.com>

- Improve the prompt to introduce the password in the "auth login"
  command (gh#openSUSE/agama#1271).

-------------------------------------------------------------------
Wed Jun 26 12:56:31 UTC 2024 - Knut Anderssen <kanderssen@suse.com>

- Filter only external configured connections
  (gh#openSUSE/agama#1383).
- Expose more details about devices status in the API
  (gh#openSUSE/agama#1365).

-------------------------------------------------------------------
Wed Jun 26 10:29:05 UTC 2024 - José Iván López González <jlopez@suse.com>

- Set and get storage config (gh#openSUSE/agama#1293).

-------------------------------------------------------------------
Tue Jun 25 15:16:33 UTC 2024 - Imobach Gonzalez Sosa <igonzalezsosa@suse.com>

- Use the new SetLocale D-Bus method to change the language and the
  keyboard layout (gh#openSUSE/agama#1375).

-------------------------------------------------------------------
Tue Jun 25 15:04:20 UTC 2024 - David Diaz <dgonzalez@suse.com>

- Add resize actions to storage model (gh#openSUSE/agama#1354).

-------------------------------------------------------------------
Thu Jun 21 15:00:00 UTC 2024 - Clemens Famulla-Conrad <cfamullaconrad@suse.de>

- Add tun/tap model (gh#openSUSE/agama#1353)

-------------------------------------------------------------------
Thu Jun 20 12:58:32 UTC 2024 - Imobach Gonzalez Sosa <igonzalezsosa@suse.com>

- Add a new "config edit" command allows editing installation
  settings using an external editor (gh#openSUSE/agama#1360).
- Remove the "--format" option (gh#openSUSE/agama#1360).

-------------------------------------------------------------------
Thu Jun 20 05:32:42 UTC 2024 - Imobach Gonzalez Sosa <igonzalezsosa@suse.com>

- Add support for progress sequences with pre-defined descriptions
  (gh#openSUSE/agama#1356).
- Fix the "Progress" signal to use camelCase
  (gh#openSUSE/agama#1356).

-------------------------------------------------------------------
Fri Jun 14 06:17:52 UTC 2024 - Imobach Gonzalez Sosa <igonzalezsosa@suse.com>

- Remove references to the old "config add/set" subcommands
  (gh#openSUSE/agama/#1338).

-------------------------------------------------------------------
Thu Jun 13 10:50:44 UTC 2024 - Knut Anderssen <kanderssen@suse.com>

- Apply network changes when connecting or disconnecting
  (gh#openSUSE/agama#1320).

-------------------------------------------------------------------
Thu Jun 13 10:39:57 UTC 2024 - Imobach Gonzalez Sosa <igonzalezsosa@suse.com>

- Expose Issues API in users-related interface
  (gh#openSUSE/agama#1202).
- Drop the old validations API.

-------------------------------------------------------------------
Wed Jun 12 10:15:33 UTC 2024 - Jorik Cronenberg <jorik.cronenberg@suse.com>

- Allow writing to loopback connection in agama-server
  (gh#openSUSE/agama#1318).

-------------------------------------------------------------------
Tue Jun 11 21:35:00 UTC 2024 - Imobach Gonzalez Sosa <igonzalezsosa@suse.com>

- CLI: use the master token /run/agama/token if available and
  readable (gh#openSUSE/agama#1287).
- CLI: remove the "config add/set" subcommands
  (gh#openSUSE/agama#1314).

-------------------------------------------------------------------
Mon Jun 10 14:24:33 UTC 2024 - Jorik Cronenberg <jorik.cronenberg@suse.com>

- Add mtu property for network connections
  (gh#openSUSE/agama#1101).

-------------------------------------------------------------------
Fri Jun  7 05:58:48 UTC 2024 - Michal Filka <mfilka@suse.com>

- Improvements in HTTPS setup
  - self-signed certificate contains hostname
  - self-signed certificate is stored into default location
  - before creating new self-signed certificate a default location
    (/etc/agama.d/ssl) is checked for a certificate
  - gh#openSUSE/agama#1228

-------------------------------------------------------------------
Wed Jun  5 13:53:59 UTC 2024 - José Iván López González <jlopez@suse.com>

- Process the legacyAutoyastStorage section of the profile
  (gh#openSUSE/agama#1284).

-------------------------------------------------------------------
Mon Jun  3 07:49:16 UTC 2024 - Josef Reidinger <jreidinger@suse.com>

- CLI: Add new commands "agama download" and
  "agama profile autoyast" and remove "agama profile download" to
  separate common curl-like download and autoyast specific one
  which do conversion to json (gh#openSUSE/agama#1279)

-------------------------------------------------------------------
Wed May 29 12:15:37 UTC 2024 - Josef Reidinger <jreidinger@suse.com>

- CLI: Add new command "agama profile import" that does the whole
  autoinstallation processing and loads the configuration
  (gh#openSUSE/agama#1270).

-------------------------------------------------------------------
Wed May 29 11:16:11 UTC 2024 - Imobach Gonzalez Sosa <igonzalezsosa@suse.com>

- Improve command-line interface help (gh#openSUSE/agama#1269 and
  (gh#openSUSE/agama#1273).
- agama-web-server connects to D-Bus only when needed
  (gh#openSUSE/agama#1273).

-------------------------------------------------------------------
Wed May 29 10:40:21 UTC 2024 - Imobach Gonzalez Sosa <igonzalezsosa@suse.com>

- The HTTP request to perform a probing is not blocking anymore
  (gh#openSUSE/agama#1272).

-------------------------------------------------------------------
Mon May 27 14:11:55 UTC 2024 - Imobach Gonzalez Sosa <igonzalezsosa@suse.com>

- The "agama auth" command reads the password from the standard
  input (gh#openSUSE/agama#1265).

-------------------------------------------------------------------
Mon May 27 05:49:46 UTC 2024 - Imobach Gonzalez Sosa <igonzalezsosa@suse.com>

- Add agama.libssonnet to the spec file (gh#openSUSE/agama#1261).

-------------------------------------------------------------------
Thu May 23 15:47:28 UTC 2024 - Ladislav Slezák <lslezak@suse.com>

- Avoid deadlock when "setxkbmap" call gets stucked, use a timeout
  (gh#openSUSE/agama#1249)

-------------------------------------------------------------------
Wed May 22 12:31:25 UTC 2024 - Josef Reidinger <jreidinger@suse.com>

- autoinstallation jsonnet: Inject complete lshw json output and
  provide helper functions for filtering it (gh#openSUSE/agama#1242)

-------------------------------------------------------------------
Fri May 17 09:52:25 UTC 2024 - Imobach Gonzalez Sosa <igonzalezsosa@suse.com>

- Version 8

-------------------------------------------------------------------
Tue May 16 12:48:42 UTC 2024 - Knut Anderssen <kanderssen@suse.com>

- Allow to download Agama logs through the manager HTTP API
  (gh#openSUSE/agama#1216).

-------------------------------------------------------------------
Thu May 16 12:34:43 UTC 2024 - Imobach Gonzalez Sosa <igonzalezsosa@suse.com>

- Restarting agama.service causes agama-web-server.service to be
  restarted too (gh#openSUSE/agama#1222).

-------------------------------------------------------------------
Thu May 16 12:24:26 UTC 2024 - José Iván López González <jlopez@suse.com>

- Small changes in the storage HTTP API (gh#openSUSE/agama#1208):
  - /storage/proposal/usable_devices (get): returns a list of SIDs
    instead of device names.
  - /storage/proposal/settings (put): returns whether the proposal
    was successfully calculated.

-------------------------------------------------------------------
Thu May 16 10:31:38 UTC 2024 - Imobach Gonzalez Sosa <igonzalezsosa@suse.com>

- The CLI does not fail when the storage proposal is missing
  (gh#openSUSE/agama#1220).
- Properly detect whether LVM is activated.

-------------------------------------------------------------------
Thu May 16 06:19:36 UTC 2024 - Imobach Gonzalez Sosa <igonzalezsosa@suse.com>

- Change the web server to listen on port 80 by default
  (gh#openSUSE/agama#1217).

-------------------------------------------------------------------
Wed May 15 15:21:30 UTC 2024 - Imobach Gonzalez Sosa <igonzalezsosa@suse.com>

- Improve logging in the D-Bus and web servers
  (gh#openSUSE/agama#1215):
  - Write to the stdout if they are not connected to
    systemd-journald.
  - The stdout logger includes the file/line (it was already
    included when logging to systemd-journald).

-------------------------------------------------------------------
Wed May 15 14:08:26 UTC 2024 - Imobach Gonzalez Sosa <igonzalezsosa@suse.com>

- Do not crash if the /etc/agama.d/locales file does not contain
  any valid locale (gh#openSUSE/agama#1213).

-------------------------------------------------------------------
Tue May 14 12:39:49 UTC 2024 - Imobach Gonzalez Sosa <igonzalezsosa@suse.com>

- If present, read the locales list from the /etc/agama.d/locales
  file (gh#openSUSE/agama#1205).

-------------------------------------------------------------------
Tue May 14 10:48:42 UTC 2024 - Knut Anderssen <kanderssen@suse.com>

- Dropped the network D-Bus service as it is not needed anymore
  (gh#openSUSE/agama#1199).

-------------------------------------------------------------------
Mon May 13 09:01:21 UTC 2024 - Imobach Gonzalez Sosa <igonzalezsosa@suse.com>

- Extend the storage HTTP API to support handling the iSCSI
  configuration (gh#openSUSE/agama#1187).

-------------------------------------------------------------------
Mon May 13 08:47:27 UTC 2024 - José Iván López González <jlopez@suse.com>

- Provide HTTP API for storage (gh#openSUSE/agama#1175).

-------------------------------------------------------------------
Mon May  6 05:13:54 UTC 2024 - Imobach Gonzalez Sosa <igonzalezsosa@suse.com>

- Extend the HTTP/JSON API:
  - Localization (gh#openSUSE/agama#1047, gh#openSUSE/agama#1120).
  - Networking (gh#openSUSE/agama#1064).
  - Software (gh#openSUSE/agama#1069).
  - Manager service (gh#openSUSE/agama#1089).
  - Questions (gh#openSUSE/agama#1091).
  - Progress interface (gh#openSUSE/agama#1092).
  - Issues interface (gh#openSUSE/agama#1100).
  - Users (gh#openSUSE/agama#1117).
  - Product registration (gh#openSUSE/agama#1146).
- Add an "agama-web-server" service (gh#openSUSE/agama/1119).
- Fix the generation of the self-signed certificate
  (gh#openSUSE/agama#1131).
- Improve agama-server logging (gh#openSUSE/agama#1143).
- Provide frontend translations via the /po.js path
  (gh#openSUSE/agama#1126).

-------------------------------------------------------------------
Wed Mar  13 12:42:58 UTC 2024 - Jorik Cronenberg <jorik.cronenberg@suse.com>

- Add infiniband to network model (gh#openSUSE/agama#1032).

-------------------------------------------------------------------
Thu Mar  7 10:52:58 UTC 2024 - Michal Filka <mfilka@suse.com>

- CLI: added auth command with login / logout / show subcommands
  for handling authentication token management with new agama web
  server

-------------------------------------------------------------------
Thu Feb 29 09:49:18 UTC 2024 - Ladislav Slezák <lslezak@suse.com>

- Web server:
  - Accept also IPv6 connections (gh#openSUSE/agama#1057)
  - Added SSL (HTTPS) support (gh#openSUSE/agama#1062)
    - Use either the cerfificate specified via command line
      arguments or generate a self-signed certificate
    - Redirect external HTTP requests to HTTPS
    - Allow HTTP for internal connections (http://localhost)
  - Optionally listen on a secondary address
    (to allow listening on both HTTP/80 and HTTPS/433 ports)

-------------------------------------------------------------------
Tue Feb 27 15:55:28 UTC 2024 - Imobach Gonzalez Sosa <igonzalezsosa@suse.com>

- Reorganize RPM packages (gh#openSUSE/agama#1056):
  * agama is now the main package and it contains agama-dbus-server
    and agama-web-server.
  * agama-cli is a subpackage.

-------------------------------------------------------------------
Wed Feb  7 11:49:02 UTC 2024 - Imobach Gonzalez Sosa <igonzalezsosa@suse.com>

- Add preliminary support to import AutoYaST profiles
  (gh#openSUSE/agama#1029).

-------------------------------------------------------------------
Mon Jan 29 15:53:56 UTC 2024 - Imobach Gonzalez Sosa <igonzalezsosa@suse.com>

- Better network configuration handling (gh#openSUSE/agama#1006):
  * Write only changed connections.
  * Roll back when updating the NetworkManager configuration
    failed.
  * Improved error handling when reading or writing the changes.
  * Properly remove deleted connections from the D-Bus tree.
  * Use the UUID to identify connections.
  * Do not support multiple connections with the same ID.

-------------------------------------------------------------------
Mon Jan 29 15:37:56 UTC 2024 - Jorik Cronenberg <jorik.cronenberg@suse.com>

- Add hidden property for wireless in network model
  (gh#openSUSE/agama#1024).

-------------------------------------------------------------------
Mon Jan 29 10:22:49 UTC 2024 - Jorik Cronenberg <jorik.cronenberg@suse.com>

- Add more wireless options to network model
  (gh#openSUSE/agama#1014).

-------------------------------------------------------------------
Thu Jan 23 18:00:00 UTC 2024 - Clemens Famulla-Conrad <cfamullaconrad@suse.de>

- Add Bridge model (gh#openSUSE/agama#1008)

-------------------------------------------------------------------
Thu Jan 23 17:38:23 UTC 2024 - Clemens Famulla-Conrad <cfamullaconrad@suse.de>

- Add VLAN model (gh#openSUSE/agama#918)

-------------------------------------------------------------------
Thu Jan 11 15:34:15 UTC 2024 - Imobach Gonzalez Sosa <igonzalezsosa@suse.com>

- Include the encoding as part of the locales (gh#openSUSE/agama#987).

-------------------------------------------------------------------
Mon Jan  8 17:02:40 UTC 2024 - José Iván López González <jlopez@suse.com>

- Fix the list of keymaps to avoid duplicated values
  (gh#openSUSE/agama#981).

-------------------------------------------------------------------
Thu Dec 21 14:23:33 UTC 2023 - Imobach Gonzalez Sosa <igonzalezsosa@suse.com>

- Version 7

-------------------------------------------------------------------
Thu Dec 21 11:12:45 UTC 2023 - Ancor Gonzalez Sosa <ancor@suse.com>

- The result of ListTimezones includes the localized country name
  for each timezone (gh#openSUSE/agama#946)

-------------------------------------------------------------------
Fri Dec 15 16:29:20 UTC 2023 - Imobach Gonzalez Sosa <igonzalezsosa@suse.com>

- Update agama-cli dependencies including the zerocopy crate to
  address a security alert (see gh#google/zerocopy#716).

-------------------------------------------------------------------
Wed Dec 13 22:41:34 UTC 2023 - Knut Anderssen <kanderssen@suse.com>

- Add support for bonding connections (gh#openSUSE/agama#885).

-------------------------------------------------------------------
Fri Dec  8 09:23:09 UTC 2023 - Josef Reidinger <jreidinger@suse.com>

- Change the config in a way that: (gh#openSUSE/agama#919)
  1. product is moved to own section and is now under product.id
  2. in product section is now also registrationCode and registrationEmail
  3. in software section is now patterns to select patterns to install
- adapt profile.schema according to above changes
- org.opensuse.Agama.Software1 API changed to report missing patterns

-------------------------------------------------------------------
Tue Dec  5 11:18:41 UTC 2023 - Jorik Cronenberg <jorik.cronenberg@suse.com>

- Add ability to assign a custom MAC address for network
  connections (gh#openSUSE/agama#893)

-------------------------------------------------------------------
Tue Dec  5 09:46:48 UTC 2023 - José Iván López González <jlopez@suse.com>

- Explicitly add dependencies instead of relying on the live ISO
  to provide the required packages (gh#openSUSE/agama/911).

-------------------------------------------------------------------
Tue Dec  5 08:56:13 UTC 2023 - Jorik Cronenberg <jorik.cronenberg@suse.com>

- Add support for dummy network devices although they are not
  exposed on D-Bus yet (gh#openSUSE/agama#913).

-------------------------------------------------------------------
Sun Dec  3 15:53:34 UTC 2023 - Imobach Gonzalez Sosa <igonzalezsosa@suse.com>

- Use a single call to systemd-firstboot to write the localization
  settings (gh#openSUSE/agama#903).

-------------------------------------------------------------------
Sat Dec  2 18:05:54 UTC 2023 - Imobach Gonzalez Sosa <igonzalezsosa@suse.com>

- Version 6

-------------------------------------------------------------------
Wed Nov 29 11:19:51 UTC 2023 - Imobach Gonzalez Sosa <igonzalezsosa@suse.com>

- Rework the org.opensuse.Agama1.Locale interface
  (gh#openSUSE/agama#881):
  * Replace LabelsForLocales function with ListLocales.
  * Add a ListKeymaps function.
  * Extend the ListTimezone function to include the translation of
    each part.
  * Drop ListUILocales and ListVConsoleKeyboards functions.
  * Remove the SupportedLocales and VConsoleKeyboard properties.
  * Do not read the lists of locales, keymaps and timezones on
    each request.
  * Peform some validation when trying to change the Locales,
    Keymap and Timezone properties.

-------------------------------------------------------------------
Thu Nov 16 11:06:30 UTC 2023 - Imobach Gonzalez Sosa <igonzalezsosa@suse.com>

- Update dependencies to compatible versions
  (gh#openSUSE/agama#874).
- Replace tempdir with tempfile to prevent RUSTSEC-2023-0018.

-------------------------------------------------------------------
Wed Nov 15 12:35:32 UTC 2023 - José Iván López González <jlopez@suse.com>

- Adapt to changes in software D-Bus API (gh#openSUSE/agama#869).

-------------------------------------------------------------------

Wed Nov 15 11:27:10 UTC 2023 - Michal Filka <mfilka@suse.com>

- Improved "agama logs store" (gh#openSUSE/agama#823)
  - added an option which allows to define the archive destination

-------------------------------------------------------------------
Tue Nov 14 15:44:15 UTC 2023 - Jorik Cronenberg <jorik.cronenberg@suse.com>

- Add support for routing to the network model (gh#openSUSE/agama#824)

-------------------------------------------------------------------
Mon Oct 23 14:43:59 UTC 2023 - Michal Filka <mfilka@suse.com>

- Improved "agama logs store" (gh#openSUSE/agama#812)
  - the archive file owner is root:root
  - the permissions is set to r/w for the owner

-------------------------------------------------------------------
Mon Oct 23 11:33:40 UTC 2023 - Imobach Gonzalez Sosa <igonzalezsosa@suse.com>

- Version 5

-------------------------------------------------------------------
Mon Oct 10 07:37:00 UTC 2023 - Michal Filka <mfilka@suse.com>

- Improve file and directory names in "agama logs store".
- Add an "agama logs list" subcommand.

-------------------------------------------------------------------
Tue Sep 26 15:57:14 UTC 2023 - Imobach Gonzalez Sosa <igonzalezsosa@suse.com>

- Version 4

-------------------------------------------------------------------
Tue Sep 26 12:05:52 UTC 2023 - Imobach Gonzalez Sosa <igonzalezsosa@suse.com>

- Wait until the manager is ready before probing
  (gh#openSUSE/agama#771).

-------------------------------------------------------------------
Mon Sep 25 11:32:53 UTC 2023 - Imobach Gonzalez Sosa <igonzalezsosa@suse.com>

- Add support for IPv6 network settings (gh#openSUSE/agama#761).

-------------------------------------------------------------------
Mon Sep 25 10:46:53 UTC 2023 - Michal Filka <mfilka@suse.com>

- CLI: added (sub)commands for handling logs. "store" subcommand is
  similar to what old save_y2logs did. (gh#openSUSE/agama#757)

-------------------------------------------------------------------
Tue Sep 19 11:16:16 UTC 2023 - José Iván López González <jlopez@suse.com>

- Adapt to new storage D-Bus API and explicitly call to probe after
  selecting a new product (gh#openSUSE/agama#748).

-------------------------------------------------------------------
Thu Sep 14 19:44:57 UTC 2023 - Josef Reidinger <jreidinger@suse.com>

- Improve questions CLI help text (gh#openSUSE/agama#754)

-------------------------------------------------------------------
Thu Sep 14 10:10:37 UTC 2023 - Imobach Gonzalez Sosa <igonzalezsosa@suse.com>

- Use a single D-Bus service to connect to the manager and the
  users API (gh#openSUSE/agama#753, follow-up of
  gh#openSUSE/agama#729).

-------------------------------------------------------------------
Wed Sep 13 09:27:22 UTC 2023 - Knut Anderssen <kanderssen@suse.com>

- Allow to bind a connection to an specific interface through its
  name or through a set of match settings (gh#opensSUSE/agama#723).

-------------------------------------------------------------------
Thu Aug 31 10:30:28 UTC 2023 - Imobach Gonzalez Sosa <igonzalezsosa@suse.com>

- Use a single D-Bus service to expose locale, network and
  questions settings (gh#openSUSE/agama#729).

-------------------------------------------------------------------
Wed Aug 30 12:57:59 UTC 2023 - Josef Reidinger <jreidinger@suse.com>

- Locale service: add value for UI locale (gh#openSUSE/agama#725)

-------------------------------------------------------------------
Thu Aug  3 08:34:14 UTC 2023 - Imobach Gonzalez Sosa <igonzalezsosa@suse.com>

- Move the settings functionality to a separate package,
  agama-settings (gh#openSUSE/agama#666).
- Make the "Settings" derive macro reusable from other crates.
- Extend the "Settings" derive macro to generate code for
  InstallSettings and NetworkSettings.
- Improve error reporting when working with the "config"
  subcommand.

-------------------------------------------------------------------
Wed Aug  2 10:03:18 UTC 2023 - Imobach Gonzalez Sosa <igonzalezsosa@suse.com>

- Version 3

-------------------------------------------------------------------
Wed Jul 26 11:08:09 UTC 2023 - Josef Reidinger <jreidinger@suse.com>

- CLI: add to "questions" command "answers" subcommand to set
  file with predefined answers
- dbus-server: add "AddAnswersFile" method to Questions service
  (gh#openSUSE/agama#669)

-------------------------------------------------------------------
Tue Jul 18 13:32:04 UTC 2023 - Josef Reidinger <jreidinger@suse.com>

- Add to CLI "questions" subcommand with mode option to set
  interactive and non-interactive mode (gh#openSUSE/agama#668)

-------------------------------------------------------------------
Mon Jul 17 13:36:56 UTC 2023 - Imobach Gonzalez Sosa <igonzalezsosa@suse.com>

- Fix the logic to decide which network connections to write
  due to a bug introduced in gh#openSUSE/agama#662
  (gh#openSUSE/agama#667).

-------------------------------------------------------------------
Mon Jul 17 09:16:38 UTC 2023 - Josef Reidinger <jreidinger@suse.com>

- Adapt to new questions D-Bus API to allow automatic answering of
  questions when requested (gh#openSUSE/agama#637, reverts
  gh#openSUSE/agama#649 as now default option is mandatory)

-------------------------------------------------------------------
Thu Jul 13 10:22:36 UTC 2023 - Imobach Gonzalez Sosa <igonzalezsosa@suse.com>

- Improve error reporting in the command-line interface
  (gh#openSUSE/agama#659 and gh#openSUSE/agama#660).

-------------------------------------------------------------------
Thu Jul 13 08:56:40 UTC 2023 - José Iván López González <jlopez@suse.com>

- Read the storage candidate devices and show them with
  "agama config show" (gh#openSUSE/agama#658).

-------------------------------------------------------------------
Fri Jul  7 14:12:03 UTC 2023 - Imobach Gonzalez Sosa <igonzalezsosa@suse.com>

- Improve the progress reporting (gh#openSUSE/agama#653).

-------------------------------------------------------------------
Thu Jul  6 09:13:47 UTC 2023 - Imobach Gonzalez Sosa <igonzalezsosa@suse.com>

- Improve the waiting logic and implement a retry mechanism for the
  "agama install" command (bsc#1213047).

-------------------------------------------------------------------
Wed Jul  5 11:11:20 UTC 2023 - Imobach Gonzalez Sosa <igonzalezsosa@suse.com>

- Fix the questions service to handle questions with no default
  option (gh#openSUSE/agama#649).

-------------------------------------------------------------------
Thu Jun  1 08:14:14 UTC 2023 - Imobach Gonzalez Sosa <igonzalezsosa@suse.com>

- Add a localization D-Bus service (gh#openSUSE/agama#533).
- Add a network D-Bus service (gh#openSUSE/agama#571).

-------------------------------------------------------------------
Tue May 23 11:51:26 UTC 2023 - Martin Vidner <mvidner@suse.com>

- Version 2.1

-------------------------------------------------------------------
Mon May 22 12:29:20 UTC 2023 - Martin Vidner <mvidner@suse.com>

- Version 2

-------------------------------------------------------------------
Thu May 11 11:00:11 UTC 2023 - Imobach Gonzalez Sosa <igonzalezsosa@suse.com>

- Import root authentication settings when reading a Jsonnet file
  (bsc#1211300, gh#openSUSE/agama#573).
- Do not export the SSH public key as an empty string when it is
  not defined.

-------------------------------------------------------------------
Fri Mar 24 14:36:36 UTC 2023 - Imobach Gonzalez Sosa <igonzalezsosa@suse.com>

- Version 0.2:
  * Add validation for software and users settings
    (gh#yast/agama-cli#48, gh#yast/agama-cli#51).
  * Better error reporting when the bus is not found
    (gh#yast/agama-cli#48).
  * Improve the progress reporting mechanism, although it is still
    a work in progress (gh#yast/agama-cli#50).

-------------------------------------------------------------------
Wed Mar 22 09:39:29 UTC 2023 - Imobach Gonzalez Sosa <igonzalezsosa@suse.com>

- Add support for setting root authentication mechanisms
  (gh#yast/agama-cli#47).

-------------------------------------------------------------------
Tue Mar 21 16:06:02 UTC 2023 - Martin Vidner <mvidner@suse.com>

- Do not fall back to the system D-Bus (gh#yast/agama-cli#45).

-------------------------------------------------------------------
Wed Mar 21 13:28:01 UTC 2023 - Imobach Gonzalez Sosa <igonzalezsosa@suse.com>

- Use JSON as the default format (gh#yast/agama-cli#46).

-------------------------------------------------------------------
Tue Mar 21 08:55:39 UTC 2023 - Josef Reidinger <jreidinger@suse.com>

- Fix the path of the JSON schema (gh#yast/agama-cli#44).

-------------------------------------------------------------------
Thu Mar 16 11:56:42 UTC 2023 - Imobach Gonzalez Sosa <igonzalezsosa@suse.com>

- First version of the package:
  * Querying and setting simple values.
  * Adding elements to collections
  * Handling of auto-installation profiles.
  * Basic error handling
- 0.1<|MERGE_RESOLUTION|>--- conflicted
+++ resolved
@@ -1,6 +1,5 @@
 -------------------------------------------------------------------
-<<<<<<< HEAD
-Tue Apr  8 14:24:06 UTC 2025 - Martin Vidner <mvidner@suse.com>
+Wed Apr  9 09:06:18 UTC 2025 - Martin Vidner <mvidner@suse.com>
 
 - Made `--api URL` work with `agama profile`
   (gh#agama-project/agama#2103)
@@ -8,12 +7,12 @@
   - JSON validation error are more readable now
   - Error messages do not start with "Anyhow(...)"
   - Backend errors include causes
-=======
+
+-------------------------------------------------------------------
 Tue Apr  8 22:04:03 UTC 2025 - Imobach Gonzalez Sosa <igonzalezsosa@suse.com>
 
 - "agama download" do not crash if it cannot mount a file system
   (gh#agama-project/agama#2253).
->>>>>>> 160c30c1
 
 -------------------------------------------------------------------
 Mon Apr  7 14:02:57 UTC 2025 - Josef Reidinger <jreidinger@suse.com>
