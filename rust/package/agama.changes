--- conflicted
+++ resolved
@@ -1,10 +1,10 @@
 -------------------------------------------------------------------
-<<<<<<< HEAD
-Wed May 28 09:00:00 UTC 2025 - Clemens Famulla-Conrad <cfamullaconrad@suse.com>
+Thu May 29 09:00:00 UTC 2025 - Clemens Famulla-Conrad <cfamullaconrad@suse.com>
 
 - Fix bridge port config (bridge-port.priority and 
   brdige-port.path_cost)
-=======
+
+-------------------------------------------------------------------
 Wed May 28 14:53:51 UTC 2025 - Ladislav Slezák <lslezak@suse.com>
 
 - Refresh the software cache after resolving conflicts to
@@ -16,7 +16,6 @@
 
 - Stop serving the web UI from $HOME/.local/share/agama
   (gh#agama-project/agama#2414).
->>>>>>> 2ff049f9
 
 -------------------------------------------------------------------
 Mon May 26 19:51:52 UTC 2025 - Imobach Gonzalez Sosa <igonzalezsosa@suse.com>
