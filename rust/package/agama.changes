--- conflicted
+++ resolved
@@ -1,14 +1,13 @@
 -------------------------------------------------------------------
-<<<<<<< HEAD
 Tue Mar  4 13:34:13 UTC 2025 - Martin Vidner <mvidner@suse.com>
 
 - install and package also storage.schema.json (bsc#1238367)
-=======
+
+-------------------------------------------------------------------
 Wed Feb 26 06:52:52 UTC 2025 - José Iván López González <jlopez@suse.com>
 
 - Extend storage model schema to support file system label (needed
   for jsc#AGM-122 and bsc#1237165).
->>>>>>> 984cc058
 
 -------------------------------------------------------------------
 Wed Feb 26 06:51:37 UTC 2025 - Imobach Gonzalez Sosa <igonzalezsosa@suse.com>
