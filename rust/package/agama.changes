-------------------------------------------------------------------
<<<<<<< HEAD
Tue Jun 10 13:33:09 UTC 2025 - Imobach Gonzalez Sosa <igonzalezsosa@suse.com>

- Expose the user and the root password when exporting the configuration
  (bsc#1235602).
- Do not export the "user" section unless a first user is defined.
- Do not export the "root" section unless an authentication mechanism
  is defined.
=======
Tue Jun 10 09:25:39 UTC 2025 - Martin Vidner <mvidner@suse.com>

- consistent CLI for unattended installation (gh#agama-project/agama#2347)
  - `agama config generate | agama config load` replaces `agama profile import`
  - `agama config generate` replaces `agama profile evaluate`
    and `agama profile autoyast`
  - `agama config validate` replaces `agama profile validate`, is also automatic
  - More consistency in stdio handling, adding --output option
>>>>>>> c19a5b92

-------------------------------------------------------------------
Mon Jun  9 06:19:39 UTC 2025 - José Iván López González <jlopez@suse.com>

- Extend the HTTP API to get available/candidate drives and MD
  RAIDs (gh#agama-project/agama#2419).
- Improve storage schema to avoid wrong device base name
  (bsc#1244049).

-------------------------------------------------------------------
Fri Jun  6 13:22:58 UTC 2025 - Knut Anderssen <kanderssen@suse.com>

- Added support for moving the connections from memory only to disk
  (gh#agama-project/agama#2402).

-------------------------------------------------------------------
Tue Jun  5 16:03:31 UTC 2025 - Jorik Cronenberg <jorik.cronenberg@suse.com>

- Use slave-type instead of port-type for NM<1.46.0 (gh#agama-project/agama#2433).

-------------------------------------------------------------------
Thu Jun  5 15:42:13 UTC 2025 - Josef Reidinger <jreidinger@suse.com>

- Add support to specify for extra repositories if it can be
  unsigned or list of GPG fingerprints that are trusted
  (jsc#AGM-125)

-------------------------------------------------------------------
Thu Jun  5 12:57:11 UTC 2025 - Imobach Gonzalez Sosa <igonzalezsosa@suse.com>

- Use camel case for the extra repositories key (gh#agama-project/agama#2442).

-------------------------------------------------------------------
Wed Jun  4 13:18:35 UTC 2025 - Imobach Gonzalez Sosa <igonzalezsosa@suse.com>

- Drop the autologin property from the JSON schema
  (gh#agama-project/agama#2438).

-------------------------------------------------------------------
Tue Jun  3 12:30:40 UTC 2025 - Josef Reidinger <jreidinger@suse.com>

- Add to api/software/config ability to set/get list of additional
  installatio repositories (jsc#AGM-125)
- Add extraRepositories key to software section in agama profile

-------------------------------------------------------------------
Fri May 30 15:05:35 UTC 2025 - Jorik Cronenberg <jorik.cronenberg@suse.com>

- Send different NM dbus values depending on version (gh#agama-project/agama#2356).

-------------------------------------------------------------------
Thu May 29 09:00:00 UTC 2025 - Clemens Famulla-Conrad <cfamullaconrad@suse.com>

- Fix bridge port config (bridge-port.priority and
  brdige-port.path_cost)

-------------------------------------------------------------------
Wed May 28 14:53:51 UTC 2025 - Ladislav Slezák <lslezak@suse.com>

- Refresh the software cache after resolving conflicts to
  show the correct current status
  (followup for gh#agama-project/agama#2348)

-------------------------------------------------------------------
Wed May 28 13:29:51 UTC 2025 - Imobach Gonzalez Sosa <igonzalezsosa@suse.com>

- Stop serving the web UI from $HOME/.local/share/agama
  (gh#agama-project/agama#2414).

-------------------------------------------------------------------
Mon May 26 19:51:52 UTC 2025 - Imobach Gonzalez Sosa <igonzalezsosa@suse.com>

- Version 15

-------------------------------------------------------------------
Fri May 23 13:22:15 UTC 2025 - Imobach Gonzalez Sosa <igonzalezsosa@suse.com>

- Proper handling of WebSocket secure connections (gh#agama-project/agama#2391):
  - "agama monitor" does not use "insecure" by default.
  - Do not encrypt the connection when using ws: URLs.

-------------------------------------------------------------------
Fri May 23 10:17:32 UTC 2025 - Imobach Gonzalez Sosa <igonzalezsosa@suse.com>

- Cache progress reporting to avoid blocking the clients
  (gh#agama-project/agama#2389).

-------------------------------------------------------------------
Thu May 22 17:19:10 UTC 2025 - Ancor Gonzalez Sosa <ancor@suse.com>

- Update schema of the storage model (gh#agama-project/agama#2346).

-------------------------------------------------------------------
Thu May 22 16:16:54 UTC 2025 - Josef Reidinger <jreidinger@suse.com>

- Provide software conflicts HTTP API (gh#agama-project/agama#2348)

-------------------------------------------------------------------
Thu May 22 13:16:49 UTC 2025 - Imobach Gonzalez Sosa <igonzalezsosa@suse.com>

- Cache issues to avoid blocking the clients
  (gh#agama-project/agama#2379).

-------------------------------------------------------------------
Tue May 20 14:54:17 UTC 2025 - Ladislav Slezák <lslezak@suse.com>

- Cache the software configuration and products in the web server,
  the software backend is blocked during package installation
  (bsc#1241208)

-------------------------------------------------------------------
Wed May 19 15:20:42 UTC 2025 - Knut Anderssen <kanderssen@suse.com>

- Add support for bridge connections (gh#openSUSE/agama#2258).

-------------------------------------------------------------------
Mon May 19 14:02:50 UTC 2025 - Imobach Gonzalez Sosa <igonzalezsosa@suse.com>

- Do not crash when network events do not contain "addresses",
  "nameservers", "dnsSearchlist", "routes4" or "routes6"
  (gh#agama-project/agama#2371).

-------------------------------------------------------------------
Mon May 19 12:02:46 UTC 2025 - Imobach Gonzalez Sosa <igonzalezsosa@suse.com>

- Adapt "install", "probe" and "finish" to use the HTTP API
  (gh#agama-project/agama#2368).
- Add commands for monitoring Agama (gh#agama-project/agama#2368):
  - "monitor": to display the progress.
  - "events": to display the events in JSON format.

-------------------------------------------------------------------
Wed May 14 15:17:25 UTC 2025 - José Iván López González <jlopez@suse.com>

- Add search conditions to storage schema
  (gh#agama-project/agama#2338).

-------------------------------------------------------------------
Wed May 14 12:28:57 UTC 2025 - Imobach Gonzalez Sosa <igonzalezsosa@suse.com>

- Extract network and utilities to the new agama-network and agama-utils
  packages (gh#agama-project/agama#2357).

-------------------------------------------------------------------
Tue May 13 09:28:46 UTC 2025 - Imobach Gonzalez Sosa <igonzalezsosa@suse.com>

- Fix setting the mode for questions (bsc#1242441).

-------------------------------------------------------------------
Mon May 12 12:55:40 UTC 2025 - Ladislav Slezák <lslezak@suse.com>

- Remove the delay between selecting the product and registering it,
  the problem has been fixed in the web UI
  (removed workaround for gh#agama-project/agama#2274)

-------------------------------------------------------------------
Wed May  7 21:04:24 UTC 2025 - Imobach Gonzalez Sosa <igonzalezsosa@suse.com>

- Fix automatic answer of questions with password (gh#agama-project/agama#2332).

-------------------------------------------------------------------
Wed May  7 15:08:36 UTC 2025 - Imobach Gonzalez Sosa <igonzalezsosa@suse.com>

- Fix agama-dbus-server to write to journald logs (gh#agama-project/agama#2339).

-------------------------------------------------------------------
Wed May  7 12:52:42 UTC 2025 - Imobach Gonzalez Sosa <igonzalezsosa@suse.com>

- Add validation of the product/addons section (gh#agama-project/agama#2336).

-------------------------------------------------------------------
Wed May  7 06:35:19 UTC 2025 - José Iván López González <jlopez@suse.com>

- Add MD RAIDs to the storage schema (gh#agama-project/agama#2286).

-------------------------------------------------------------------
Mon May  5 06:38:07 UTC 2025 - Imobach Gonzalez Sosa <igonzalezsosa@suse.com>

- Add the iscsi.schema.json to the agama-cli package (gh#agama-project/agama#2324).

-------------------------------------------------------------------
Fri May  2 07:42:21 UTC 2025 - Imobach Gonzalez Sosa <igonzalezsosa@suse.com>

- Update dependencies (gh#agama-project/agama#2317).

-------------------------------------------------------------------
Wed Apr 30 08:18:10 UTC 2025 - Imobach Gonzalez Sosa <igonzalezsosa@suse.com>

- Add support for relative URLs in files and scripts definitions
  (gh#agama-project/agama#2305).

-------------------------------------------------------------------
Fri Apr 25 10:50:01 UTC 2025 - Imobach Gonzalez Sosa <igonzalezsosa@suse.com>

- Refactor HTTP clients to simplify error handling
  (gh#agama-project/agama#2292).

-------------------------------------------------------------------
Thu Apr 24 14:13:19 UTC 2025 - Josef Reidinger <jreidinger@suse.com>

- Allow to specify in Agama profile SSL certificate fingerprint
  to handle self-signed certificates used for non default
  registration server
- Allow to specify registration server URL via Agama profile
  gh#agama-project/agama#2270


-------------------------------------------------------------------
Tue Apr 22 14:14:52 UTC 2025 - Imobach Gonzalez Sosa <igonzalezsosa@suse.com>

- Version 14

-------------------------------------------------------------------
Tue Apr 22 11:16:29 UTC 2025 - Ladislav Slezák <lslezak@suse.com>

- CLI: wait a bit between selecting the product to install and
  registering it so the Web UI has enough time to process all
  events (gh#agama-project/agama#2274)

-------------------------------------------------------------------
Mon Apr 21 13:42:13 UTC 2025 - Imobach Gonzalez Sosa <igonzalezsosa@suse.com>

- Allow to log in into multiple systems (gh#agama-project/agama#2261).
- Do not interactively ask for accepting insecure connections.

-------------------------------------------------------------------
Mon Apr 21 12:46:07 UTC 2025 - Imobach Gonzalez Sosa <igonzalezsosa@suse.com>

- Report and emit changes to the connections states. (gh#agama-project/agama#2247).
- Do not write wireless security settings when they are not used.

-------------------------------------------------------------------
Wed Apr 16 10:45:33 UTC 2025 - José Iván López González <jlopez@suse.com>

- Add missing help to finish command (gh#agama-project/agama#2272).

-------------------------------------------------------------------
Wed Apr 16 05:40:39 UTC 2025 - José Iván López González <jlopez@suse.com>

- Replace --api option by --host (gh#agama-project/agama#2271).

-------------------------------------------------------------------
Fri Apr 11 06:53:04 UTC 2025 - Imobach Gonzalez Sosa <igonzalezsosa@suse.com>

- Prevent agama-web-server from getting stuck in the POST
  /api/profile/autoyast calls (gh#agama-project/agama#2259).
- Temporarily disable AutoYaST profiles fetch errors.

-------------------------------------------------------------------
Thu Apr 10 20:24:06 UTC 2025 - Josef Reidinger <jreidinger@suse.com>

- Allow to specify extra kernel parameters in profile
  (jsc#PED-10810)

-------------------------------------------------------------------
Wed Apr  9 09:06:18 UTC 2025 - Martin Vidner <mvidner@suse.com>

- Made `--api URL` work with `agama profile`
  (gh#agama-project/agama#2103)
  - Added /api/profile on the backend
  - JSON validation error are more readable now
  - Error messages do not start with "Anyhow(...)"
  - Backend errors include causes

-------------------------------------------------------------------
Wed Apr  9 05:35:22 UTC 2025 - José Iván López González <jlopez@suse.com>

- Add HTTP API for configuring iSCSI (gh#agama-project/agama#2231).

-------------------------------------------------------------------
Tue Apr  8 22:04:03 UTC 2025 - Imobach Gonzalez Sosa <igonzalezsosa@suse.com>

- "agama download" do not crash if it cannot mount a file system
  (gh#agama-project/agama#2253).

-------------------------------------------------------------------
Mon Apr  7 14:02:57 UTC 2025 - Josef Reidinger <jreidinger@suse.com>

- Skip exporting scripts, files, bootloader and softare section
  in profile if they are empty (gh#agama-project/agama#2250)

-------------------------------------------------------------------
Tue Apr  1 12:44:57 UTC 2025 - Ladislav Slezák <lslezak@suse.com>

- Make the extension version attribute optional, search the version
  automatically if it is missing (related to jsc#AGM-100)

-------------------------------------------------------------------
Fri Mar 28 21:45:05 UTC 2025 - Josef Reidinger <jreidinger@suse.com>

- Allow to specify bootloader timeout in profile (jsc#PED-10810)

-------------------------------------------------------------------
Mon Mar 27 13:27:19 UTC 2025 - Jorik Cronenberg <jorik.cronenberg@suse.com>

- Add NM dhcp settings to network model (gh#agama-project/agama#2189).

-------------------------------------------------------------------
Thu Mar 27 12:40:02 UTC 2025 - Imobach Gonzalez Sosa <igonzalezsosa@suse.com>

- Version 13

-------------------------------------------------------------------
Tue Mar 25 12:12:50 UTC 2025 - Josef Reidinger <jreidinger@suse.com>

- Support for manual files deployment in unattended mode
  (gh#agama-project/agama#2121)

-------------------------------------------------------------------
Sat Mar 22 22:58:09 UTC 2025 - Imobach Gonzalez Sosa <igonzalezsosa@suse.com>

- Do not try to connect to the HTTP server when it is not needed
  (gh#agama-project/agama#2192).

-------------------------------------------------------------------
Fri Mar 21 16:37:32 UTC 2025 - Ladislav Slezák <lslezak@suse.com>

- Add extensions from the registration server (automatic
  installation only) (jsc#AGM-100)

-------------------------------------------------------------------
Thu Mar 20 09:05:26 UTC 2025 - Imobach Gonzalez Sosa <igonzalezsosa@suse.com>

- Improve init scripts execution (gh#agama-project/agama#2161):
  * Properly run the scripts (gh#agama-project/agama#2144).
  * Allow setting the scripts path with the SCRIPTS_DIR
    environment variable.
  * Do not exit with an error if there are not scripts.
  * Make agama-scripts.sh idempotent.

-------------------------------------------------------------------
Fri Mar 14 12:32:42 UTC 2025 - Imobach Gonzalez Sosa <igonzalezsosa@suse.com>

- Allow selecting individual packages through a configuration file
  (gh#agama-project/agama#2153).

-------------------------------------------------------------------
Wed Mar 12 17:12:10 UTC 2025 - Knut Alejandro Anderssen González <kanderssen@suse.com>

- Introduced the hostname model in order to start managing it
  (gh#agama-project/agama#2118).

-------------------------------------------------------------------
Wed Mar 12 13:09:52 UTC 2025 - Imobach Gonzalez Sosa <igonzalezsosa@suse.com>

- Set the extension in the disposition "filename" so Chrome uses
  the correct name (gh#agama-project/agama#2141).

-------------------------------------------------------------------
Mon Mar 10 12:13:19 UTC 2025 - José Iván López González <jlopez@suse.com>

- Package and install the storage model schema
  (gh#agama-project/agama#2135).

-------------------------------------------------------------------
Fri Mar  7 11:40:56 UTC 2025 - José Iván López González <jlopez@suse.com>

- Extend storage model schema with LVM (gh#agama-project/agama#2089).

-------------------------------------------------------------------
Thu Mar  6 12:51:42 UTC 2025 - Imobach Gonzalez Sosa <igonzalezsosa@suse.com>

- Extend agama download to support most of YaST-like URLs
  (device:, usb:, label:, cd:, dvd: and hd:) (gh#agama-project/agama#2118).

-------------------------------------------------------------------
Tue Mar  4 13:34:13 UTC 2025 - Martin Vidner <mvidner@suse.com>

- install and package also storage.schema.json (bsc#1238367)

-------------------------------------------------------------------
Wed Feb 26 06:52:52 UTC 2025 - José Iván López González <jlopez@suse.com>

- Extend storage model schema to support file system label (needed
  for jsc#AGM-122 and bsc#1237165).

-------------------------------------------------------------------
Wed Feb 26 06:51:37 UTC 2025 - Imobach Gonzalez Sosa <igonzalezsosa@suse.com>

- Version 12

-------------------------------------------------------------------
Tue Feb 25 22:36:38 UTC 2025 - Imobach Gonzalez Sosa <igonzalezsosa@suse.com>

- Add the missing shebang line to the agama-scripts.sh shell script
  (gh#agama-project/agama#2077).
- Save logs after running post installation scripts
  (gh#agama-project/agama#2078).

-------------------------------------------------------------------
Mon Feb 24 14:42:28 UTC 2025 - Imobach Gonzalez Sosa <igonzalezsosa@suse.com>

- Keep the encoding when storing the locale (gh#agama-project/agama#2062).

-------------------------------------------------------------------
Fri Feb 21 14:00:47 UTC 2025 - José Iván López González <jlopez@suse.com>

- Extend storage model schema to support global encryption
  (gh#agama-project/agama#2031).

-------------------------------------------------------------------
Thu Feb 20 12:58:09 UTC 2025 - Ancor Gonzalez Sosa <ancor@suse.com>

- Introduce the storage model to support the new storage user
  interface (gh#openSUSE/agama#2033)

-------------------------------------------------------------------
Tue Feb 18 12:05:56 UTC 2025 - Imobach Gonzalez Sosa <igonzalezsosa@suse.com>

- Expose root and first user passwords (gh#agama-project/agama#2005).
- Remove support for auto-login.

-------------------------------------------------------------------
Mon Feb 17 17:18:35 UTC 2025 - Knut Anderssen <kanderssen@suse.com>

- Added reboot command to the CLI (gh#agama-project/agama#1970)

-------------------------------------------------------------------
Fri Feb 14 17:00:33 UTC 2025 - Imobach Gonzalez Sosa <igonzalezsosa@suse.com>

- Set console and X11 keymaps when changing the installer keymap
  (bsc#1236174).
- Use the "dashed" form of the keymap identifier when calling
  systemd-firstboot (bsc#1236174).

-------------------------------------------------------------------
Mon Feb 10 13:28:34 UTC 2025 - Ladislav Slezák <lslezak@suse.com>

- Fixup: Make the "lang" URL query optional, do not fail when it
  is missing. This fixes crash on non-UEFI systems.

-------------------------------------------------------------------
Fri Feb  7 11:03:29 UTC 2025 - Ladislav Slezák <lslezak@suse.com>

- Forward the "lang" URL query parameter when redirecting in the
  "/login" endpoint (this allows to define the default language
  in the Firefox configuration file in local installation)

-------------------------------------------------------------------
Thu Feb  6 12:52:11 UTC 2025 - Imobach Gonzalez Sosa <igonzalezsosa@suse.com>

- Describe licenses API in OpenAPI documentation
  (gh#agama-project/agama#1929).

-------------------------------------------------------------------
Fri Jan 24 09:33:31 UTC 2025 - Imobach Gonzalez Sosa <igonzalezsosa@suse.com>

- Introduce a new installation phase "finish"
  (gh#agama-project/agama#1616).

-------------------------------------------------------------------
Fri Jan 24 06:43:05 UTC 2025 - Imobach Gonzalez Sosa <igonzalezsosa@suse.com>

- Change the registration property in a product's definition to a
  boolean (gh#agama-project/agama#1938).

-------------------------------------------------------------------
Wed Jan 22 14:49:56 UTC 2025 - Ladislav Slezák <lslezak@suse.com>

- Added a workaround for stuck web UI when importing auto
  installation profile with unreachable software repository
  (gh#agama-project/agama#1933)

-------------------------------------------------------------------
Mon Jan 20 16:44:02 UTC 2025 - Ladislav Slezák <lslezak@suse.com>

- The web server provides /api/software/repositories endpoint
  for reading the currently configured repositories,
  related to (gh#agama-project/agama#1894)

-------------------------------------------------------------------
Mon Jan 20 10:35:47 UTC 2025 - Imobach Gonzalez Sosa <igonzalezsosa@suse.com>

- Add support for specifying a license for each product
  (jsc#PED-11987).

-------------------------------------------------------------------
Thu Jan 16 13:10:54 UTC 2025 - Imobach Gonzalez Sosa <igonzalezsosa@suse.com>

- Stop the WebSocket handler when the client is disconnected
  (gh#agama-project/agama#1909).
- Log the events.

-------------------------------------------------------------------
Thu Jan 16 09:32:00 UTC 2025 - Martin Vidner <mvidner@suse.com>

- Fix typo in `agama profile import --help` (bsc#1235827)

-------------------------------------------------------------------
Fri Jan 10 21:22:01 UTC 2025 - Imobach Gonzalez Sosa <igonzalezsosa@suse.com>

- Version 11

-------------------------------------------------------------------
Fri Jan 10 08:58:29 UTC 2025 - Imobach Gonzalez Sosa <igonzalezsosa@suse.com>

- Disable the browser cache setting the "Cache-Control" header to
  "no-store" (gh#agama-project/agama#1880).

-------------------------------------------------------------------
Thu Jan  9 12:52:05 UTC 2025 - Josef Reidinger <jreidinger@suse.com>

- Increase disk size in _constraints to fix build on ppc
  (gh#agama-project/agama#1876).

-------------------------------------------------------------------
Wed Jan  8 14:05:34 UTC 2025 - Imobach Gonzalez Sosa <igonzalezsosa@suse.com>

- Add support for products registration (jsc#PED-11192,
  gh#agama-project/agama#1809).

-------------------------------------------------------------------
Fri Dec 20 12:17:26 UTC 2024 - Josef Reidinger <jreidinger@suse.com>

- Add bootloader.stopOnBootMenu section to profile to allow stop
  during boot for openQA (gh#agama-project/agama#1840)

-------------------------------------------------------------------
Thu Dec 19 11:39:14 UTC 2024 - Imobach Gonzalez Sosa <igonzalezsosa@suse.com>

- Fix several validation issues (gh#agama-project/agama#1845).

-------------------------------------------------------------------
Wed Dec 18 12:32:00 UTC 2024 - Imobach Gonzalez Sosa <igonzalezsosa@suse.com>

- Introduce a new AGAMA_LOG environment variable to control what to
  log (gh#agama-project/agama#1843).

-------------------------------------------------------------------
Wed Dec 18 10:11:44 UTC 2024 - Imobach Gonzalez Sosa <igonzalezsosa@suse.com>

- Add jsonnet as a BuildRequires dependency because it is needed
  when running tests (gh#agama-project/agama#1842).

-------------------------------------------------------------------
Thu Dec 12 16:42:18 UTC 2024 - Imobach Gonzalez Sosa <igonzalezsosa@suse.com>

- Fix profile URL handling (bsc#1234362):
  - Follow redirections.
  - Determine the file format from the content instead of the
    extension. It does not apply to AutoYaST profiles, where it still
    uses the extension in the URL for backward compatibility.

-------------------------------------------------------------------
Tue Dec  3 12:58:48 UTC 2024 - Imobach Gonzalez Sosa <igonzalezsosa@suse.com>

- Do not refer to the agama-dbus-monitor because it is part of the
  Ruby package (gh#agama-project/agama#1805).

-------------------------------------------------------------------
Mon Dec  2 11:29:46 UTC 2024 - Imobach Gonzalez Sosa <igonzalezsosa@suse.com>

- Upgrade rustc dependency to version 1.81 because it is needed by
  zbus 5 (gh#agama-project/agama#1797).

-------------------------------------------------------------------
Sun Dec  1 21:53:21 UTC 2024 - David Diaz <dgonzalez@suse.com>

- Rename flag to set password as encrypted
  (gh#agama-project/agama#1787).

-------------------------------------------------------------------
Fri Nov 29 12:14:25 UTC 2024 - Imobach Gonzalez Sosa <igonzalezsosa@suse.com>

- Add support for running user-defined post-scripts in a chroot
 (gh#agama-project/agama#1792).

-------------------------------------------------------------------
Fri Nov 29 08:57:19 UTC 2024 - Michal Filka <mfilka@suse.com>

- several improvements for CLI. agama logs store:
  - collects logs of agama-web-server service
  - collects list of installed packages (e.g. .packages.root or
    rpm -qa)
  - do not add into the archive empty files when log command
    returns nothing
  - do not explicitly set archive permissions on client side
  - do not hide backend errors (e.g. in case of invalid auth token)
- added service for monitoring Agama's D-Bus bus which stores
  errors into a log.

-------------------------------------------------------------------
Thu Nov 28 15:58:59 UTC 2024 - Ladislav Slezák <lslezak@suse.com>

- Drop the handler for the "po.js" path in the HTTP server,
  the web frontend now uses dynamic imports for loading the
  translation files (gh#agama-project/agama#1777)

-------------------------------------------------------------------
Thu Nov 28 11:07:58 UTC 2024 - Imobach Gonzalez Sosa <igonzalezsosa@suse.com>

- Add support for auto-installation "init" scripts
  (gh#agama-project/agama#1788).

-------------------------------------------------------------------
Mon Nov 25 19:51:20 UTC 2024 - Imobach Gonzalez Sosa <igonzalezsosa@suse.com>

- Fix the default path of the D-Bus Questions object and the ISCSI
  Initiator interface (gh#agama-project/agama#1785).

-------------------------------------------------------------------
Fri Nov 15 16:48:44 UTC 2024 - Ladislav Slezák <lslezak@suse.com>

- Allow using encrypted passord for root and the first user
  (gh#agama-project/agama#1771)

-------------------------------------------------------------------
Thu Nov 14 14:45:47 UTC 2024 - Knut Alejandro Anderssen González <kanderssen@suse.com>

- Get some wireless settings as optional in order to not break the
  connections reader (gh#agama-project/agama#1753).

-------------------------------------------------------------------
Wed Nov 13 12:03:02 UTC 2024 - Imobach Gonzalez Sosa <igonzalezsosa@suse.com>

- Properly update the localization settings of the D-Bus services
  (bsc#1233159, bsc#1233160).

-------------------------------------------------------------------
Mon Nov 11 09:52:59 UTC 2024 - Imobach Gonzalez Sosa <igonzalezsosa@suse.com>

- Add many missing elements to the OpenAPI spec
  (gh#agama-project/agama#1700).
- Update to utoipa 5.2 to generate the OpenAPI spec.

-------------------------------------------------------------------
Thu Nov  7 14:20:48 UTC 2024 - Imobach Gonzalez Sosa <igonzalezsosa@suse.com>

- Perform a system re-probing after executing pre-scripts
  (gh#agama-project/agama#1735).

-------------------------------------------------------------------
Mon Nov  4 07:51:55 UTC 2024 - Michal Filka <mfilka@suse.com>

- Follow-up of original fix for gh#agama-project/agama#1495
- Implemented HTTP API for downloading logs
- Adapted CLI command "logs" to use the HTTP API for downloading logs

-------------------------------------------------------------------
Wed Oct 30 15:27:11 UTC 2024 - Jorik Cronenberg <jorik.cronenberg@suse.com>

- Add autoconnect property for network connections
  (gh#agama-project/agama#1715)

-------------------------------------------------------------------
Mon Oct 28 09:24:48 UTC 2024 - Imobach Gonzalez Sosa <igonzalezsosa@suse.com>

- Use the correct method to apply the network configuration from
  the CLI (gh#agama-project/agama#1701).

-------------------------------------------------------------------
Thu Oct 24 14:19:46 UTC 2024 - José Iván López González <jlopez@suse.com>

- Storage: extend the HTTP API to allow getting the solved storage
  config (gh#agama-project/agama#1692).

-------------------------------------------------------------------
Wed Oct 23 15:25:36 UTC 2024 - Imobach Gonzalez Sosa <igonzalezsosa@suse.com>

- Fix the action to download the logs (gh#agama-project/agama#1693).

-------------------------------------------------------------------
Tue Oct 22 09:46:41 UTC 2024 - Imobach Gonzalez Sosa <igonzalezsosa@suse.com>

- Improve OpenAPI specification generation (gh#agama-project/agama#1564):
  - Add a lot of missing elements to make the specification valid.
  - Use a xtask to generate the OpenAPI specification at build time.
  - Ship the specification in a separate package (agama-openapi).

-------------------------------------------------------------------
Wed Oct 16 15:07:33 UTC 2024 - Imobach Gonzalez Sosa <igonzalezsosa@suse.com>

- Add support for running user-defined scripts before and after the
  installation (gh#agama-project/agama#1673).

-------------------------------------------------------------------
Wed Oct 16 07:55:27 UTC 2024 - Michal Filka <mfilka@suse.com>

- Implemented option for providing remote API address for the CLI
  gh#agama-project/agama#1495

-------------------------------------------------------------------
Mon Oct 14 13:53:10 UTC 2024 - Josef Reidinger <jreidinger@suse.com>

- CLI: change format for questions answers file from YAML to JSON
  to be consistent with other commands
  (gh#agama-project/agama#1667).

-------------------------------------------------------------------
Fri Sep 27 13:09:10 UTC 2024 - Jorik Cronenberg <jorik.cronenberg@suse.com>

- Fix optional network settings (gh#agama-project/agama#1641).

-------------------------------------------------------------------
Fri Sep 27 10:44:22 UTC 2024 - Imobach Gonzalez Sosa <igonzalezsosa@suse.com>

- Expose keymaps localized descriptions (gh#agama-project/agama#1643).

-------------------------------------------------------------------
Wed Sep 25 14:33:50 UTC 2024 - Clemens Famulla-Conrad <cfamullaconrad@suse.com>

- Rename wireless key-mgmt value wpa-eap-suite-b192 to
  wpa-eap-suite-b-192 (gh#agama-project/agama#1640)

-------------------------------------------------------------------
Fri Sep 20 11:42:06 UTC 2024 - Imobach Gonzalez Sosa <igonzalezsosa@suse.com>

- Version 10

-------------------------------------------------------------------
Fri Sep 20 11:24:56 UTC 2024 - Imobach Gonzalez Sosa <igonzalezsosa@suse.com>

- Change the license to GPL-2.0-or-later (gh#openSUSE/agama#1621).

-------------------------------------------------------------------
Tue Sep 18 13:20:47 UTC 2024 - Josef Reidinger <jreidinger@suse.com>

- Expose the zFCP D-Bus API through HTTP (gh#openSUSE/agama#1570).

-------------------------------------------------------------------
Wed Sep 18 08:27:13 UTC 2024 - Martin Vidner <mvidner@suse.com>

- For CLI, use HTTP clients instead of D-Bus clients,
  final piece: Storage (gh#openSUSE/agama#1600)
  - added StorageHTTPClient

-------------------------------------------------------------------
Wed Sep 13 12:25:28 UTC 2024 - Jorik Cronenberg <jorik.cronenberg@suse.com>

- Add additional wireless settings (gh#openSUSE/agama#1602).

-------------------------------------------------------------------
Wed Sep 10 15:00:33 UTC 2024 - Jorik Cronenberg <jorik.cronenberg@suse.com>

- Implement 802.1x (EAP) in network settings (gh#openSUSE/agama#1597).

-------------------------------------------------------------------
Mon Sep  9 09:09:54 UTC 2024 - Martin Vidner <mvidner@suse.com>

- For CLI, use HTTP clients instead of D-Bus clients,
  for Product (name and registration) (gh#openSUSE/agama#1548)
  - added ProductHTTPClient

-------------------------------------------------------------------
Thu Sep  5 16:25:00 UTC 2024 - Lubos Kocman <lubos.kocman@suse.com>

- Show product logo in product selector (gh#openSUSE/agama#1415).

-------------------------------------------------------------------
Wed Aug 28 12:37:34 UTC 2024 - Imobach Gonzalez Sosa <igonzalezsosa@suse.com>

- Expose the DASD D-Bus API through HTTP (gh#openSUSE/agama#1532).

-------------------------------------------------------------------
Tue Aug 27 13:57:35 UTC 2024 - José Iván López González <jlopez@suse.com>

- Schema definition for basic storage settings
  (gh#openSUSE/agama#1455).

-------------------------------------------------------------------
Mon Aug 26 11:19:27 UTC 2024 - Martin Vidner <mvidner@suse.com>

- For CLI, use HTTP clients instead of D-Bus clients,
  for Software (gh#openSUSE/agama#1548)
  - added SoftwareHTTPClient

-------------------------------------------------------------------
Thu Aug 15 08:33:02 UTC 2024 - Josef Reidinger <jreidinger@suse.com>

- Use sd_notify for starting agama-web-service to notify systemd
  when service is ready. It helps with race condition in agama-auto
  (gh#openSUSE/agama#1539)
- improve systemd dependencies of agama-web-service to ensure that
  agama service runs

-------------------------------------------------------------------
Fri Aug  9 08:50:31 UTC 2024 - Martin Vidner <mvidner@suse.com>

- For CLI, use HTTP clients instead of D-Bus clients,
  for Users and Localization (gh#openSUSE/agama#1438)
  - service clients used by CLI:
    - added UsersHTTPClient, LocalizationHTTPClient
    - removed LocalizationClient
    - BaseHTTPClient API reworked:
      - return () or deserialized objects
      - added PUT and PATCH
  - web service:
    - PUT /api/users/first: do report backend errors
    - PATCH /api/users/root: report the (potential) backend errors
  - tests:
    - added tests using httpmock
    - env_logger added to dev-dependencies

-------------------------------------------------------------------
Mon Jul 22 15:27:44 UTC 2024 - Josef Reidinger <jreidinger@suse.com>

- Fix `agama questions list` to list only unaswered questions and
  improve its performance
  (gh#openSUSE/agama#1476)

-------------------------------------------------------------------
Wed Jul 17 11:15:33 UTC 2024 - Jorik Cronenberg <jorik.cronenberg@suse.com>

- Add dns search domains and ignore-auto-dns to network settings
  (gh#openSUSE/agama#1330).

-------------------------------------------------------------------
Tue Jul 16 11:56:29 UTC 2024 - Josef Reidinger <jreidinger@suse.com>

- CLI:
-- Add `agama questions list` to get list of unanswered questions
-- Add `agama questions ask` to ask for question and wait for
   answer
- agama-lib:
-- Add BaseHTTPClient that is base for clients that communicate
   with agama-web-server
   (gh#openSUSE/agama#1457)

-------------------------------------------------------------------
Wed Jul 10 20:11:39 UTC 2024 - Josef Reidinger <jreidinger@suse.com>

- Add to HTTP API a method to remove questions
- Add to HTTP API method to get the answer to a question
  (gh#openSUSE/agama#1453)

-------------------------------------------------------------------
Wed Jul 10 10:01:18 UTC 2024 - Josef Reidinger <jreidinger@suse.com>

- Add to HTTP API method POST for question to ask new question
  (gh#openSUSE/agama#1451)

-------------------------------------------------------------------
Fri Jul  5 13:17:17 UTC 2024 - José Iván López González <jlopez@suse.com>

- Adapt storage model to changes in D-Bus API
  (gh#openSUSE/agama#1428).

-------------------------------------------------------------------
Mon Jul  1 15:50:40 UTC 2024 - José Iván López González <jlopez@suse.com>

- Schema definition for guided and AutoYaST storage proposals
  (gh#openSUSE/agama#1263).

-------------------------------------------------------------------
Fri Jun 28 06:56:02 UTC 2024 - Martin Vidner <mvidner@suse.com>

- Use gzip (.gz) instead of bzip2 (.bz2) to compress logs
  so that they can be attached to GitHub issues
  (gh#openSUSE/agama#1378)

-------------------------------------------------------------------
Thu Jun 27 13:22:51 UTC 2024 - Imobach Gonzalez Sosa <igonzalezsosa@suse.com>

- Version 9

-------------------------------------------------------------------
Thu Jun 27 07:02:29 UTC 2024 - Imobach Gonzalez Sosa <igonzalezsosa@suse.com>

- Improve the prompt to introduce the password in the "auth login"
  command (gh#openSUSE/agama#1271).

-------------------------------------------------------------------
Wed Jun 26 12:56:31 UTC 2024 - Knut Anderssen <kanderssen@suse.com>

- Filter only external configured connections
  (gh#openSUSE/agama#1383).
- Expose more details about devices status in the API
  (gh#openSUSE/agama#1365).

-------------------------------------------------------------------
Wed Jun 26 10:29:05 UTC 2024 - José Iván López González <jlopez@suse.com>

- Set and get storage config (gh#openSUSE/agama#1293).

-------------------------------------------------------------------
Tue Jun 25 15:16:33 UTC 2024 - Imobach Gonzalez Sosa <igonzalezsosa@suse.com>

- Use the new SetLocale D-Bus method to change the language and the
  keyboard layout (gh#openSUSE/agama#1375).

-------------------------------------------------------------------
Tue Jun 25 15:04:20 UTC 2024 - David Diaz <dgonzalez@suse.com>

- Add resize actions to storage model (gh#openSUSE/agama#1354).

-------------------------------------------------------------------
Thu Jun 21 15:00:00 UTC 2024 - Clemens Famulla-Conrad <cfamullaconrad@suse.de>

- Add tun/tap model (gh#openSUSE/agama#1353)

-------------------------------------------------------------------
Thu Jun 20 12:58:32 UTC 2024 - Imobach Gonzalez Sosa <igonzalezsosa@suse.com>

- Add a new "config edit" command allows editing installation
  settings using an external editor (gh#openSUSE/agama#1360).
- Remove the "--format" option (gh#openSUSE/agama#1360).

-------------------------------------------------------------------
Thu Jun 20 05:32:42 UTC 2024 - Imobach Gonzalez Sosa <igonzalezsosa@suse.com>

- Add support for progress sequences with pre-defined descriptions
  (gh#openSUSE/agama#1356).
- Fix the "Progress" signal to use camelCase
  (gh#openSUSE/agama#1356).

-------------------------------------------------------------------
Fri Jun 14 06:17:52 UTC 2024 - Imobach Gonzalez Sosa <igonzalezsosa@suse.com>

- Remove references to the old "config add/set" subcommands
  (gh#openSUSE/agama/#1338).

-------------------------------------------------------------------
Thu Jun 13 10:50:44 UTC 2024 - Knut Anderssen <kanderssen@suse.com>

- Apply network changes when connecting or disconnecting
  (gh#openSUSE/agama#1320).

-------------------------------------------------------------------
Thu Jun 13 10:39:57 UTC 2024 - Imobach Gonzalez Sosa <igonzalezsosa@suse.com>

- Expose Issues API in users-related interface
  (gh#openSUSE/agama#1202).
- Drop the old validations API.

-------------------------------------------------------------------
Wed Jun 12 10:15:33 UTC 2024 - Jorik Cronenberg <jorik.cronenberg@suse.com>

- Allow writing to loopback connection in agama-server
  (gh#openSUSE/agama#1318).

-------------------------------------------------------------------
Tue Jun 11 21:35:00 UTC 2024 - Imobach Gonzalez Sosa <igonzalezsosa@suse.com>

- CLI: use the master token /run/agama/token if available and
  readable (gh#openSUSE/agama#1287).
- CLI: remove the "config add/set" subcommands
  (gh#openSUSE/agama#1314).

-------------------------------------------------------------------
Mon Jun 10 14:24:33 UTC 2024 - Jorik Cronenberg <jorik.cronenberg@suse.com>

- Add mtu property for network connections
  (gh#openSUSE/agama#1101).

-------------------------------------------------------------------
Fri Jun  7 05:58:48 UTC 2024 - Michal Filka <mfilka@suse.com>

- Improvements in HTTPS setup
  - self-signed certificate contains hostname
  - self-signed certificate is stored into default location
  - before creating new self-signed certificate a default location
    (/etc/agama.d/ssl) is checked for a certificate
  - gh#openSUSE/agama#1228

-------------------------------------------------------------------
Wed Jun  5 13:53:59 UTC 2024 - José Iván López González <jlopez@suse.com>

- Process the legacyAutoyastStorage section of the profile
  (gh#openSUSE/agama#1284).

-------------------------------------------------------------------
Mon Jun  3 07:49:16 UTC 2024 - Josef Reidinger <jreidinger@suse.com>

- CLI: Add new commands "agama download" and
  "agama profile autoyast" and remove "agama profile download" to
  separate common curl-like download and autoyast specific one
  which do conversion to json (gh#openSUSE/agama#1279)

-------------------------------------------------------------------
Wed May 29 12:15:37 UTC 2024 - Josef Reidinger <jreidinger@suse.com>

- CLI: Add new command "agama profile import" that does the whole
  autoinstallation processing and loads the configuration
  (gh#openSUSE/agama#1270).

-------------------------------------------------------------------
Wed May 29 11:16:11 UTC 2024 - Imobach Gonzalez Sosa <igonzalezsosa@suse.com>

- Improve command-line interface help (gh#openSUSE/agama#1269 and
  (gh#openSUSE/agama#1273).
- agama-web-server connects to D-Bus only when needed
  (gh#openSUSE/agama#1273).

-------------------------------------------------------------------
Wed May 29 10:40:21 UTC 2024 - Imobach Gonzalez Sosa <igonzalezsosa@suse.com>

- The HTTP request to perform a probing is not blocking anymore
  (gh#openSUSE/agama#1272).

-------------------------------------------------------------------
Mon May 27 14:11:55 UTC 2024 - Imobach Gonzalez Sosa <igonzalezsosa@suse.com>

- The "agama auth" command reads the password from the standard
  input (gh#openSUSE/agama#1265).

-------------------------------------------------------------------
Mon May 27 05:49:46 UTC 2024 - Imobach Gonzalez Sosa <igonzalezsosa@suse.com>

- Add agama.libssonnet to the spec file (gh#openSUSE/agama#1261).

-------------------------------------------------------------------
Thu May 23 15:47:28 UTC 2024 - Ladislav Slezák <lslezak@suse.com>

- Avoid deadlock when "setxkbmap" call gets stucked, use a timeout
  (gh#openSUSE/agama#1249)

-------------------------------------------------------------------
Wed May 22 12:31:25 UTC 2024 - Josef Reidinger <jreidinger@suse.com>

- autoinstallation jsonnet: Inject complete lshw json output and
  provide helper functions for filtering it (gh#openSUSE/agama#1242)

-------------------------------------------------------------------
Fri May 17 09:52:25 UTC 2024 - Imobach Gonzalez Sosa <igonzalezsosa@suse.com>

- Version 8

-------------------------------------------------------------------
Tue May 16 12:48:42 UTC 2024 - Knut Anderssen <kanderssen@suse.com>

- Allow to download Agama logs through the manager HTTP API
  (gh#openSUSE/agama#1216).

-------------------------------------------------------------------
Thu May 16 12:34:43 UTC 2024 - Imobach Gonzalez Sosa <igonzalezsosa@suse.com>

- Restarting agama.service causes agama-web-server.service to be
  restarted too (gh#openSUSE/agama#1222).

-------------------------------------------------------------------
Thu May 16 12:24:26 UTC 2024 - José Iván López González <jlopez@suse.com>

- Small changes in the storage HTTP API (gh#openSUSE/agama#1208):
  - /storage/proposal/usable_devices (get): returns a list of SIDs
    instead of device names.
  - /storage/proposal/settings (put): returns whether the proposal
    was successfully calculated.

-------------------------------------------------------------------
Thu May 16 10:31:38 UTC 2024 - Imobach Gonzalez Sosa <igonzalezsosa@suse.com>

- The CLI does not fail when the storage proposal is missing
  (gh#openSUSE/agama#1220).
- Properly detect whether LVM is activated.

-------------------------------------------------------------------
Thu May 16 06:19:36 UTC 2024 - Imobach Gonzalez Sosa <igonzalezsosa@suse.com>

- Change the web server to listen on port 80 by default
  (gh#openSUSE/agama#1217).

-------------------------------------------------------------------
Wed May 15 15:21:30 UTC 2024 - Imobach Gonzalez Sosa <igonzalezsosa@suse.com>

- Improve logging in the D-Bus and web servers
  (gh#openSUSE/agama#1215):
  - Write to the stdout if they are not connected to
    systemd-journald.
  - The stdout logger includes the file/line (it was already
    included when logging to systemd-journald).

-------------------------------------------------------------------
Wed May 15 14:08:26 UTC 2024 - Imobach Gonzalez Sosa <igonzalezsosa@suse.com>

- Do not crash if the /etc/agama.d/locales file does not contain
  any valid locale (gh#openSUSE/agama#1213).

-------------------------------------------------------------------
Tue May 14 12:39:49 UTC 2024 - Imobach Gonzalez Sosa <igonzalezsosa@suse.com>

- If present, read the locales list from the /etc/agama.d/locales
  file (gh#openSUSE/agama#1205).

-------------------------------------------------------------------
Tue May 14 10:48:42 UTC 2024 - Knut Anderssen <kanderssen@suse.com>

- Dropped the network D-Bus service as it is not needed anymore
  (gh#openSUSE/agama#1199).

-------------------------------------------------------------------
Mon May 13 09:01:21 UTC 2024 - Imobach Gonzalez Sosa <igonzalezsosa@suse.com>

- Extend the storage HTTP API to support handling the iSCSI
  configuration (gh#openSUSE/agama#1187).

-------------------------------------------------------------------
Mon May 13 08:47:27 UTC 2024 - José Iván López González <jlopez@suse.com>

- Provide HTTP API for storage (gh#openSUSE/agama#1175).

-------------------------------------------------------------------
Mon May  6 05:13:54 UTC 2024 - Imobach Gonzalez Sosa <igonzalezsosa@suse.com>

- Extend the HTTP/JSON API:
  - Localization (gh#openSUSE/agama#1047, gh#openSUSE/agama#1120).
  - Networking (gh#openSUSE/agama#1064).
  - Software (gh#openSUSE/agama#1069).
  - Manager service (gh#openSUSE/agama#1089).
  - Questions (gh#openSUSE/agama#1091).
  - Progress interface (gh#openSUSE/agama#1092).
  - Issues interface (gh#openSUSE/agama#1100).
  - Users (gh#openSUSE/agama#1117).
  - Product registration (gh#openSUSE/agama#1146).
- Add an "agama-web-server" service (gh#openSUSE/agama/1119).
- Fix the generation of the self-signed certificate
  (gh#openSUSE/agama#1131).
- Improve agama-server logging (gh#openSUSE/agama#1143).
- Provide frontend translations via the /po.js path
  (gh#openSUSE/agama#1126).

-------------------------------------------------------------------
Wed Mar  13 12:42:58 UTC 2024 - Jorik Cronenberg <jorik.cronenberg@suse.com>

- Add infiniband to network model (gh#openSUSE/agama#1032).

-------------------------------------------------------------------
Thu Mar  7 10:52:58 UTC 2024 - Michal Filka <mfilka@suse.com>

- CLI: added auth command with login / logout / show subcommands
  for handling authentication token management with new agama web
  server

-------------------------------------------------------------------
Thu Feb 29 09:49:18 UTC 2024 - Ladislav Slezák <lslezak@suse.com>

- Web server:
  - Accept also IPv6 connections (gh#openSUSE/agama#1057)
  - Added SSL (HTTPS) support (gh#openSUSE/agama#1062)
    - Use either the cerfificate specified via command line
      arguments or generate a self-signed certificate
    - Redirect external HTTP requests to HTTPS
    - Allow HTTP for internal connections (http://localhost)
  - Optionally listen on a secondary address
    (to allow listening on both HTTP/80 and HTTPS/433 ports)

-------------------------------------------------------------------
Tue Feb 27 15:55:28 UTC 2024 - Imobach Gonzalez Sosa <igonzalezsosa@suse.com>

- Reorganize RPM packages (gh#openSUSE/agama#1056):
  * agama is now the main package and it contains agama-dbus-server
    and agama-web-server.
  * agama-cli is a subpackage.

-------------------------------------------------------------------
Wed Feb  7 11:49:02 UTC 2024 - Imobach Gonzalez Sosa <igonzalezsosa@suse.com>

- Add preliminary support to import AutoYaST profiles
  (gh#openSUSE/agama#1029).

-------------------------------------------------------------------
Mon Jan 29 15:53:56 UTC 2024 - Imobach Gonzalez Sosa <igonzalezsosa@suse.com>

- Better network configuration handling (gh#openSUSE/agama#1006):
  * Write only changed connections.
  * Roll back when updating the NetworkManager configuration
    failed.
  * Improved error handling when reading or writing the changes.
  * Properly remove deleted connections from the D-Bus tree.
  * Use the UUID to identify connections.
  * Do not support multiple connections with the same ID.

-------------------------------------------------------------------
Mon Jan 29 15:37:56 UTC 2024 - Jorik Cronenberg <jorik.cronenberg@suse.com>

- Add hidden property for wireless in network model
  (gh#openSUSE/agama#1024).

-------------------------------------------------------------------
Mon Jan 29 10:22:49 UTC 2024 - Jorik Cronenberg <jorik.cronenberg@suse.com>

- Add more wireless options to network model
  (gh#openSUSE/agama#1014).

-------------------------------------------------------------------
Thu Jan 23 18:00:00 UTC 2024 - Clemens Famulla-Conrad <cfamullaconrad@suse.de>

- Add Bridge model (gh#openSUSE/agama#1008)

-------------------------------------------------------------------
Thu Jan 23 17:38:23 UTC 2024 - Clemens Famulla-Conrad <cfamullaconrad@suse.de>

- Add VLAN model (gh#openSUSE/agama#918)

-------------------------------------------------------------------
Thu Jan 11 15:34:15 UTC 2024 - Imobach Gonzalez Sosa <igonzalezsosa@suse.com>

- Include the encoding as part of the locales (gh#openSUSE/agama#987).

-------------------------------------------------------------------
Mon Jan  8 17:02:40 UTC 2024 - José Iván López González <jlopez@suse.com>

- Fix the list of keymaps to avoid duplicated values
  (gh#openSUSE/agama#981).

-------------------------------------------------------------------
Thu Dec 21 14:23:33 UTC 2023 - Imobach Gonzalez Sosa <igonzalezsosa@suse.com>

- Version 7

-------------------------------------------------------------------
Thu Dec 21 11:12:45 UTC 2023 - Ancor Gonzalez Sosa <ancor@suse.com>

- The result of ListTimezones includes the localized country name
  for each timezone (gh#openSUSE/agama#946)

-------------------------------------------------------------------
Fri Dec 15 16:29:20 UTC 2023 - Imobach Gonzalez Sosa <igonzalezsosa@suse.com>

- Update agama-cli dependencies including the zerocopy crate to
  address a security alert (see gh#google/zerocopy#716).

-------------------------------------------------------------------
Wed Dec 13 22:41:34 UTC 2023 - Knut Anderssen <kanderssen@suse.com>

- Add support for bonding connections (gh#openSUSE/agama#885).

-------------------------------------------------------------------
Fri Dec  8 09:23:09 UTC 2023 - Josef Reidinger <jreidinger@suse.com>

- Change the config in a way that: (gh#openSUSE/agama#919)
  1. product is moved to own section and is now under product.id
  2. in product section is now also registrationCode and registrationEmail
  3. in software section is now patterns to select patterns to install
- adapt profile.schema according to above changes
- org.opensuse.Agama.Software1 API changed to report missing patterns

-------------------------------------------------------------------
Tue Dec  5 11:18:41 UTC 2023 - Jorik Cronenberg <jorik.cronenberg@suse.com>

- Add ability to assign a custom MAC address for network
  connections (gh#openSUSE/agama#893)

-------------------------------------------------------------------
Tue Dec  5 09:46:48 UTC 2023 - José Iván López González <jlopez@suse.com>

- Explicitly add dependencies instead of relying on the live ISO
  to provide the required packages (gh#openSUSE/agama/911).

-------------------------------------------------------------------
Tue Dec  5 08:56:13 UTC 2023 - Jorik Cronenberg <jorik.cronenberg@suse.com>

- Add support for dummy network devices although they are not
  exposed on D-Bus yet (gh#openSUSE/agama#913).

-------------------------------------------------------------------
Sun Dec  3 15:53:34 UTC 2023 - Imobach Gonzalez Sosa <igonzalezsosa@suse.com>

- Use a single call to systemd-firstboot to write the localization
  settings (gh#openSUSE/agama#903).

-------------------------------------------------------------------
Sat Dec  2 18:05:54 UTC 2023 - Imobach Gonzalez Sosa <igonzalezsosa@suse.com>

- Version 6

-------------------------------------------------------------------
Wed Nov 29 11:19:51 UTC 2023 - Imobach Gonzalez Sosa <igonzalezsosa@suse.com>

- Rework the org.opensuse.Agama1.Locale interface
  (gh#openSUSE/agama#881):
  * Replace LabelsForLocales function with ListLocales.
  * Add a ListKeymaps function.
  * Extend the ListTimezone function to include the translation of
    each part.
  * Drop ListUILocales and ListVConsoleKeyboards functions.
  * Remove the SupportedLocales and VConsoleKeyboard properties.
  * Do not read the lists of locales, keymaps and timezones on
    each request.
  * Peform some validation when trying to change the Locales,
    Keymap and Timezone properties.

-------------------------------------------------------------------
Thu Nov 16 11:06:30 UTC 2023 - Imobach Gonzalez Sosa <igonzalezsosa@suse.com>

- Update dependencies to compatible versions
  (gh#openSUSE/agama#874).
- Replace tempdir with tempfile to prevent RUSTSEC-2023-0018.

-------------------------------------------------------------------
Wed Nov 15 12:35:32 UTC 2023 - José Iván López González <jlopez@suse.com>

- Adapt to changes in software D-Bus API (gh#openSUSE/agama#869).

-------------------------------------------------------------------
Wed Nov 15 11:27:10 UTC 2023 - Michal Filka <mfilka@suse.com>

- Improved "agama logs store" (gh#openSUSE/agama#823)
  - added an option which allows to define the archive destination

-------------------------------------------------------------------
Tue Nov 14 15:44:15 UTC 2023 - Jorik Cronenberg <jorik.cronenberg@suse.com>

- Add support for routing to the network model (gh#openSUSE/agama#824)

-------------------------------------------------------------------
Mon Oct 23 14:43:59 UTC 2023 - Michal Filka <mfilka@suse.com>

- Improved "agama logs store" (gh#openSUSE/agama#812)
  - the archive file owner is root:root
  - the permissions is set to r/w for the owner

-------------------------------------------------------------------
Mon Oct 23 11:33:40 UTC 2023 - Imobach Gonzalez Sosa <igonzalezsosa@suse.com>

- Version 5

-------------------------------------------------------------------
Mon Oct 10 07:37:00 UTC 2023 - Michal Filka <mfilka@suse.com>

- Improve file and directory names in "agama logs store".
- Add an "agama logs list" subcommand.

-------------------------------------------------------------------
Tue Sep 26 15:57:14 UTC 2023 - Imobach Gonzalez Sosa <igonzalezsosa@suse.com>

- Version 4

-------------------------------------------------------------------
Tue Sep 26 12:05:52 UTC 2023 - Imobach Gonzalez Sosa <igonzalezsosa@suse.com>

- Wait until the manager is ready before probing
  (gh#openSUSE/agama#771).

-------------------------------------------------------------------
Mon Sep 25 11:32:53 UTC 2023 - Imobach Gonzalez Sosa <igonzalezsosa@suse.com>

- Add support for IPv6 network settings (gh#openSUSE/agama#761).

-------------------------------------------------------------------
Mon Sep 25 10:46:53 UTC 2023 - Michal Filka <mfilka@suse.com>

- CLI: added (sub)commands for handling logs. "store" subcommand is
  similar to what old save_y2logs did. (gh#openSUSE/agama#757)

-------------------------------------------------------------------
Tue Sep 19 11:16:16 UTC 2023 - José Iván López González <jlopez@suse.com>

- Adapt to new storage D-Bus API and explicitly call to probe after
  selecting a new product (gh#openSUSE/agama#748).

-------------------------------------------------------------------
Thu Sep 14 19:44:57 UTC 2023 - Josef Reidinger <jreidinger@suse.com>

- Improve questions CLI help text (gh#openSUSE/agama#754)

-------------------------------------------------------------------
Thu Sep 14 10:10:37 UTC 2023 - Imobach Gonzalez Sosa <igonzalezsosa@suse.com>

- Use a single D-Bus service to connect to the manager and the
  users API (gh#openSUSE/agama#753, follow-up of
  gh#openSUSE/agama#729).

-------------------------------------------------------------------
Wed Sep 13 09:27:22 UTC 2023 - Knut Anderssen <kanderssen@suse.com>

- Allow to bind a connection to an specific interface through its
  name or through a set of match settings (gh#opensSUSE/agama#723).

-------------------------------------------------------------------
Thu Aug 31 10:30:28 UTC 2023 - Imobach Gonzalez Sosa <igonzalezsosa@suse.com>

- Use a single D-Bus service to expose locale, network and
  questions settings (gh#openSUSE/agama#729).

-------------------------------------------------------------------
Wed Aug 30 12:57:59 UTC 2023 - Josef Reidinger <jreidinger@suse.com>

- Locale service: add value for UI locale (gh#openSUSE/agama#725)

-------------------------------------------------------------------
Thu Aug  3 08:34:14 UTC 2023 - Imobach Gonzalez Sosa <igonzalezsosa@suse.com>

- Move the settings functionality to a separate package,
  agama-settings (gh#openSUSE/agama#666).
- Make the "Settings" derive macro reusable from other crates.
- Extend the "Settings" derive macro to generate code for
  InstallSettings and NetworkSettings.
- Improve error reporting when working with the "config"
  subcommand.

-------------------------------------------------------------------
Wed Aug  2 10:03:18 UTC 2023 - Imobach Gonzalez Sosa <igonzalezsosa@suse.com>

- Version 3

-------------------------------------------------------------------
Wed Jul 26 11:08:09 UTC 2023 - Josef Reidinger <jreidinger@suse.com>

- CLI: add to "questions" command "answers" subcommand to set
  file with predefined answers
- dbus-server: add "AddAnswersFile" method to Questions service
  (gh#openSUSE/agama#669)

-------------------------------------------------------------------
Tue Jul 18 13:32:04 UTC 2023 - Josef Reidinger <jreidinger@suse.com>

- Add to CLI "questions" subcommand with mode option to set
  interactive and non-interactive mode (gh#openSUSE/agama#668)

-------------------------------------------------------------------
Mon Jul 17 13:36:56 UTC 2023 - Imobach Gonzalez Sosa <igonzalezsosa@suse.com>

- Fix the logic to decide which network connections to write
  due to a bug introduced in gh#openSUSE/agama#662
  (gh#openSUSE/agama#667).

-------------------------------------------------------------------
Mon Jul 17 09:16:38 UTC 2023 - Josef Reidinger <jreidinger@suse.com>

- Adapt to new questions D-Bus API to allow automatic answering of
  questions when requested (gh#openSUSE/agama#637, reverts
  gh#openSUSE/agama#649 as now default option is mandatory)

-------------------------------------------------------------------
Thu Jul 13 10:22:36 UTC 2023 - Imobach Gonzalez Sosa <igonzalezsosa@suse.com>

- Improve error reporting in the command-line interface
  (gh#openSUSE/agama#659 and gh#openSUSE/agama#660).

-------------------------------------------------------------------
Thu Jul 13 08:56:40 UTC 2023 - José Iván López González <jlopez@suse.com>

- Read the storage candidate devices and show them with
  "agama config show" (gh#openSUSE/agama#658).

-------------------------------------------------------------------
Fri Jul  7 14:12:03 UTC 2023 - Imobach Gonzalez Sosa <igonzalezsosa@suse.com>

- Improve the progress reporting (gh#openSUSE/agama#653).

-------------------------------------------------------------------
Thu Jul  6 09:13:47 UTC 2023 - Imobach Gonzalez Sosa <igonzalezsosa@suse.com>

- Improve the waiting logic and implement a retry mechanism for the
  "agama install" command (bsc#1213047).

-------------------------------------------------------------------
Wed Jul  5 11:11:20 UTC 2023 - Imobach Gonzalez Sosa <igonzalezsosa@suse.com>

- Fix the questions service to handle questions with no default
  option (gh#openSUSE/agama#649).

-------------------------------------------------------------------
Thu Jun  1 08:14:14 UTC 2023 - Imobach Gonzalez Sosa <igonzalezsosa@suse.com>

- Add a localization D-Bus service (gh#openSUSE/agama#533).
- Add a network D-Bus service (gh#openSUSE/agama#571).

-------------------------------------------------------------------
Tue May 23 11:51:26 UTC 2023 - Martin Vidner <mvidner@suse.com>

- Version 2.1

-------------------------------------------------------------------
Mon May 22 12:29:20 UTC 2023 - Martin Vidner <mvidner@suse.com>

- Version 2

-------------------------------------------------------------------
Thu May 11 11:00:11 UTC 2023 - Imobach Gonzalez Sosa <igonzalezsosa@suse.com>

- Import root authentication settings when reading a Jsonnet file
  (bsc#1211300, gh#openSUSE/agama#573).
- Do not export the SSH public key as an empty string when it is
  not defined.

-------------------------------------------------------------------
Fri Mar 24 14:36:36 UTC 2023 - Imobach Gonzalez Sosa <igonzalezsosa@suse.com>

- Version 0.2:
  * Add validation for software and users settings
    (gh#yast/agama-cli#48, gh#yast/agama-cli#51).
  * Better error reporting when the bus is not found
    (gh#yast/agama-cli#48).
  * Improve the progress reporting mechanism, although it is still
    a work in progress (gh#yast/agama-cli#50).

-------------------------------------------------------------------
Wed Mar 22 09:39:29 UTC 2023 - Imobach Gonzalez Sosa <igonzalezsosa@suse.com>

- Add support for setting root authentication mechanisms
  (gh#yast/agama-cli#47).

-------------------------------------------------------------------
Tue Mar 21 16:06:02 UTC 2023 - Martin Vidner <mvidner@suse.com>

- Do not fall back to the system D-Bus (gh#yast/agama-cli#45).

-------------------------------------------------------------------
Wed Mar 21 13:28:01 UTC 2023 - Imobach Gonzalez Sosa <igonzalezsosa@suse.com>

- Use JSON as the default format (gh#yast/agama-cli#46).

-------------------------------------------------------------------
Tue Mar 21 08:55:39 UTC 2023 - Josef Reidinger <jreidinger@suse.com>

- Fix the path of the JSON schema (gh#yast/agama-cli#44).

-------------------------------------------------------------------
Thu Mar 16 11:56:42 UTC 2023 - Imobach Gonzalez Sosa <igonzalezsosa@suse.com>

- First version of the package:
  * Querying and setting simple values.
  * Adding elements to collections
  * Handling of auto-installation profiles.
  * Basic error handling
- 0.1<|MERGE_RESOLUTION|>--- conflicted
+++ resolved
@@ -1,5 +1,4 @@
 -------------------------------------------------------------------
-<<<<<<< HEAD
 Tue Jun 10 13:33:09 UTC 2025 - Imobach Gonzalez Sosa <igonzalezsosa@suse.com>
 
 - Expose the user and the root password when exporting the configuration
@@ -7,7 +6,8 @@
 - Do not export the "user" section unless a first user is defined.
 - Do not export the "root" section unless an authentication mechanism
   is defined.
-=======
+
+-------------------------------------------------------------------
 Tue Jun 10 09:25:39 UTC 2025 - Martin Vidner <mvidner@suse.com>
 
 - consistent CLI for unattended installation (gh#agama-project/agama#2347)
@@ -16,7 +16,6 @@
     and `agama profile autoyast`
   - `agama config validate` replaces `agama profile validate`, is also automatic
   - More consistency in stdio handling, adding --output option
->>>>>>> c19a5b92
 
 -------------------------------------------------------------------
 Mon Jun  9 06:19:39 UTC 2025 - José Iván López González <jlopez@suse.com>
