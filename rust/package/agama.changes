--- conflicted
+++ resolved
@@ -1,14 +1,13 @@
 -------------------------------------------------------------------
-<<<<<<< HEAD
 Tue Feb 18 12:05:56 UTC 2025 - Imobach Gonzalez Sosa <igonzalezsosa@suse.com>
 
 - Expose root and first user passwords (gh#agama-project/agama#2005).
 - Remove support for auto-login.
-=======
+
+-------------------------------------------------------------------
 Mon Feb 17 17:18:35 UTC 2025 - Knut Anderssen <kanderssen@suse.com>
 
 - Added reboot command to the CLI (gh#agama-project/agama#1970)
->>>>>>> 03e4fddf
 
 -------------------------------------------------------------------
 Fri Feb 14 17:00:33 UTC 2025 - Imobach Gonzalez Sosa <igonzalezsosa@suse.com>
