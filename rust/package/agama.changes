-------------------------------------------------------------------
<<<<<<< HEAD
Tue Jun 10 13:33:09 UTC 2025 - Imobach Gonzalez Sosa <igonzalezsosa@suse.com>

- Expose the user and the root password when exporting the configuration
  (bsc#1235602).
- Do not export the "user" section unless a first user is defined.
- Do not export the "root" section unless an authentication mechanism
  is defined.
=======
Mon Jun  9 06:19:39 UTC 2025 - José Iván López González <jlopez@suse.com>

- Extend the HTTP API to get available/candidate drives and MD
  RAIDs (gh#agama-project/agama#2419).
- Improve storage schema to avoid wrong device base name
  (bsc#1244049).
>>>>>>> 7cc0f216

-------------------------------------------------------------------
Fri Jun  6 13:22:58 UTC 2025 - Knut Anderssen <kanderssen@suse.com>

- Added support for moving the connections from memory only to disk
  (gh#agama-project/agama#2402).

-------------------------------------------------------------------
Tue Jun  5 16:03:31 UTC 2025 - Jorik Cronenberg <jorik.cronenberg@suse.com>

- Use slave-type instead of port-type for NM<1.46.0 (gh#agama-project/agama#2433).

-------------------------------------------------------------------
Thu Jun  5 15:42:13 UTC 2025 - Josef Reidinger <jreidinger@suse.com>

- Add support to specify for extra repositories if it can be
  unsigned or list of GPG fingerprints that are trusted
  (jsc#AGM-125)

-------------------------------------------------------------------
Thu Jun  5 12:57:11 UTC 2025 - Imobach Gonzalez Sosa <igonzalezsosa@suse.com>

- Use camel case for the extra repositories key (gh#agama-project/agama#2442).

-------------------------------------------------------------------
Wed Jun  4 13:18:35 UTC 2025 - Imobach Gonzalez Sosa <igonzalezsosa@suse.com>

- Drop the autologin property from the JSON schema
  (gh#agama-project/agama#2438).

-------------------------------------------------------------------
Tue Jun  3 12:30:40 UTC 2025 - Josef Reidinger <jreidinger@suse.com>

- Add to api/software/config ability to set/get list of additional
  installatio repositories (jsc#AGM-125)
- Add extraRepositories key to software section in agama profile

-------------------------------------------------------------------
Fri May 30 15:05:35 UTC 2025 - Jorik Cronenberg <jorik.cronenberg@suse.com>

- Send different NM dbus values depending on version (gh#agama-project/agama#2356).

-------------------------------------------------------------------
Thu May 29 09:00:00 UTC 2025 - Clemens Famulla-Conrad <cfamullaconrad@suse.com>

- Fix bridge port config (bridge-port.priority and
  brdige-port.path_cost)

-------------------------------------------------------------------
Wed May 28 14:53:51 UTC 2025 - Ladislav Slezák <lslezak@suse.com>

- Refresh the software cache after resolving conflicts to
  show the correct current status
  (followup for gh#agama-project/agama#2348)

-------------------------------------------------------------------
Wed May 28 13:29:51 UTC 2025 - Imobach Gonzalez Sosa <igonzalezsosa@suse.com>

- Stop serving the web UI from $HOME/.local/share/agama
  (gh#agama-project/agama#2414).

-------------------------------------------------------------------
Mon May 26 19:51:52 UTC 2025 - Imobach Gonzalez Sosa <igonzalezsosa@suse.com>

- Version 15

-------------------------------------------------------------------
Fri May 23 13:22:15 UTC 2025 - Imobach Gonzalez Sosa <igonzalezsosa@suse.com>

- Proper handling of WebSocket secure connections (gh#agama-project/agama#2391):
  - "agama monitor" does not use "insecure" by default.
  - Do not encrypt the connection when using ws: URLs.

-------------------------------------------------------------------
Fri May 23 10:17:32 UTC 2025 - Imobach Gonzalez Sosa <igonzalezsosa@suse.com>

- Cache progress reporting to avoid blocking the clients
  (gh#agama-project/agama#2389).

-------------------------------------------------------------------
Thu May 22 17:19:10 UTC 2025 - Ancor Gonzalez Sosa <ancor@suse.com>

- Update schema of the storage model (gh#agama-project/agama#2346).

-------------------------------------------------------------------
Thu May 22 16:16:54 UTC 2025 - Josef Reidinger <jreidinger@suse.com>

- Provide software conflicts HTTP API (gh#agama-project/agama#2348)

-------------------------------------------------------------------
Thu May 22 13:16:49 UTC 2025 - Imobach Gonzalez Sosa <igonzalezsosa@suse.com>

- Cache issues to avoid blocking the clients
  (gh#agama-project/agama#2379).

-------------------------------------------------------------------
Tue May 20 14:54:17 UTC 2025 - Ladislav Slezák <lslezak@suse.com>

- Cache the software configuration and products in the web server,
  the software backend is blocked during package installation
  (bsc#1241208)

-------------------------------------------------------------------
Wed May 19 15:20:42 UTC 2025 - Knut Anderssen <kanderssen@suse.com>

- Add support for bridge connections (gh#openSUSE/agama#2258).

-------------------------------------------------------------------
Mon May 19 14:02:50 UTC 2025 - Imobach Gonzalez Sosa <igonzalezsosa@suse.com>

- Do not crash when network events do not contain "addresses",
  "nameservers", "dnsSearchlist", "routes4" or "routes6"
  (gh#agama-project/agama#2371).

-------------------------------------------------------------------
Mon May 19 12:02:46 UTC 2025 - Imobach Gonzalez Sosa <igonzalezsosa@suse.com>

- Adapt "install", "probe" and "finish" to use the HTTP API
  (gh#agama-project/agama#2368).
- Add commands for monitoring Agama (gh#agama-project/agama#2368):
  - "monitor": to display the progress.
  - "events": to display the events in JSON format.

-------------------------------------------------------------------
Wed May 14 15:17:25 UTC 2025 - José Iván López González <jlopez@suse.com>

- Add search conditions to storage schema
  (gh#agama-project/agama#2338).

-------------------------------------------------------------------
Wed May 14 12:28:57 UTC 2025 - Imobach Gonzalez Sosa <igonzalezsosa@suse.com>

- Extract network and utilities to the new agama-network and agama-utils
  packages (gh#agama-project/agama#2357).

-------------------------------------------------------------------
Tue May 13 09:28:46 UTC 2025 - Imobach Gonzalez Sosa <igonzalezsosa@suse.com>

- Fix setting the mode for questions (bsc#1242441).

-------------------------------------------------------------------
Mon May 12 12:55:40 UTC 2025 - Ladislav Slezák <lslezak@suse.com>

- Remove the delay between selecting the product and registering it,
  the problem has been fixed in the web UI
  (removed workaround for gh#agama-project/agama#2274)

-------------------------------------------------------------------
Wed May  7 21:04:24 UTC 2025 - Imobach Gonzalez Sosa <igonzalezsosa@suse.com>

- Fix automatic answer of questions with password (gh#agama-project/agama#2332).

-------------------------------------------------------------------
Wed May  7 15:08:36 UTC 2025 - Imobach Gonzalez Sosa <igonzalezsosa@suse.com>

- Fix agama-dbus-server to write to journald logs (gh#agama-project/agama#2339).

-------------------------------------------------------------------
Wed May  7 12:52:42 UTC 2025 - Imobach Gonzalez Sosa <igonzalezsosa@suse.com>

- Add validation of the product/addons section (gh#agama-project/agama#2336).

-------------------------------------------------------------------
Wed May  7 06:35:19 UTC 2025 - José Iván López González <jlopez@suse.com>

- Add MD RAIDs to the storage schema (gh#agama-project/agama#2286).

-------------------------------------------------------------------
Mon May  5 06:38:07 UTC 2025 - Imobach Gonzalez Sosa <igonzalezsosa@suse.com>

- Add the iscsi.schema.json to the agama-cli package (gh#agama-project/agama#2324).

-------------------------------------------------------------------
Fri May  2 07:42:21 UTC 2025 - Imobach Gonzalez Sosa <igonzalezsosa@suse.com>

- Update dependencies (gh#agama-project/agama#2317).

-------------------------------------------------------------------
Wed Apr 30 08:18:10 UTC 2025 - Imobach Gonzalez Sosa <igonzalezsosa@suse.com>

- Add support for relative URLs in files and scripts definitions
  (gh#agama-project/agama#2305).

-------------------------------------------------------------------
Fri Apr 25 10:50:01 UTC 2025 - Imobach Gonzalez Sosa <igonzalezsosa@suse.com>

- Refactor HTTP clients to simplify error handling
  (gh#agama-project/agama#2292).

-------------------------------------------------------------------
Thu Apr 24 14:13:19 UTC 2025 - Josef Reidinger <jreidinger@suse.com>

- Allow to specify in Agama profile SSL certificate fingerprint
  to handle self-signed certificates used for non default
  registration server
- Allow to specify registration server URL via Agama profile
  gh#agama-project/agama#2270


-------------------------------------------------------------------
Tue Apr 22 14:14:52 UTC 2025 - Imobach Gonzalez Sosa <igonzalezsosa@suse.com>

- Version 14

-------------------------------------------------------------------
Tue Apr 22 11:16:29 UTC 2025 - Ladislav Slezák <lslezak@suse.com>

- CLI: wait a bit between selecting the product to install and
  registering it so the Web UI has enough time to process all
  events (gh#agama-project/agama#2274)

-------------------------------------------------------------------
Mon Apr 21 13:42:13 UTC 2025 - Imobach Gonzalez Sosa <igonzalezsosa@suse.com>

- Allow to log in into multiple systems (gh#agama-project/agama#2261).
- Do not interactively ask for accepting insecure connections.

-------------------------------------------------------------------
Mon Apr 21 12:46:07 UTC 2025 - Imobach Gonzalez Sosa <igonzalezsosa@suse.com>

- Report and emit changes to the connections states. (gh#agama-project/agama#2247).
- Do not write wireless security settings when they are not used.

-------------------------------------------------------------------
Wed Apr 16 10:45:33 UTC 2025 - José Iván López González <jlopez@suse.com>

- Add missing help to finish command (gh#agama-project/agama#2272).

-------------------------------------------------------------------
Wed Apr 16 05:40:39 UTC 2025 - José Iván López González <jlopez@suse.com>

- Replace --api option by --host (gh#agama-project/agama#2271).

-------------------------------------------------------------------
Fri Apr 11 06:53:04 UTC 2025 - Imobach Gonzalez Sosa <igonzalezsosa@suse.com>

- Prevent agama-web-server from getting stuck in the POST
  /api/profile/autoyast calls (gh#agama-project/agama#2259).
- Temporarily disable AutoYaST profiles fetch errors.

-------------------------------------------------------------------
Thu Apr 10 20:24:06 UTC 2025 - Josef Reidinger <jreidinger@suse.com>

- Allow to specify extra kernel parameters in profile
  (jsc#PED-10810)

-------------------------------------------------------------------
Wed Apr  9 09:06:18 UTC 2025 - Martin Vidner <mvidner@suse.com>

- Made `--api URL` work with `agama profile`
  (gh#agama-project/agama#2103)
  - Added /api/profile on the backend
  - JSON validation error are more readable now
  - Error messages do not start with "Anyhow(...)"
  - Backend errors include causes

-------------------------------------------------------------------
Wed Apr  9 05:35:22 UTC 2025 - José Iván López González <jlopez@suse.com>

- Add HTTP API for configuring iSCSI (gh#agama-project/agama#2231).

-------------------------------------------------------------------
Tue Apr  8 22:04:03 UTC 2025 - Imobach Gonzalez Sosa <igonzalezsosa@suse.com>

- "agama download" do not crash if it cannot mount a file system
  (gh#agama-project/agama#2253).

-------------------------------------------------------------------
Mon Apr  7 14:02:57 UTC 2025 - Josef Reidinger <jreidinger@suse.com>

- Skip exporting scripts, files, bootloader and softare section
  in profile if they are empty (gh#agama-project/agama#2250)

-------------------------------------------------------------------
Tue Apr  1 12:44:57 UTC 2025 - Ladislav Slezák <lslezak@suse.com>

- Make the extension version attribute optional, search the version
  automatically if it is missing (related to jsc#AGM-100)

-------------------------------------------------------------------
Fri Mar 28 21:45:05 UTC 2025 - Josef Reidinger <jreidinger@suse.com>

- Allow to specify bootloader timeout in profile (jsc#PED-10810)

-------------------------------------------------------------------
Mon Mar 27 13:27:19 UTC 2025 - Jorik Cronenberg <jorik.cronenberg@suse.com>

- Add NM dhcp settings to network model (gh#agama-project/agama#2189).

-------------------------------------------------------------------
Thu Mar 27 12:40:02 UTC 2025 - Imobach Gonzalez Sosa <igonzalezsosa@suse.com>

- Version 13

-------------------------------------------------------------------
Tue Mar 25 12:12:50 UTC 2025 - Josef Reidinger <jreidinger@suse.com>

- Support for manual files deployment in unattended mode
  (gh#agama-project/agama#2121)

-------------------------------------------------------------------
Sat Mar 22 22:58:09 UTC 2025 - Imobach Gonzalez Sosa <igonzalezsosa@suse.com>

- Do not try to connect to the HTTP server when it is not needed
  (gh#agama-project/agama#2192).

-------------------------------------------------------------------
Fri Mar 21 16:37:32 UTC 2025 - Ladislav Slezák <lslezak@suse.com>

- Add extensions from the registration server (automatic
  installation only) (jsc#AGM-100)

-------------------------------------------------------------------
Thu Mar 20 09:05:26 UTC 2025 - Imobach Gonzalez Sosa <igonzalezsosa@suse.com>

- Improve init scripts execution (gh#agama-project/agama#2161):
  * Properly run the scripts (gh#agama-project/agama#2144).
  * Allow setting the scripts path with the SCRIPTS_DIR
    environment variable.
  * Do not exit with an error if there are not scripts.
  * Make agama-scripts.sh idempotent.

-------------------------------------------------------------------
Fri Mar 14 12:32:42 UTC 2025 - Imobach Gonzalez Sosa <igonzalezsosa@suse.com>

- Allow selecting individual packages through a configuration file
  (gh#agama-project/agama#2153).

-------------------------------------------------------------------
Wed Mar 12 17:12:10 UTC 2025 - Knut Alejandro Anderssen González <kanderssen@suse.com>

- Introduced the hostname model in order to start managing it
  (gh#agama-project/agama#2118).

-------------------------------------------------------------------
Wed Mar 12 13:09:52 UTC 2025 - Imobach Gonzalez Sosa <igonzalezsosa@suse.com>

- Set the extension in the disposition "filename" so Chrome uses
  the correct name (gh#agama-project/agama#2141).

-------------------------------------------------------------------
Mon Mar 10 12:13:19 UTC 2025 - José Iván López González <jlopez@suse.com>

- Package and install the storage model schema
  (gh#agama-project/agama#2135).

-------------------------------------------------------------------
Fri Mar  7 11:40:56 UTC 2025 - José Iván López González <jlopez@suse.com>

- Extend storage model schema with LVM (gh#agama-project/agama#2089).

-------------------------------------------------------------------
Thu Mar  6 12:51:42 UTC 2025 - Imobach Gonzalez Sosa <igonzalezsosa@suse.com>

- Extend agama download to support most of YaST-like URLs
  (device:, usb:, label:, cd:, dvd: and hd:) (gh#agama-project/agama#2118).

-------------------------------------------------------------------
Tue Mar  4 13:34:13 UTC 2025 - Martin Vidner <mvidner@suse.com>

- install and package also storage.schema.json (bsc#1238367)

-------------------------------------------------------------------
Wed Feb 26 06:52:52 UTC 2025 - José Iván López González <jlopez@suse.com>

- Extend storage model schema to support file system label (needed
  for jsc#AGM-122 and bsc#1237165).

-------------------------------------------------------------------
Wed Feb 26 06:51:37 UTC 2025 - Imobach Gonzalez Sosa <igonzalezsosa@suse.com>

- Version 12

-------------------------------------------------------------------
Tue Feb 25 22:36:38 UTC 2025 - Imobach Gonzalez Sosa <igonzalezsosa@suse.com>

- Add the missing shebang line to the agama-scripts.sh shell script
  (gh#agama-project/agama#2077).
- Save logs after running post installation scripts
  (gh#agama-project/agama#2078).

-------------------------------------------------------------------
Mon Feb 24 14:42:28 UTC 2025 - Imobach Gonzalez Sosa <igonzalezsosa@suse.com>

- Keep the encoding when storing the locale (gh#agama-project/agama#2062).

-------------------------------------------------------------------
Fri Feb 21 14:00:47 UTC 2025 - José Iván López González <jlopez@suse.com>

- Extend storage model schema to support global encryption
  (gh#agama-project/agama#2031).

-------------------------------------------------------------------
Thu Feb 20 12:58:09 UTC 2025 - Ancor Gonzalez Sosa <ancor@suse.com>

- Introduce the storage model to support the new storage user
  interface (gh#openSUSE/agama#2033)

-------------------------------------------------------------------
Tue Feb 18 12:05:56 UTC 2025 - Imobach Gonzalez Sosa <igonzalezsosa@suse.com>

- Expose root and first user passwords (gh#agama-project/agama#2005).
- Remove support for auto-login.

-------------------------------------------------------------------
Mon Feb 17 17:18:35 UTC 2025 - Knut Anderssen <kanderssen@suse.com>

- Added reboot command to the CLI (gh#agama-project/agama#1970)

-------------------------------------------------------------------
Fri Feb 14 17:00:33 UTC 2025 - Imobach Gonzalez Sosa <igonzalezsosa@suse.com>

- Set console and X11 keymaps when changing the installer keymap
  (bsc#1236174).
- Use the "dashed" form of the keymap identifier when calling
  systemd-firstboot (bsc#1236174).

-------------------------------------------------------------------
Mon Feb 10 13:28:34 UTC 2025 - Ladislav Slezák <lslezak@suse.com>

- Fixup: Make the "lang" URL query optional, do not fail when it
  is missing. This fixes crash on non-UEFI systems.

-------------------------------------------------------------------
Fri Feb  7 11:03:29 UTC 2025 - Ladislav Slezák <lslezak@suse.com>

- Forward the "lang" URL query parameter when redirecting in the
  "/login" endpoint (this allows to define the default language
  in the Firefox configuration file in local installation)

-------------------------------------------------------------------
Thu Feb  6 12:52:11 UTC 2025 - Imobach Gonzalez Sosa <igonzalezsosa@suse.com>

- Describe licenses API in OpenAPI documentation
  (gh#agama-project/agama#1929).

-------------------------------------------------------------------
Fri Jan 24 09:33:31 UTC 2025 - Imobach Gonzalez Sosa <igonzalezsosa@suse.com>

- Introduce a new installation phase "finish"
  (gh#agama-project/agama#1616).

-------------------------------------------------------------------
Fri Jan 24 06:43:05 UTC 2025 - Imobach Gonzalez Sosa <igonzalezsosa@suse.com>

- Change the registration property in a product's definition to a
  boolean (gh#agama-project/agama#1938).

-------------------------------------------------------------------
Wed Jan 22 14:49:56 UTC 2025 - Ladislav Slezák <lslezak@suse.com>

- Added a workaround for stuck web UI when importing auto
  installation profile with unreachable software repository
  (gh#agama-project/agama#1933)

-------------------------------------------------------------------
Mon Jan 20 16:44:02 UTC 2025 - Ladislav Slezák <lslezak@suse.com>

- The web server provides /api/software/repositories endpoint
  for reading the currently configured repositories,
  related to (gh#agama-project/agama#1894)

-------------------------------------------------------------------
Mon Jan 20 10:35:47 UTC 2025 - Imobach Gonzalez Sosa <igonzalezsosa@suse.com>

- Add support for specifying a license for each product
  (jsc#PED-11987).

-------------------------------------------------------------------
Thu Jan 16 13:10:54 UTC 2025 - Imobach Gonzalez Sosa <igonzalezsosa@suse.com>

- Stop the WebSocket handler when the client is disconnected
  (gh#agama-project/agama#1909).
- Log the events.

-------------------------------------------------------------------
Thu Jan 16 09:32:00 UTC 2025 - Martin Vidner <mvidner@suse.com>

- Fix typo in `agama profile import --help` (bsc#1235827)

-------------------------------------------------------------------
Fri Jan 10 21:22:01 UTC 2025 - Imobach Gonzalez Sosa <igonzalezsosa@suse.com>

- Version 11

-------------------------------------------------------------------
Fri Jan 10 08:58:29 UTC 2025 - Imobach Gonzalez Sosa <igonzalezsosa@suse.com>

- Disable the browser cache setting the "Cache-Control" header to
  "no-store" (gh#agama-project/agama#1880).

-------------------------------------------------------------------
Thu Jan  9 12:52:05 UTC 2025 - Josef Reidinger <jreidinger@suse.com>

- Increase disk size in _constraints to fix build on ppc
  (gh#agama-project/agama#1876).

-------------------------------------------------------------------
Wed Jan  8 14:05:34 UTC 2025 - Imobach Gonzalez Sosa <igonzalezsosa@suse.com>

- Add support for products registration (jsc#PED-11192,
  gh#agama-project/agama#1809).

-------------------------------------------------------------------
Fri Dec 20 12:17:26 UTC 2024 - Josef Reidinger <jreidinger@suse.com>

- Add bootloader.stopOnBootMenu section to profile to allow stop
  during boot for openQA (gh#agama-project/agama#1840)

-------------------------------------------------------------------
Thu Dec 19 11:39:14 UTC 2024 - Imobach Gonzalez Sosa <igonzalezsosa@suse.com>

- Fix several validation issues (gh#agama-project/agama#1845).

-------------------------------------------------------------------
Wed Dec 18 12:32:00 UTC 2024 - Imobach Gonzalez Sosa <igonzalezsosa@suse.com>

- Introduce a new AGAMA_LOG environment variable to control what to
  log (gh#agama-project/agama#1843).

-------------------------------------------------------------------
Wed Dec 18 10:11:44 UTC 2024 - Imobach Gonzalez Sosa <igonzalezsosa@suse.com>

- Add jsonnet as a BuildRequires dependency because it is needed
  when running tests (gh#agama-project/agama#1842).

-------------------------------------------------------------------
Thu Dec 12 16:42:18 UTC 2024 - Imobach Gonzalez Sosa <igonzalezsosa@suse.com>

- Fix profile URL handling (bsc#1234362):
  - Follow redirections.
  - Determine the file format from the content instead of the
    extension. It does not apply to AutoYaST profiles, where it still
    uses the extension in the URL for backward compatibility.

-------------------------------------------------------------------
Tue Dec  3 12:58:48 UTC 2024 - Imobach Gonzalez Sosa <igonzalezsosa@suse.com>

- Do not refer to the agama-dbus-monitor because it is part of the
  Ruby package (gh#agama-project/agama#1805).

-------------------------------------------------------------------
Mon Dec  2 11:29:46 UTC 2024 - Imobach Gonzalez Sosa <igonzalezsosa@suse.com>

- Upgrade rustc dependency to version 1.81 because it is needed by
  zbus 5 (gh#agama-project/agama#1797).

-------------------------------------------------------------------
Sun Dec  1 21:53:21 UTC 2024 - David Diaz <dgonzalez@suse.com>

- Rename flag to set password as encrypted
  (gh#agama-project/agama#1787).

-------------------------------------------------------------------
Fri Nov 29 12:14:25 UTC 2024 - Imobach Gonzalez Sosa <igonzalezsosa@suse.com>

- Add support for running user-defined post-scripts in a chroot
 (gh#agama-project/agama#1792).

-------------------------------------------------------------------
Fri Nov 29 08:57:19 UTC 2024 - Michal Filka <mfilka@suse.com>

- several improvements for CLI. agama logs store:
  - collects logs of agama-web-server service
  - collects list of installed packages (e.g. .packages.root or
    rpm -qa)
  - do not add into the archive empty files when log command
    returns nothing
  - do not explicitly set archive permissions on client side
  - do not hide backend errors (e.g. in case of invalid auth token)
- added service for monitoring Agama's D-Bus bus which stores
  errors into a log.

-------------------------------------------------------------------
Thu Nov 28 15:58:59 UTC 2024 - Ladislav Slezák <lslezak@suse.com>

- Drop the handler for the "po.js" path in the HTTP server,
  the web frontend now uses dynamic imports for loading the
  translation files (gh#agama-project/agama#1777)

-------------------------------------------------------------------
Thu Nov 28 11:07:58 UTC 2024 - Imobach Gonzalez Sosa <igonzalezsosa@suse.com>

- Add support for auto-installation "init" scripts
  (gh#agama-project/agama#1788).

-------------------------------------------------------------------
Mon Nov 25 19:51:20 UTC 2024 - Imobach Gonzalez Sosa <igonzalezsosa@suse.com>

- Fix the default path of the D-Bus Questions object and the ISCSI
  Initiator interface (gh#agama-project/agama#1785).

-------------------------------------------------------------------
Fri Nov 15 16:48:44 UTC 2024 - Ladislav Slezák <lslezak@suse.com>

- Allow using encrypted passord for root and the first user
  (gh#agama-project/agama#1771)

-------------------------------------------------------------------
Thu Nov 14 14:45:47 UTC 2024 - Knut Alejandro Anderssen González <kanderssen@suse.com>

- Get some wireless settings as optional in order to not break the
  connections reader (gh#agama-project/agama#1753).

-------------------------------------------------------------------
Wed Nov 13 12:03:02 UTC 2024 - Imobach Gonzalez Sosa <igonzalezsosa@suse.com>

- Properly update the localization settings of the D-Bus services
  (bsc#1233159, bsc#1233160).

-------------------------------------------------------------------
Mon Nov 11 09:52:59 UTC 2024 - Imobach Gonzalez Sosa <igonzalezsosa@suse.com>

- Add many missing elements to the OpenAPI spec
  (gh#agama-project/agama#1700).
- Update to utoipa 5.2 to generate the OpenAPI spec.

-------------------------------------------------------------------
Thu Nov  7 14:20:48 UTC 2024 - Imobach Gonzalez Sosa <igonzalezsosa@suse.com>

- Perform a system re-probing after executing pre-scripts
  (gh#agama-project/agama#1735).

-------------------------------------------------------------------
Mon Nov  4 07:51:55 UTC 2024 - Michal Filka <mfilka@suse.com>

- Follow-up of original fix for gh#agama-project/agama#1495
- Implemented HTTP API for downloading logs
- Adapted CLI command "logs" to use the HTTP API for downloading logs

-------------------------------------------------------------------
Wed Oct 30 15:27:11 UTC 2024 - Jorik Cronenberg <jorik.cronenberg@suse.com>

- Add autoconnect property for network connections
  (gh#agama-project/agama#1715)

-------------------------------------------------------------------
Mon Oct 28 09:24:48 UTC 2024 - Imobach Gonzalez Sosa <igonzalezsosa@suse.com>

- Use the correct method to apply the network configuration from
  the CLI (gh#agama-project/agama#1701).

-------------------------------------------------------------------
Thu Oct 24 14:19:46 UTC 2024 - José Iván López González <jlopez@suse.com>

- Storage: extend the HTTP API to allow getting the solved storage
  config (gh#agama-project/agama#1692).

-------------------------------------------------------------------
Wed Oct 23 15:25:36 UTC 2024 - Imobach Gonzalez Sosa <igonzalezsosa@suse.com>

- Fix the action to download the logs (gh#agama-project/agama#1693).

-------------------------------------------------------------------
Tue Oct 22 09:46:41 UTC 2024 - Imobach Gonzalez Sosa <igonzalezsosa@suse.com>

- Improve OpenAPI specification generation (gh#agama-project/agama#1564):
  - Add a lot of missing elements to make the specification valid.
  - Use a xtask to generate the OpenAPI specification at build time.
  - Ship the specification in a separate package (agama-openapi).

-------------------------------------------------------------------
Wed Oct 16 15:07:33 UTC 2024 - Imobach Gonzalez Sosa <igonzalezsosa@suse.com>

- Add support for running user-defined scripts before and after the
  installation (gh#agama-project/agama#1673).

-------------------------------------------------------------------
Wed Oct 16 07:55:27 UTC 2024 - Michal Filka <mfilka@suse.com>

- Implemented option for providing remote API address for the CLI
  gh#agama-project/agama#1495

-------------------------------------------------------------------
Mon Oct 14 13:53:10 UTC 2024 - Josef Reidinger <jreidinger@suse.com>

- CLI: change format for questions answers file from YAML to JSON
  to be consistent with other commands
  (gh#agama-project/agama#1667).

-------------------------------------------------------------------
Fri Sep 27 13:09:10 UTC 2024 - Jorik Cronenberg <jorik.cronenberg@suse.com>

- Fix optional network settings (gh#agama-project/agama#1641).

-------------------------------------------------------------------
Fri Sep 27 10:44:22 UTC 2024 - Imobach Gonzalez Sosa <igonzalezsosa@suse.com>

- Expose keymaps localized descriptions (gh#agama-project/agama#1643).

-------------------------------------------------------------------
Wed Sep 25 14:33:50 UTC 2024 - Clemens Famulla-Conrad <cfamullaconrad@suse.com>

- Rename wireless key-mgmt value wpa-eap-suite-b192 to
  wpa-eap-suite-b-192 (gh#agama-project/agama#1640)

-------------------------------------------------------------------
Fri Sep 20 11:42:06 UTC 2024 - Imobach Gonzalez Sosa <igonzalezsosa@suse.com>

- Version 10

-------------------------------------------------------------------
Fri Sep 20 11:24:56 UTC 2024 - Imobach Gonzalez Sosa <igonzalezsosa@suse.com>

- Change the license to GPL-2.0-or-later (gh#openSUSE/agama#1621).

-------------------------------------------------------------------
Tue Sep 18 13:20:47 UTC 2024 - Josef Reidinger <jreidinger@suse.com>

- Expose the zFCP D-Bus API through HTTP (gh#openSUSE/agama#1570).

-------------------------------------------------------------------
Wed Sep 18 08:27:13 UTC 2024 - Martin Vidner <mvidner@suse.com>

- For CLI, use HTTP clients instead of D-Bus clients,
  final piece: Storage (gh#openSUSE/agama#1600)
  - added StorageHTTPClient

-------------------------------------------------------------------
Wed Sep 13 12:25:28 UTC 2024 - Jorik Cronenberg <jorik.cronenberg@suse.com>

- Add additional wireless settings (gh#openSUSE/agama#1602).

-------------------------------------------------------------------
Wed Sep 10 15:00:33 UTC 2024 - Jorik Cronenberg <jorik.cronenberg@suse.com>

- Implement 802.1x (EAP) in network settings (gh#openSUSE/agama#1597).

-------------------------------------------------------------------
Mon Sep  9 09:09:54 UTC 2024 - Martin Vidner <mvidner@suse.com>

- For CLI, use HTTP clients instead of D-Bus clients,
  for Product (name and registration) (gh#openSUSE/agama#1548)
  - added ProductHTTPClient

-------------------------------------------------------------------
Thu Sep  5 16:25:00 UTC 2024 - Lubos Kocman <lubos.kocman@suse.com>

- Show product logo in product selector (gh#openSUSE/agama#1415).

-------------------------------------------------------------------
Wed Aug 28 12:37:34 UTC 2024 - Imobach Gonzalez Sosa <igonzalezsosa@suse.com>

- Expose the DASD D-Bus API through HTTP (gh#openSUSE/agama#1532).

-------------------------------------------------------------------
Tue Aug 27 13:57:35 UTC 2024 - José Iván López González <jlopez@suse.com>

- Schema definition for basic storage settings
  (gh#openSUSE/agama#1455).

-------------------------------------------------------------------
Mon Aug 26 11:19:27 UTC 2024 - Martin Vidner <mvidner@suse.com>

- For CLI, use HTTP clients instead of D-Bus clients,
  for Software (gh#openSUSE/agama#1548)
  - added SoftwareHTTPClient

-------------------------------------------------------------------
Thu Aug 15 08:33:02 UTC 2024 - Josef Reidinger <jreidinger@suse.com>

- Use sd_notify for starting agama-web-service to notify systemd
  when service is ready. It helps with race condition in agama-auto
  (gh#openSUSE/agama#1539)
- improve systemd dependencies of agama-web-service to ensure that
  agama service runs

-------------------------------------------------------------------
Fri Aug  9 08:50:31 UTC 2024 - Martin Vidner <mvidner@suse.com>

- For CLI, use HTTP clients instead of D-Bus clients,
  for Users and Localization (gh#openSUSE/agama#1438)
  - service clients used by CLI:
    - added UsersHTTPClient, LocalizationHTTPClient
    - removed LocalizationClient
    - BaseHTTPClient API reworked:
      - return () or deserialized objects
      - added PUT and PATCH
  - web service:
    - PUT /api/users/first: do report backend errors
    - PATCH /api/users/root: report the (potential) backend errors
  - tests:
    - added tests using httpmock
    - env_logger added to dev-dependencies

-------------------------------------------------------------------
Mon Jul 22 15:27:44 UTC 2024 - Josef Reidinger <jreidinger@suse.com>

- Fix `agama questions list` to list only unaswered questions and
  improve its performance
  (gh#openSUSE/agama#1476)

-------------------------------------------------------------------
Wed Jul 17 11:15:33 UTC 2024 - Jorik Cronenberg <jorik.cronenberg@suse.com>

- Add dns search domains and ignore-auto-dns to network settings
  (gh#openSUSE/agama#1330).

-------------------------------------------------------------------
Tue Jul 16 11:56:29 UTC 2024 - Josef Reidinger <jreidinger@suse.com>

- CLI:
-- Add `agama questions list` to get list of unanswered questions
-- Add `agama questions ask` to ask for question and wait for
   answer
- agama-lib:
-- Add BaseHTTPClient that is base for clients that communicate
   with agama-web-server
   (gh#openSUSE/agama#1457)

-------------------------------------------------------------------
Wed Jul 10 20:11:39 UTC 2024 - Josef Reidinger <jreidinger@suse.com>

- Add to HTTP API a method to remove questions
- Add to HTTP API method to get the answer to a question
  (gh#openSUSE/agama#1453)

-------------------------------------------------------------------
Wed Jul 10 10:01:18 UTC 2024 - Josef Reidinger <jreidinger@suse.com>

- Add to HTTP API method POST for question to ask new question
  (gh#openSUSE/agama#1451)

-------------------------------------------------------------------
Fri Jul  5 13:17:17 UTC 2024 - José Iván López González <jlopez@suse.com>

- Adapt storage model to changes in D-Bus API
  (gh#openSUSE/agama#1428).

-------------------------------------------------------------------
Mon Jul  1 15:50:40 UTC 2024 - José Iván López González <jlopez@suse.com>

- Schema definition for guided and AutoYaST storage proposals
  (gh#openSUSE/agama#1263).

-------------------------------------------------------------------
Fri Jun 28 06:56:02 UTC 2024 - Martin Vidner <mvidner@suse.com>

- Use gzip (.gz) instead of bzip2 (.bz2) to compress logs
  so that they can be attached to GitHub issues
  (gh#openSUSE/agama#1378)

-------------------------------------------------------------------
Thu Jun 27 13:22:51 UTC 2024 - Imobach Gonzalez Sosa <igonzalezsosa@suse.com>

- Version 9

-------------------------------------------------------------------
Thu Jun 27 07:02:29 UTC 2024 - Imobach Gonzalez Sosa <igonzalezsosa@suse.com>

- Improve the prompt to introduce the password in the "auth login"
  command (gh#openSUSE/agama#1271).

-------------------------------------------------------------------
Wed Jun 26 12:56:31 UTC 2024 - Knut Anderssen <kanderssen@suse.com>

- Filter only external configured connections
  (gh#openSUSE/agama#1383).
- Expose more details about devices status in the API
  (gh#openSUSE/agama#1365).

-------------------------------------------------------------------
Wed Jun 26 10:29:05 UTC 2024 - José Iván López González <jlopez@suse.com>

- Set and get storage config (gh#openSUSE/agama#1293).

-------------------------------------------------------------------
Tue Jun 25 15:16:33 UTC 2024 - Imobach Gonzalez Sosa <igonzalezsosa@suse.com>

- Use the new SetLocale D-Bus method to change the language and the
  keyboard layout (gh#openSUSE/agama#1375).

-------------------------------------------------------------------
Tue Jun 25 15:04:20 UTC 2024 - David Diaz <dgonzalez@suse.com>

- Add resize actions to storage model (gh#openSUSE/agama#1354).

-------------------------------------------------------------------
Thu Jun 21 15:00:00 UTC 2024 - Clemens Famulla-Conrad <cfamullaconrad@suse.de>

- Add tun/tap model (gh#openSUSE/agama#1353)

-------------------------------------------------------------------
Thu Jun 20 12:58:32 UTC 2024 - Imobach Gonzalez Sosa <igonzalezsosa@suse.com>

- Add a new "config edit" command allows editing installation
  settings using an external editor (gh#openSUSE/agama#1360).
- Remove the "--format" option (gh#openSUSE/agama#1360).

-------------------------------------------------------------------
Thu Jun 20 05:32:42 UTC 2024 - Imobach Gonzalez Sosa <igonzalezsosa@suse.com>

- Add support for progress sequences with pre-defined descriptions
  (gh#openSUSE/agama#1356).
- Fix the "Progress" signal to use camelCase
  (gh#openSUSE/agama#1356).

-------------------------------------------------------------------
Fri Jun 14 06:17:52 UTC 2024 - Imobach Gonzalez Sosa <igonzalezsosa@suse.com>

- Remove references to the old "config add/set" subcommands
  (gh#openSUSE/agama/#1338).

-------------------------------------------------------------------
Thu Jun 13 10:50:44 UTC 2024 - Knut Anderssen <kanderssen@suse.com>

- Apply network changes when connecting or disconnecting
  (gh#openSUSE/agama#1320).

-------------------------------------------------------------------
Thu Jun 13 10:39:57 UTC 2024 - Imobach Gonzalez Sosa <igonzalezsosa@suse.com>

- Expose Issues API in users-related interface
  (gh#openSUSE/agama#1202).
- Drop the old validations API.

-------------------------------------------------------------------
Wed Jun 12 10:15:33 UTC 2024 - Jorik Cronenberg <jorik.cronenberg@suse.com>

- Allow writing to loopback connection in agama-server
  (gh#openSUSE/agama#1318).

-------------------------------------------------------------------
Tue Jun 11 21:35:00 UTC 2024 - Imobach Gonzalez Sosa <igonzalezsosa@suse.com>

- CLI: use the master token /run/agama/token if available and
  readable (gh#openSUSE/agama#1287).
- CLI: remove the "config add/set" subcommands
  (gh#openSUSE/agama#1314).

-------------------------------------------------------------------
Mon Jun 10 14:24:33 UTC 2024 - Jorik Cronenberg <jorik.cronenberg@suse.com>

- Add mtu property for network connections
  (gh#openSUSE/agama#1101).

-------------------------------------------------------------------
Fri Jun  7 05:58:48 UTC 2024 - Michal Filka <mfilka@suse.com>

- Improvements in HTTPS setup
  - self-signed certificate contains hostname
  - self-signed certificate is stored into default location
  - before creating new self-signed certificate a default location
    (/etc/agama.d/ssl) is checked for a certificate
  - gh#openSUSE/agama#1228

-------------------------------------------------------------------
Wed Jun  5 13:53:59 UTC 2024 - José Iván López González <jlopez@suse.com>

- Process the legacyAutoyastStorage section of the profile
  (gh#openSUSE/agama#1284).

-------------------------------------------------------------------
Mon Jun  3 07:49:16 UTC 2024 - Josef Reidinger <jreidinger@suse.com>

- CLI: Add new commands "agama download" and
  "agama profile autoyast" and remove "agama profile download" to
  separate common curl-like download and autoyast specific one
  which do conversion to json (gh#openSUSE/agama#1279)

-------------------------------------------------------------------
Wed May 29 12:15:37 UTC 2024 - Josef Reidinger <jreidinger@suse.com>

- CLI: Add new command "agama profile import" that does the whole
  autoinstallation processing and loads the configuration
  (gh#openSUSE/agama#1270).

-------------------------------------------------------------------
Wed May 29 11:16:11 UTC 2024 - Imobach Gonzalez Sosa <igonzalezsosa@suse.com>

- Improve command-line interface help (gh#openSUSE/agama#1269 and
  (gh#openSUSE/agama#1273).
- agama-web-server connects to D-Bus only when needed
  (gh#openSUSE/agama#1273).

-------------------------------------------------------------------
Wed May 29 10:40:21 UTC 2024 - Imobach Gonzalez Sosa <igonzalezsosa@suse.com>

- The HTTP request to perform a probing is not blocking anymore
  (gh#openSUSE/agama#1272).

-------------------------------------------------------------------
Mon May 27 14:11:55 UTC 2024 - Imobach Gonzalez Sosa <igonzalezsosa@suse.com>

- The "agama auth" command reads the password from the standard
  input (gh#openSUSE/agama#1265).

-------------------------------------------------------------------
Mon May 27 05:49:46 UTC 2024 - Imobach Gonzalez Sosa <igonzalezsosa@suse.com>

- Add agama.libssonnet to the spec file (gh#openSUSE/agama#1261).

-------------------------------------------------------------------
Thu May 23 15:47:28 UTC 2024 - Ladislav Slezák <lslezak@suse.com>

- Avoid deadlock when "setxkbmap" call gets stucked, use a timeout
  (gh#openSUSE/agama#1249)

-------------------------------------------------------------------
Wed May 22 12:31:25 UTC 2024 - Josef Reidinger <jreidinger@suse.com>

- autoinstallation jsonnet: Inject complete lshw json output and
  provide helper functions for filtering it (gh#openSUSE/agama#1242)

-------------------------------------------------------------------
Fri May 17 09:52:25 UTC 2024 - Imobach Gonzalez Sosa <igonzalezsosa@suse.com>

- Version 8

-------------------------------------------------------------------
Tue May 16 12:48:42 UTC 2024 - Knut Anderssen <kanderssen@suse.com>

- Allow to download Agama logs through the manager HTTP API
  (gh#openSUSE/agama#1216).

-------------------------------------------------------------------
Thu May 16 12:34:43 UTC 2024 - Imobach Gonzalez Sosa <igonzalezsosa@suse.com>

- Restarting agama.service causes agama-web-server.service to be
  restarted too (gh#openSUSE/agama#1222).

-------------------------------------------------------------------
Thu May 16 12:24:26 UTC 2024 - José Iván López González <jlopez@suse.com>

- Small changes in the storage HTTP API (gh#openSUSE/agama#1208):
  - /storage/proposal/usable_devices (get): returns a list of SIDs
    instead of device names.
  - /storage/proposal/settings (put): returns whether the proposal
    was successfully calculated.

-------------------------------------------------------------------
Thu May 16 10:31:38 UTC 2024 - Imobach Gonzalez Sosa <igonzalezsosa@suse.com>

- The CLI does not fail when the storage proposal is missing
  (gh#openSUSE/agama#1220).
- Properly detect whether LVM is activated.

-------------------------------------------------------------------
Thu May 16 06:19:36 UTC 2024 - Imobach Gonzalez Sosa <igonzalezsosa@suse.com>

- Change the web server to listen on port 80 by default
  (gh#openSUSE/agama#1217).

-------------------------------------------------------------------
Wed May 15 15:21:30 UTC 2024 - Imobach Gonzalez Sosa <igonzalezsosa@suse.com>

- Improve logging in the D-Bus and web servers
  (gh#openSUSE/agama#1215):
  - Write to the stdout if they are not connected to
    systemd-journald.
  - The stdout logger includes the file/line (it was already
    included when logging to systemd-journald).

-------------------------------------------------------------------
Wed May 15 14:08:26 UTC 2024 - Imobach Gonzalez Sosa <igonzalezsosa@suse.com>

- Do not crash if the /etc/agama.d/locales file does not contain
  any valid locale (gh#openSUSE/agama#1213).

-------------------------------------------------------------------
Tue May 14 12:39:49 UTC 2024 - Imobach Gonzalez Sosa <igonzalezsosa@suse.com>

- If present, read the locales list from the /etc/agama.d/locales
  file (gh#openSUSE/agama#1205).

-------------------------------------------------------------------
Tue May 14 10:48:42 UTC 2024 - Knut Anderssen <kanderssen@suse.com>

- Dropped the network D-Bus service as it is not needed anymore
  (gh#openSUSE/agama#1199).

-------------------------------------------------------------------
Mon May 13 09:01:21 UTC 2024 - Imobach Gonzalez Sosa <igonzalezsosa@suse.com>

- Extend the storage HTTP API to support handling the iSCSI
  configuration (gh#openSUSE/agama#1187).

-------------------------------------------------------------------
Mon May 13 08:47:27 UTC 2024 - José Iván López González <jlopez@suse.com>

- Provide HTTP API for storage (gh#openSUSE/agama#1175).

-------------------------------------------------------------------
Mon May  6 05:13:54 UTC 2024 - Imobach Gonzalez Sosa <igonzalezsosa@suse.com>

- Extend the HTTP/JSON API:
  - Localization (gh#openSUSE/agama#1047, gh#openSUSE/agama#1120).
  - Networking (gh#openSUSE/agama#1064).
  - Software (gh#openSUSE/agama#1069).
  - Manager service (gh#openSUSE/agama#1089).
  - Questions (gh#openSUSE/agama#1091).
  - Progress interface (gh#openSUSE/agama#1092).
  - Issues interface (gh#openSUSE/agama#1100).
  - Users (gh#openSUSE/agama#1117).
  - Product registration (gh#openSUSE/agama#1146).
- Add an "agama-web-server" service (gh#openSUSE/agama/1119).
- Fix the generation of the self-signed certificate
  (gh#openSUSE/agama#1131).
- Improve agama-server logging (gh#openSUSE/agama#1143).
- Provide frontend translations via the /po.js path
  (gh#openSUSE/agama#1126).

-------------------------------------------------------------------
Wed Mar  13 12:42:58 UTC 2024 - Jorik Cronenberg <jorik.cronenberg@suse.com>

- Add infiniband to network model (gh#openSUSE/agama#1032).

-------------------------------------------------------------------
Thu Mar  7 10:52:58 UTC 2024 - Michal Filka <mfilka@suse.com>

- CLI: added auth command with login / logout / show subcommands
  for handling authentication token management with new agama web
  server

-------------------------------------------------------------------
Thu Feb 29 09:49:18 UTC 2024 - Ladislav Slezák <lslezak@suse.com>

- Web server:
  - Accept also IPv6 connections (gh#openSUSE/agama#1057)
  - Added SSL (HTTPS) support (gh#openSUSE/agama#1062)
    - Use either the cerfificate specified via command line
      arguments or generate a self-signed certificate
    - Redirect external HTTP requests to HTTPS
    - Allow HTTP for internal connections (http://localhost)
  - Optionally listen on a secondary address
    (to allow listening on both HTTP/80 and HTTPS/433 ports)

-------------------------------------------------------------------
Tue Feb 27 15:55:28 UTC 2024 - Imobach Gonzalez Sosa <igonzalezsosa@suse.com>

- Reorganize RPM packages (gh#openSUSE/agama#1056):
  * agama is now the main package and it contains agama-dbus-server
    and agama-web-server.
  * agama-cli is a subpackage.

-------------------------------------------------------------------
Wed Feb  7 11:49:02 UTC 2024 - Imobach Gonzalez Sosa <igonzalezsosa@suse.com>

- Add preliminary support to import AutoYaST profiles
  (gh#openSUSE/agama#1029).

-------------------------------------------------------------------
Mon Jan 29 15:53:56 UTC 2024 - Imobach Gonzalez Sosa <igonzalezsosa@suse.com>

- Better network configuration handling (gh#openSUSE/agama#1006):
  * Write only changed connections.
  * Roll back when updating the NetworkManager configuration
    failed.
  * Improved error handling when reading or writing the changes.
  * Properly remove deleted connections from the D-Bus tree.
  * Use the UUID to identify connections.
  * Do not support multiple connections with the same ID.

-------------------------------------------------------------------
Mon Jan 29 15:37:56 UTC 2024 - Jorik Cronenberg <jorik.cronenberg@suse.com>

- Add hidden property for wireless in network model
  (gh#openSUSE/agama#1024).

-------------------------------------------------------------------
Mon Jan 29 10:22:49 UTC 2024 - Jorik Cronenberg <jorik.cronenberg@suse.com>

- Add more wireless options to network model
  (gh#openSUSE/agama#1014).

-------------------------------------------------------------------
Thu Jan 23 18:00:00 UTC 2024 - Clemens Famulla-Conrad <cfamullaconrad@suse.de>

- Add Bridge model (gh#openSUSE/agama#1008)

-------------------------------------------------------------------
Thu Jan 23 17:38:23 UTC 2024 - Clemens Famulla-Conrad <cfamullaconrad@suse.de>

- Add VLAN model (gh#openSUSE/agama#918)

-------------------------------------------------------------------
Thu Jan 11 15:34:15 UTC 2024 - Imobach Gonzalez Sosa <igonzalezsosa@suse.com>

- Include the encoding as part of the locales (gh#openSUSE/agama#987).

-------------------------------------------------------------------
Mon Jan  8 17:02:40 UTC 2024 - José Iván López González <jlopez@suse.com>

- Fix the list of keymaps to avoid duplicated values
  (gh#openSUSE/agama#981).

-------------------------------------------------------------------
Thu Dec 21 14:23:33 UTC 2023 - Imobach Gonzalez Sosa <igonzalezsosa@suse.com>

- Version 7

-------------------------------------------------------------------
Thu Dec 21 11:12:45 UTC 2023 - Ancor Gonzalez Sosa <ancor@suse.com>

- The result of ListTimezones includes the localized country name
  for each timezone (gh#openSUSE/agama#946)

-------------------------------------------------------------------
Fri Dec 15 16:29:20 UTC 2023 - Imobach Gonzalez Sosa <igonzalezsosa@suse.com>

- Update agama-cli dependencies including the zerocopy crate to
  address a security alert (see gh#google/zerocopy#716).

-------------------------------------------------------------------
Wed Dec 13 22:41:34 UTC 2023 - Knut Anderssen <kanderssen@suse.com>

- Add support for bonding connections (gh#openSUSE/agama#885).

-------------------------------------------------------------------
Fri Dec  8 09:23:09 UTC 2023 - Josef Reidinger <jreidinger@suse.com>

- Change the config in a way that: (gh#openSUSE/agama#919)
  1. product is moved to own section and is now under product.id
  2. in product section is now also registrationCode and registrationEmail
  3. in software section is now patterns to select patterns to install
- adapt profile.schema according to above changes
- org.opensuse.Agama.Software1 API changed to report missing patterns

-------------------------------------------------------------------
Tue Dec  5 11:18:41 UTC 2023 - Jorik Cronenberg <jorik.cronenberg@suse.com>

- Add ability to assign a custom MAC address for network
  connections (gh#openSUSE/agama#893)

-------------------------------------------------------------------
Tue Dec  5 09:46:48 UTC 2023 - José Iván López González <jlopez@suse.com>

- Explicitly add dependencies instead of relying on the live ISO
  to provide the required packages (gh#openSUSE/agama/911).

-------------------------------------------------------------------
Tue Dec  5 08:56:13 UTC 2023 - Jorik Cronenberg <jorik.cronenberg@suse.com>

- Add support for dummy network devices although they are not
  exposed on D-Bus yet (gh#openSUSE/agama#913).

-------------------------------------------------------------------
Sun Dec  3 15:53:34 UTC 2023 - Imobach Gonzalez Sosa <igonzalezsosa@suse.com>

- Use a single call to systemd-firstboot to write the localization
  settings (gh#openSUSE/agama#903).

-------------------------------------------------------------------
Sat Dec  2 18:05:54 UTC 2023 - Imobach Gonzalez Sosa <igonzalezsosa@suse.com>

- Version 6

-------------------------------------------------------------------
Wed Nov 29 11:19:51 UTC 2023 - Imobach Gonzalez Sosa <igonzalezsosa@suse.com>

- Rework the org.opensuse.Agama1.Locale interface
  (gh#openSUSE/agama#881):
  * Replace LabelsForLocales function with ListLocales.
  * Add a ListKeymaps function.
  * Extend the ListTimezone function to include the translation of
    each part.
  * Drop ListUILocales and ListVConsoleKeyboards functions.
  * Remove the SupportedLocales and VConsoleKeyboard properties.
  * Do not read the lists of locales, keymaps and timezones on
    each request.
  * Peform some validation when trying to change the Locales,
    Keymap and Timezone properties.

-------------------------------------------------------------------
Thu Nov 16 11:06:30 UTC 2023 - Imobach Gonzalez Sosa <igonzalezsosa@suse.com>

- Update dependencies to compatible versions
  (gh#openSUSE/agama#874).
- Replace tempdir with tempfile to prevent RUSTSEC-2023-0018.

-------------------------------------------------------------------
Wed Nov 15 12:35:32 UTC 2023 - José Iván López González <jlopez@suse.com>

- Adapt to changes in software D-Bus API (gh#openSUSE/agama#869).

-------------------------------------------------------------------
Wed Nov 15 11:27:10 UTC 2023 - Michal Filka <mfilka@suse.com>

- Improved "agama logs store" (gh#openSUSE/agama#823)
  - added an option which allows to define the archive destination

-------------------------------------------------------------------
Tue Nov 14 15:44:15 UTC 2023 - Jorik Cronenberg <jorik.cronenberg@suse.com>

- Add support for routing to the network model (gh#openSUSE/agama#824)

-------------------------------------------------------------------
Mon Oct 23 14:43:59 UTC 2023 - Michal Filka <mfilka@suse.com>

- Improved "agama logs store" (gh#openSUSE/agama#812)
  - the archive file owner is root:root
  - the permissions is set to r/w for the owner

-------------------------------------------------------------------
Mon Oct 23 11:33:40 UTC 2023 - Imobach Gonzalez Sosa <igonzalezsosa@suse.com>

- Version 5

-------------------------------------------------------------------
Mon Oct 10 07:37:00 UTC 2023 - Michal Filka <mfilka@suse.com>

- Improve file and directory names in "agama logs store".
- Add an "agama logs list" subcommand.

-------------------------------------------------------------------
Tue Sep 26 15:57:14 UTC 2023 - Imobach Gonzalez Sosa <igonzalezsosa@suse.com>

- Version 4

-------------------------------------------------------------------
Tue Sep 26 12:05:52 UTC 2023 - Imobach Gonzalez Sosa <igonzalezsosa@suse.com>

- Wait until the manager is ready before probing
  (gh#openSUSE/agama#771).

-------------------------------------------------------------------
Mon Sep 25 11:32:53 UTC 2023 - Imobach Gonzalez Sosa <igonzalezsosa@suse.com>

- Add support for IPv6 network settings (gh#openSUSE/agama#761).

-------------------------------------------------------------------
Mon Sep 25 10:46:53 UTC 2023 - Michal Filka <mfilka@suse.com>

- CLI: added (sub)commands for handling logs. "store" subcommand is
  similar to what old save_y2logs did. (gh#openSUSE/agama#757)

-------------------------------------------------------------------
Tue Sep 19 11:16:16 UTC 2023 - José Iván López González <jlopez@suse.com>

- Adapt to new storage D-Bus API and explicitly call to probe after
  selecting a new product (gh#openSUSE/agama#748).

-------------------------------------------------------------------
Thu Sep 14 19:44:57 UTC 2023 - Josef Reidinger <jreidinger@suse.com>

- Improve questions CLI help text (gh#openSUSE/agama#754)

-------------------------------------------------------------------
Thu Sep 14 10:10:37 UTC 2023 - Imobach Gonzalez Sosa <igonzalezsosa@suse.com>

- Use a single D-Bus service to connect to the manager and the
  users API (gh#openSUSE/agama#753, follow-up of
  gh#openSUSE/agama#729).

-------------------------------------------------------------------
Wed Sep 13 09:27:22 UTC 2023 - Knut Anderssen <kanderssen@suse.com>

- Allow to bind a connection to an specific interface through its
  name or through a set of match settings (gh#opensSUSE/agama#723).

-------------------------------------------------------------------
Thu Aug 31 10:30:28 UTC 2023 - Imobach Gonzalez Sosa <igonzalezsosa@suse.com>

- Use a single D-Bus service to expose locale, network and
  questions settings (gh#openSUSE/agama#729).

-------------------------------------------------------------------
Wed Aug 30 12:57:59 UTC 2023 - Josef Reidinger <jreidinger@suse.com>

- Locale service: add value for UI locale (gh#openSUSE/agama#725)

-------------------------------------------------------------------
Thu Aug  3 08:34:14 UTC 2023 - Imobach Gonzalez Sosa <igonzalezsosa@suse.com>

- Move the settings functionality to a separate package,
  agama-settings (gh#openSUSE/agama#666).
- Make the "Settings" derive macro reusable from other crates.
- Extend the "Settings" derive macro to generate code for
  InstallSettings and NetworkSettings.
- Improve error reporting when working with the "config"
  subcommand.

-------------------------------------------------------------------
Wed Aug  2 10:03:18 UTC 2023 - Imobach Gonzalez Sosa <igonzalezsosa@suse.com>

- Version 3

-------------------------------------------------------------------
Wed Jul 26 11:08:09 UTC 2023 - Josef Reidinger <jreidinger@suse.com>

- CLI: add to "questions" command "answers" subcommand to set
  file with predefined answers
- dbus-server: add "AddAnswersFile" method to Questions service
  (gh#openSUSE/agama#669)

-------------------------------------------------------------------
Tue Jul 18 13:32:04 UTC 2023 - Josef Reidinger <jreidinger@suse.com>

- Add to CLI "questions" subcommand with mode option to set
  interactive and non-interactive mode (gh#openSUSE/agama#668)

-------------------------------------------------------------------
Mon Jul 17 13:36:56 UTC 2023 - Imobach Gonzalez Sosa <igonzalezsosa@suse.com>

- Fix the logic to decide which network connections to write
  due to a bug introduced in gh#openSUSE/agama#662
  (gh#openSUSE/agama#667).

-------------------------------------------------------------------
Mon Jul 17 09:16:38 UTC 2023 - Josef Reidinger <jreidinger@suse.com>

- Adapt to new questions D-Bus API to allow automatic answering of
  questions when requested (gh#openSUSE/agama#637, reverts
  gh#openSUSE/agama#649 as now default option is mandatory)

-------------------------------------------------------------------
Thu Jul 13 10:22:36 UTC 2023 - Imobach Gonzalez Sosa <igonzalezsosa@suse.com>

- Improve error reporting in the command-line interface
  (gh#openSUSE/agama#659 and gh#openSUSE/agama#660).

-------------------------------------------------------------------
Thu Jul 13 08:56:40 UTC 2023 - José Iván López González <jlopez@suse.com>

- Read the storage candidate devices and show them with
  "agama config show" (gh#openSUSE/agama#658).

-------------------------------------------------------------------
Fri Jul  7 14:12:03 UTC 2023 - Imobach Gonzalez Sosa <igonzalezsosa@suse.com>

- Improve the progress reporting (gh#openSUSE/agama#653).

-------------------------------------------------------------------
Thu Jul  6 09:13:47 UTC 2023 - Imobach Gonzalez Sosa <igonzalezsosa@suse.com>

- Improve the waiting logic and implement a retry mechanism for the
  "agama install" command (bsc#1213047).

-------------------------------------------------------------------
Wed Jul  5 11:11:20 UTC 2023 - Imobach Gonzalez Sosa <igonzalezsosa@suse.com>

- Fix the questions service to handle questions with no default
  option (gh#openSUSE/agama#649).

-------------------------------------------------------------------
Thu Jun  1 08:14:14 UTC 2023 - Imobach Gonzalez Sosa <igonzalezsosa@suse.com>

- Add a localization D-Bus service (gh#openSUSE/agama#533).
- Add a network D-Bus service (gh#openSUSE/agama#571).

-------------------------------------------------------------------
Tue May 23 11:51:26 UTC 2023 - Martin Vidner <mvidner@suse.com>

- Version 2.1

-------------------------------------------------------------------
Mon May 22 12:29:20 UTC 2023 - Martin Vidner <mvidner@suse.com>

- Version 2

-------------------------------------------------------------------
Thu May 11 11:00:11 UTC 2023 - Imobach Gonzalez Sosa <igonzalezsosa@suse.com>

- Import root authentication settings when reading a Jsonnet file
  (bsc#1211300, gh#openSUSE/agama#573).
- Do not export the SSH public key as an empty string when it is
  not defined.

-------------------------------------------------------------------
Fri Mar 24 14:36:36 UTC 2023 - Imobach Gonzalez Sosa <igonzalezsosa@suse.com>

- Version 0.2:
  * Add validation for software and users settings
    (gh#yast/agama-cli#48, gh#yast/agama-cli#51).
  * Better error reporting when the bus is not found
    (gh#yast/agama-cli#48).
  * Improve the progress reporting mechanism, although it is still
    a work in progress (gh#yast/agama-cli#50).

-------------------------------------------------------------------
Wed Mar 22 09:39:29 UTC 2023 - Imobach Gonzalez Sosa <igonzalezsosa@suse.com>

- Add support for setting root authentication mechanisms
  (gh#yast/agama-cli#47).

-------------------------------------------------------------------
Tue Mar 21 16:06:02 UTC 2023 - Martin Vidner <mvidner@suse.com>

- Do not fall back to the system D-Bus (gh#yast/agama-cli#45).

-------------------------------------------------------------------
Wed Mar 21 13:28:01 UTC 2023 - Imobach Gonzalez Sosa <igonzalezsosa@suse.com>

- Use JSON as the default format (gh#yast/agama-cli#46).

-------------------------------------------------------------------
Tue Mar 21 08:55:39 UTC 2023 - Josef Reidinger <jreidinger@suse.com>

- Fix the path of the JSON schema (gh#yast/agama-cli#44).

-------------------------------------------------------------------
Thu Mar 16 11:56:42 UTC 2023 - Imobach Gonzalez Sosa <igonzalezsosa@suse.com>

- First version of the package:
  * Querying and setting simple values.
  * Adding elements to collections
  * Handling of auto-installation profiles.
  * Basic error handling
- 0.1<|MERGE_RESOLUTION|>--- conflicted
+++ resolved
@@ -1,5 +1,4 @@
 -------------------------------------------------------------------
-<<<<<<< HEAD
 Tue Jun 10 13:33:09 UTC 2025 - Imobach Gonzalez Sosa <igonzalezsosa@suse.com>
 
 - Expose the user and the root password when exporting the configuration
@@ -7,14 +6,14 @@
 - Do not export the "user" section unless a first user is defined.
 - Do not export the "root" section unless an authentication mechanism
   is defined.
-=======
+
+-------------------------------------------------------------------
 Mon Jun  9 06:19:39 UTC 2025 - José Iván López González <jlopez@suse.com>
 
 - Extend the HTTP API to get available/candidate drives and MD
   RAIDs (gh#agama-project/agama#2419).
 - Improve storage schema to avoid wrong device base name
   (bsc#1244049).
->>>>>>> 7cc0f216
 
 -------------------------------------------------------------------
 Fri Jun  6 13:22:58 UTC 2025 - Knut Anderssen <kanderssen@suse.com>
