--- conflicted
+++ resolved
@@ -1,20 +1,19 @@
 -------------------------------------------------------------------
-<<<<<<< HEAD
 Wed Nov 15 12:35:32 UTC 2023 - José Iván López González <jlopez@suse.com>
 
 - Adapt to changes in software D-Bus API (gh#openSUSE/agama#869).
-=======
+
+-------------------------------------------------------------------
 Tue Nov 14 15:44:15 UTC 2023 - Jorik Cronenberg <jorik.cronenberg@suse.com>
 
 - Add support for routing to the network model (gh#openSUSE/agama#824)
->>>>>>> 769e8ff6
 
 -------------------------------------------------------------------
 Mon Oct 23 14:43:59 UTC 2023 - Michal Filka <mfilka@suse.com>
 
 - Improved "agama logs store" (gh#openSUSE/agama#812)
   - the archive file owner is root:root
-  - the permissions is set to r/w for the owner 
+  - the permissions is set to r/w for the owner
 
 -------------------------------------------------------------------
 Mon Oct 23 11:33:40 UTC 2023 - Imobach Gonzalez Sosa <igonzalezsosa@suse.com>
@@ -58,7 +57,7 @@
 -------------------------------------------------------------------
 Thu Sep 14 19:44:57 UTC 2023 - Josef Reidinger <jreidinger@suse.com>
 
-- Improve questions CLI help text (gh#openSUSE/agama#754) 
+- Improve questions CLI help text (gh#openSUSE/agama#754)
 
 -------------------------------------------------------------------
 Thu Sep 14 10:10:37 UTC 2023 - Imobach Gonzalez Sosa <igonzalezsosa@suse.com>
