# frozen_string_literal: true

# Copyright (c) [2021-2023] SUSE LLC
#
# All Rights Reserved.
#
# This program is free software; you can redistribute it and/or modify it
# under the terms of version 2 of the GNU General Public License as published
# by the Free Software Foundation.
#
# This program is distributed in the hope that it will be useful, but WITHOUT
# ANY WARRANTY; without even the implied warranty of MERCHANTABILITY or
# FITNESS FOR A PARTICULAR PURPOSE.  See the GNU General Public License for
# more details.
#
# You should have received a copy of the GNU General Public License along
# with this program; if not, contact SUSE LLC.
#
# To contact SUSE LLC about this file by physical or electronic mail, you may
# find current contact information at www.suse.com.

require "fileutils"
require "yast"
require "y2packager/product"
require "y2packager/resolvable"
require "agama/config"
require "agama/helpers"
require "agama/issue"
require "agama/registration"
require "agama/software/callbacks"
require "agama/software/product"
require "agama/software/product_builder"
require "agama/software/proposal"
require "agama/software/repositories_manager"
require "agama/with_progress"
require "agama/with_issues"

Yast.import "Package"
Yast.import "Packages"
Yast.import "PackageCallbacks"
Yast.import "Pkg"
Yast.import "Stage"

module Agama
  module Software
    # This class is responsible for software handling.
    #
    # FIXME: This class has too many responsibilities:
    #   * Address the software service workflow (probe, propose, install).
    #   * Manages repositories, packages, patterns, services.
    #   * Manages product selection.
    #   * Manages software and product related issues.
    #
    #   It shoud be splitted in separate and smaller classes.
    class Manager # rubocop:disable Metrics/ClassLength
      include Helpers
      include WithIssues
      include WithProgress

      GPG_KEYS_GLOB = "/usr/lib/rpm/gnupg/keys/gpg-*"
      private_constant :GPG_KEYS_GLOB

      # Selected product.
      #
      # @return [Agama::Product, nil]
      attr_reader :product

      DEFAULT_LANGUAGES = ["en_US"].freeze
      private_constant :DEFAULT_LANGUAGES

      PROPOSAL_ID = "agama-user-software-selection"
      private_constant :PROPOSAL_ID

      attr_accessor :languages

      # Available products for installation.
      #
      # @return [Array<Agama::Product>]
      attr_reader :products

      # @return [Agama::RepositoriesManager]
      attr_reader :repositories

      # @param config [Agama::Config]
      # @param logger [Logger]
      def initialize(config, logger)
        @config = config
        @logger = logger
        @languages = DEFAULT_LANGUAGES
        @products = build_products
        @product = @products.first if @products.size == 1
        @repositories = RepositoriesManager.new
<<<<<<< HEAD
        # patterns selected by user
        @user_patterns = []
=======
        on_progress_change { logger.info progress.to_s }
>>>>>>> ff4fc269
        @selected_patterns_change_callbacks = []
        on_progress_change { logger.info(progress.to_s) }
      end

      # Selects a product with the given id.
      #
      # @raise {ArgumentError} If id is unknown.
      #
      # @param id [String]
      def select_product(id)
        return if id == product&.id

        new_product = @products.find { |p| p.id == id }

        raise ArgumentError unless new_product

        @product = new_product
        repositories.delete_all
        update_issues
      end

      def probe
        # Should an error be raised?
        return unless product

        logger.info "Probing software"

        # as we use liveDVD with normal like ENV, lets temporary switch to normal to use its repos
        Yast::Stage.Set("normal")

        if repositories.empty?
          start_progress(4)
          store_original_repos
          Yast::PackageCallbacks.InitPackageCallbacks(logger)
          progress.step("Initializing target repositories") { initialize_target_repos }
          progress.step("Initializing sources") { add_base_repos }
        else
          start_progress(2)
        end

        progress.step("Refreshing repositories metadata") { repositories.load }
        progress.step("Calculating the software proposal") { propose }

        Yast::Stage.Set("initial")
        update_issues
      end

      def initialize_target_repos
        Yast::Pkg.TargetInitialize("/")
        import_gpg_keys
      end

      # Updates the software proposal
      def propose
        # Should an error be raised?
        return unless product

        proposal.base_product = product.name
        proposal.languages = languages
        select_resolvables
        result = proposal.calculate
        update_issues
        logger.info "Proposal result: #{result.inspect}"
        selected_patterns_changed
        result
      end

      # Installs the packages to the target system
      def install
        steps = proposal.packages_count
        start_progress(steps)
        Callbacks::Progress.setup(steps, progress)

        # TODO: error handling
        commit_result = Yast::Pkg.Commit({})

        if commit_result.nil? || commit_result.empty?
          logger.error("Commit failed")
          raise Yast::Pkg.LastError
        end

        logger.info "Commit result #{commit_result}"
      rescue Agama::WithProgress::NotFinishedProgress => e
        logger.error "There is an unfinished progress: #{e.inspect}"
        finish_progress
      end

      # Writes the repositories information to the installed system
      def finish
        start_progress(2)
        progress.step("Writing repositories to the target system") do
          Yast::Pkg.SourceSaveAll
          Yast::Pkg.TargetFinish
          Yast::Pkg.SourceCacheCopyTo(Yast::Installation.destdir)
          registration.finish
        end
        progress.step("Restoring original repositories") { restore_original_repos }
      end

      # Determine whether the given tag is provided by the selected packages
      #
      # @param tag [String] Tag to search for (package names, requires/provides, or file
      #   names)
      # @return [Boolean] true if it is provided; false otherwise
      def provision_selected?(tag)
        Yast::Pkg.IsSelected(tag) || Yast::Pkg.IsProvided(tag)
      end

      # Enlist available patterns
      #
      # @param filtered [Boolean] If list of patterns should be filtered.
      #                           Filtering criteria can change.
      # @return [Array<Y2Packager::Resolvable>]
      def patterns(filtered)
        # huge speed up, preload the used attributes to avoid querying libzypp again,
        # see "ListPatterns" method in service/lib/agama/dbus/software/manager.rb
        preload = [:category, :description, :icon, :summary, :order, :user_visible]
        patterns = Y2Packager::Resolvable.find({ kind: :pattern }, preload)
        patterns = patterns.select(&:user_visible) if filtered

        patterns
      end

      def add_pattern(id)
        # TODO: error handling
        res = Yast::Pkg.ResolvableInstall(id, :pattern)
        logger.info "Adding pattern #{res.inspect}"
        Yast::PackagesProposal.AddResolvables(PROPOSAL_ID, :pattern, [id])

        res = Yast::Pkg.PkgSolve(unused = true)
        logger.info "Solver run #{res.inspect}"
        selected_patterns_changed
      end

      def remove_pattern(id)
        # TODO: error handling
        res = Yast::Pkg.ResolvableNeutral(id, :pattern, force = false)
        logger.info "Removing pattern #{res.inspect}"
        Yast::PackagesProposal.RemoveResolvables(PROPOSAL_ID, :pattern, [id])

        res = Yast::Pkg.PkgSolve(unused = true)
        logger.info "Solver run #{res.inspect}"
        selected_patterns_changed
      end

      def user_patterns=(ids)
        user_patterns = Yast::PackagesProposal.GetResolvables(PROPOSAL_ID, :pattern)
        user_patterns.each { |p| Yast::Pkg.ResolvableNeutral(p, :pattern, force = false) }
        Yast::PackagesProposal.SetResolvables(PROPOSAL_ID, :pattern, ids)
        ids.each { |p| Yast::Pkg.ResolvableInstall(p, :pattern) }
        logger.info "Setting patterns to #{res.inspect}"

        res = Yast::Pkg.PkgSolve(unused = true)
        logger.info "Solver run #{res.inspect}"
        selected_patterns_changed
      end

      # @return [Array<Array<String>,Array<String>] returns pair of arrays where the first one
      #   is user selected pattern ids and in other is auto selected ones
      def selected_patterns
        user_patterns = Yast::PackagesProposal.GetResolvables(PROPOSAL_ID, :pattern)

        patterns = Y2Packager::Resolvable.find(kind: :pattern, status: :selected)
        patterns.map!(&:name)

        patterns.partition { |p| user_patterns.include?(p) }
      end

      def on_selected_patterns_change(&block)
        @selected_patterns_change_callbacks << block
      end

      # Determines whether a package is installed
      #
      # @param name [String] Package name
      # @return [Boolean] true if it is installed; false otherwise
      def package_installed?(name)
        on_target { Yast::Package.Installed(name, target: :system) }
      end

      # Counts how much disk space installation will use.
      # @return [String]
      # @note Reimplementation of Yast::Package.CountSizeToBeInstalled
      # @todo move to Software::Proposal
      def used_disk_space
        return "" unless proposal.valid?

        # FormatSizeWithPrecision(bytes, precision, omit_zeroes)
        Yast::String.FormatSizeWithPrecision(proposal.packages_size, 1, true)
      end

      def registration
        return @registration if @registration

        @registration = Registration.new(self, @logger)
        @registration.on_change do
          # reprobe and repropose when system is register or deregistered
          probe
          proposal
        end

        @registration
      end

      # code is based on https://github.com/yast/yast-registration/blob/master/src/lib/registration/sw_mgmt.rb#L365
      # rubocop:disable Metrics/AbcSize
      def add_service(service)
        # init repos, so we are sure we operate on "/" and have GPG imported
        initialize_target_repos
        # save repositories before refreshing added services (otherwise
        # pkg-bindings will treat them as removed by the service refresh and
        # unload them)
        if !Yast::Pkg.SourceSaveAll
          # error message
          @logger.error("Saving repository configuration failed.")
        end

        @logger.info "Adding service #{service.name.inspect} (#{service.url})"
        if !Yast::Pkg.ServiceAdd(service.name, service.url.to_s)
          raise format("Adding service '%s' failed.", service.name)
        end

        if !Yast::Pkg.ServiceSet(service.name, "autorefresh" => true)
          # error message
          raise format("Updating service '%s' failed.", service.name)
        end

        # refresh works only for saved services
        if !Yast::Pkg.ServiceSave(service.name)
          # error message
          raise format("Saving service '%s' failed.", service.name)
        end

        # Force refreshing due timing issues (bnc#967828)
        if !Yast::Pkg.ServiceForceRefresh(service.name)
          # error message
          raise format("Refreshing service '%s' failed.", service.name)
        end
      ensure
        Yast::Pkg.SourceSaveAll
      end
      # rubocop:enable Metrics/AbcSize

      def remove_service(service)
        if Yast::Pkg.ServiceDelete(service.name) && !Yast::Pkg.SourceSaveAll
          raise format("Removing service '%s' failed.", service_name)
        end

        true
      end

      # Issues associated to the product.
      #
      # These issues are not considered as software issues, see {#update_issues}.
      #
      # @return [Array<Agama::Issue>]
      def product_issues
        issues = []
        issues << missing_product_issue unless product
        issues << missing_registration_issue if missing_registration?
        issues
      end

    private

      # @return [Agama::Config]
      attr_reader :config

      # @return [Logger]
      attr_reader :logger

      # Generates a list of products according to the information of the config file.
      #
      # @return [Array<Agama::Software::Product>]
      def build_products
        ProductBuilder.new(config).build
      end

      def proposal
        @proposal ||= Proposal.new
      end

      def import_gpg_keys
        gpg_keys = Dir.glob(GPG_KEYS_GLOB).map(&:to_s)
        logger.info "Importing GPG keys: #{gpg_keys}"
        gpg_keys.each do |path|
          Yast::Pkg.ImportGPGKey(path, true)
        end
      end

      def add_base_repos
        product.repositories.each { |url| repositories.add(url) }
      end

      REPOS_BACKUP = "/etc/zypp/repos.d.agama.backup"
      private_constant :REPOS_BACKUP

      REPOS_DIR = "/etc/zypp/repos.d"
      private_constant :REPOS_DIR

      # ensure that repos backup is there and repos.d is empty
      def store_original_repos
        # Backup was already created, so just remove all repos
        if File.directory?(REPOS_BACKUP)
          logger.info "removing #{REPOS_DIR}"
          FileUtils.rm_rf(REPOS_DIR)
        else # move repos to backup
          logger.info "moving #{REPOS_DIR} to #{REPOS_BACKUP}"
          FileUtils.mv(REPOS_DIR, REPOS_BACKUP)
        end
      end

      def restore_original_repos
        logger.info "removing #{REPOS_DIR}"
        FileUtils.rm_rf(REPOS_DIR)
        logger.info "moving #{REPOS_BACKUP} to #{REPOS_DIR}"
        FileUtils.mv(REPOS_BACKUP, REPOS_DIR)
      end

      # Adds resolvables for selected product
      def select_resolvables
        proposal.set_resolvables("agama", :pattern, product.mandatory_patterns)
        proposal.set_resolvables("agama", :pattern, product.optional_patterns, optional: true)
        proposal.set_resolvables("agama", :package, product.mandatory_packages)
        proposal.set_resolvables("agama", :package, product.optional_packages, optional: true)
      end

      def selected_patterns_changed
        @selected_patterns_change_callbacks.each(&:call)
      end

      # Updates the list of software issues.
      def update_issues
        self.issues = current_issues
      end

      # List of current software issues.
      #
      # @return [Array<Agama::Issue>]
      def current_issues
        return [] unless product

        issues = repos_issues

        # If none of the repositories could be probed, then do not report missing patterns and/or
        # packages. Those issues does not make any sense if there are no repositories to install
        # from.
        issues += proposal.issues if repositories.enabled.any?
        issues
      end

      # Issues related to the software proposal.
      #
      # Repositories that could not be probed are reported as errors.
      #
      # @return [Array<Agama::Issue>]
      def repos_issues
        repositories.disabled.map do |repo|
          Issue.new("Could not read the repository #{repo.name}",
            source:   Issue::Source::SYSTEM,
            severity: Issue::Severity::ERROR)
        end
      end

      # Issue when a product is missing
      #
      # @return [Agama::Issue]
      def missing_product_issue
        Issue.new("Product not selected yet",
          source:   Issue::Source::CONFIG,
          severity: Issue::Severity::ERROR)
      end

      # Issue when a product requires registration but it is not registered yet.
      #
      # @return [Agama::Issue]
      def missing_registration_issue
        Issue.new("Product must be registered",
          source:   Issue::Source::SYSTEM,
          severity: Issue::Severity::ERROR)
      end

      # Whether the registration is missing.
      #
      # @return [Boolean]
      def missing_registration?
        registration.reg_code.nil? &&
          registration.requirement == Agama::Registration::Requirement::MANDATORY
      end
    end
  end
end<|MERGE_RESOLUTION|>--- conflicted
+++ resolved
@@ -90,12 +90,8 @@
         @products = build_products
         @product = @products.first if @products.size == 1
         @repositories = RepositoriesManager.new
-<<<<<<< HEAD
         # patterns selected by user
         @user_patterns = []
-=======
-        on_progress_change { logger.info progress.to_s }
->>>>>>> ff4fc269
         @selected_patterns_change_callbacks = []
         on_progress_change { logger.info(progress.to_s) }
       end
