--- conflicted
+++ resolved
@@ -99,11 +99,6 @@
     def products
       return @products if @products
 
-<<<<<<< HEAD
-      # cannot use `data` here to avoid endless loop as in data we use
-      # pick_product that select product from products
-      @products = @pure_data["products"].select { |_k, v| arch_match?(v["archs"]) }
-=======
       products = ProductReader.new(logger: @logger).load_products
 
       products.select! do |product|
@@ -114,7 +109,6 @@
       @products = products.each_with_object({}) do |product, result|
         result[product["id"]] = product
       end
->>>>>>> 1b39428c
     end
 
     # Whether there are more than one product
