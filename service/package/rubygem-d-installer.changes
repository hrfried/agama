-------------------------------------------------------------------
<<<<<<< HEAD
Tue Mar 21 21:51:48 UTC 2023 - Knut Anderssen <kanderssen@suse.com>

- Allow to define architecture specific patterns and packages
  (gh#yast/d-installer#86).
=======
Wed Mar 22 11:11:52 UTC 2023 - Imobach Gonzalez Sosa <igonzalezsosa@suse.com>

- Version 0.8.1

-------------------------------------------------------------------
Tue Mar 21 16:44:27 UTC 2023 - Ladislav Slezák <lslezak@suse.com>

- Fixed exception handling so service always goes back to the
  "idle" state when finishing a block (related to bsc#1209523)
>>>>>>> 87a060a9

-------------------------------------------------------------------
Tue Mar 21 16:28:26 UTC 2023 - Ancor Gonzalez Sosa <ancor@suse.com>

- Added D-Bus API for management of DASDs (gh#yast/d-installer#464,
  gh#yast/d-installer#476)

-------------------------------------------------------------------
Tue Mar 21 11:42:51 UTC 2023 - Imobach Gonzalez Sosa <igonzalezsosa@suse.com>

- Update the products definitions (gh#yast/d-installer#485):
  * Replace "ALP" with "ALP Bedrock" and "ALP Micro".
  * Drop Leap 15.4 and Leap Micro 5.3.
- Add a script to auto-generate the configuration file when
  building the ISO.

-------------------------------------------------------------------
Thu Mar 16 16:13:21 UTC 2023 - Imobach Gonzalez Sosa <igonzalezsosa@suse.com>

- Version 0.8

-------------------------------------------------------------------
Thu Mar 16 15:56:00 UTC 2023 - José Iván López González <jlopez@suse.com>

- Add callbacks to be called on iSCSI activation
  (gh#yast/d-installer#435).

-------------------------------------------------------------------
Thu Mar 16 14:54:44 UTC 2023 - Knut Anderssen <kanderssen@suse.com>

- Adapted the service configuration for the s390x architecture
  (gh#yast/d-installer#469).

-------------------------------------------------------------------
Thu Mar 16 13:45:21 UTC 2023 - Knut Anderssen <kanderssen@suse.com>

- Fix gem2rpm configuration requiring the dbus-1-common package
  (gh#yast/d-installer#470).

-------------------------------------------------------------------
Wed Mar  8 07:46:54 UTC 2023 - Imobach Gonzalez Sosa <igonzalezsosa@suse.com>

- Fix gem2rpm configuration to include YaST2 dependencies
  (gh#yast/d-installer#459).

-------------------------------------------------------------------
Thu Mar  2 08:48:36 UTC 2023 - Ancor Gonzalez Sosa <ancor@suse.com>

- Write /iguana/mountlist if running on Iguana
  (gh#yast/d-installer#445).

-------------------------------------------------------------------
Wed Feb 15 16:09:16 UTC 2023 - José Iván López González <jlopez@suse.com>

- Add D-Bus API for iSCSI (gh#yast/d-installer#402).

-------------------------------------------------------------------
Wed Feb 15 15:18:43 UTC 2023 - Imobach Gonzalez Sosa <igonzalezsosa@suse.com>

- Version 0.7
- Update the list of patterns to install for Leap Micro 5.3
  (gh#yast/d-installer#427).

-------------------------------------------------------------------
Wed Feb  8 18:09:01 UTC 2023 - Imobach Gonzalez Sosa <igonzalezsosa@suse.com>

- Better handling of software repositories
  (gh#yast/d-installer#414):
  * Report issues when reading the software repositories.
  * Inform the user about the software proposal progress.
  * Do not try to calculate a proposal if there are no
    repositories.

-------------------------------------------------------------------
Fri Jan 20 12:25:56 UTC 2023 - Martin Vidner <mvidner@suse.com>

- Use the upstream version of D-Bus ObjectManager
  (gh#yast/d-installer#245)

-------------------------------------------------------------------
Wed Jan 18 08:03:40 UTC 2023 - Josef Reidinger <jreidinger@suse.com>

- Save logs and provide the path to the file
  (gh#yast/d-installer#379)

-------------------------------------------------------------------
Tue Jan 17 10:06:23 UT0 2023 - Josef Reidinger <jreidinger@suse.com>

- Implement validation of software proposal
  (gh#yast/d-installer#381)

-------------------------------------------------------------------
Mon Jan 16 17:02:21 UTC 2023 - Imobach Gonzalez Sosa <igonzalezsosa@suse.com>

- Check for installed packages in the target system, instead of the
  installation medium (gh#yast/d-installer#393).

-------------------------------------------------------------------
Mon Jan 16 14:57:59 UTC 2023 - Imobach Gonzalez Sosa <igonzalezsosa@suse.com>

- Simplify the network configuration to just copying the
  NetworkManager connections and enabling the service
  (gh#yast/d-installer#397).

-------------------------------------------------------------------
Tue Jan 10 10:29:00 UTC 2023 - Imobach Gonzalez Sosa <igonzalezsosa@suse.com>

- Use a dedicated D-Bus server (gh#yast/d-installer#384).

-------------------------------------------------------------------
Thu Dec 15 13:15:10 UTC 2022 - Imobach Gonzalez Sosa <igonzalezsosa@suse.com>

- Implement the ImportGpgKey libzypp callback
  (gh#yast/d-installer#371)
- Version 0.6.2

-------------------------------------------------------------------
Wed Dec 14 22:38:24 UTC 2022 - Imobach Gonzalez Sosa <igonzalezsosa@suse.com>

- Implement AcceptUnsignedFile and MediaChange libzypp callbacks
  (gh#yast/d-installer#369).

-------------------------------------------------------------------
Wed Dec 14 15:29:12 UTC 2022 - Imobach Gonzalez Sosa <igonzalezsosa@suse.com>

- Switch the SELinux policy for ALP to "enforcing"
  (gh#yast/d-installer#360).
- Fix generic questions handling (gh#yast/d-installer#362)
- Version 0.6.1

-------------------------------------------------------------------
Wed Dec 14 13:25:22 UTC 2022 - Ancor Gonzalez Sosa <ancor@suse.com>

- Removed previous temporary setting "olaf_luks2_password" and all
  the code supporting it.
- Added new temporary setting "tpm_luks_open" to try to configure
  TPM-based unlocking of the LUKS devices during the first system
  boot (gh#yast/d-installer#363).

-------------------------------------------------------------------
Mon Dec  5 13:17:56 UTC 2022 - Imobach Gonzalez Sosa <igonzalezsosa@suse.com>

- Write snapshots configuration (gh#yast/d-installer#350).
- Update to version 0.6.0

-------------------------------------------------------------------
Fri Dec  2 14:52:36 UTC 2022 - José Iván López González <jlopez@suse.com>

- Improve messages of storage validation errors.
- Do not encrypt devices when receiving an empty password from
  D-Bus (gh#yast/d-installer#321).

-------------------------------------------------------------------
Thu Dec  1 16:22:58 UTC 2022 - Josef Reidinger <jreidinger@suse.com>

- Allow to define products architectures and architecture specific
  installation repositories
- Adapt default d-installer.yml to fix installation on other archs
  (gh#yast/d-installer#279)

-------------------------------------------------------------------
Wed Nov 30 12:42:42 UTC 2022 - Knut Alejandro Anderssen González <kanderssen@suse.de>

- Add validation for the first user creation (gh#yast/d-installer#337)

-------------------------------------------------------------------
Wed Nov 30 12:41:26 UTC 2022 - Ancor Gonzalez Sosa <ancor@suse.com>

- Encryption method and pbkdf are now configurable per-product, set
  to LUKS2 and PBKDF2 for ALP (gh#yast/d-installer#340).
- Improved selection of packages for ALP to boot from encrypted
  devices and LVM (gh#yast/d-installer#338).
- Temporarily adjusted storage proposal to delete all existing
  partitions and to never reuse LVM (gh#yast/d-installer#340).

-------------------------------------------------------------------
Fri Nov 18 16:27:43 UTC 2022 - Imobach Gonzalez Sosa <igonzalezsosa@suse.com>

- Update to version 0.5.0:
  * Use D-Bus activation instead of explicit service starting
    (gh#yast/d-installer#287).
  * Load the configuration from /etc/d-installer.yaml
    (gh#yast/d-installer#301).
  * Move D-Bus configuration to /usr/share (gh#yast/d-installer#254).
  * Extract questions and storage handling to separate services
    (gh#yast/d-installer#248).
  * Add a mechanism to report problems found in the configuration
    (gh#yast/d-installer#299).
  * Extend the D-Bus API for the storage proposal
    (gh#yast/d-installer#268).
  * Do not block after software installation if a package cannot
    be installed (gh#yast/d-installer#322).
  * Add support to install the Adaptable Linux Platform Host OS
    (gh#yast/d-installer#265).
  * Update Leap Micro to version 5.3 (gh#yast/d-installer#318).

-------------------------------------------------------------------
Thu Jul 28 08:20:21 UTC 2022 - Imobach Gonzalez Sosa <igonzalezsosa@suse.com>

- Update to version 0.4.2:
  * Prevent the installation from being blocked when the user
    changes the language (gh#yast/d-installer#239 and
    gh#yast/yast-dinstaller#240).
  * Add a new service org.opensuse.DInstaller.Language to handle
    yast2-country related logic.

-------------------------------------------------------------------
Tue Jul 26 09:56:53 UTC 2022 - Imobach Gonzalez Sosa <igonzalezsosa@suse.com>

- Update to version 0.4.1:
  * Respond to D-Bus messages during software installation
    (gh#yast/d-installer#223).
  * Prevent the redefined PackagesProposal module from sending a
    nil value over D-Bus.

-------------------------------------------------------------------
Fri Jul 15 07:24:16 UTC 2022 - Imobach Gonzalez Sosa <igonzalezsosa@suse.com>

- Update to version 0.4:
  * Add support for installing multiple products
    (gh#yast/d-installer#181).
  * Switch to a multi-process architecture (gh#yast/d-installer#153):
    - Users service (gh#yast/d-installer#164).
    - Software service (gh#yast/d-installer#201).
  * Simplify the installation workflow and introduce a new
    status/progress reporting API
    (gh#yast/d-installer#209).
  * Install packages that are required to configure the LSM
    (gh#yast/d-installer#222).
- Add dependencies on YaST2 and snapper packages.

-------------------------------------------------------------------
Mon Jun 13 10:17:32 UTC 2022 - Imobach Gonzalez Sosa <igonzalezsosa@suse.com>

- Update to version 0.3:
  * Extend configuration to support:
    - Selecting patterns for installation
      (gh#yast/d-installer#184).
    - Configuring an LSM (gh#yast/d-installer#173 and
      gh#yast/d-installer#184).
    - Specifying the list of storage volumes
      (gh#yast/d-installer#188).

-------------------------------------------------------------------
Tue May 17 10:58:43 UTC 2022 - Imobach Gonzalez Sosa <igonzalezsosa@suse.com>

- Update to version 0.2:
  * Introduce a YAML-based configuration system
    (gh#yast/d-installer#132 and gh#yast/d-installer#158).
  * Add a mechanism to allow user interaction from the service
    (gh#yast/d-installer#123 and gh#yast/d-installer#135).
  * Allow setting an SSL certificate for remote installation
    or disabling SSL completely (gh#yast/d-installer#145).
  * Define the installation repository through a configuration
    file (gh#yast/d-installer#122).

-------------------------------------------------------------------
Wed Mar 30 07:06:18 UTC 2022 - Imobach Gonzalez Sosa <igonzalezsosa@suse.com>

- First release (version 0.1):
  * Minimal installation of openSUSE Leap or Tumbleweed.
  * Allow setting the language, selecting a product, choosing a disk to
    install into, setting the root authentication mechanism and creating
    a first user.
  * Automatic boot loader installation.
  * Automatic network set up based on the configuration of the
    underlying system.<|MERGE_RESOLUTION|>--- conflicted
+++ resolved
@@ -1,20 +1,19 @@
 -------------------------------------------------------------------
-<<<<<<< HEAD
+Wed Mar 22 11:11:52 UTC 2023 - Imobach Gonzalez Sosa <igonzalezsosa@suse.com>
+
+- Version 0.8.1
+
+-------------------------------------------------------------------
 Tue Mar 21 21:51:48 UTC 2023 - Knut Anderssen <kanderssen@suse.com>
 
 - Allow to define architecture specific patterns and packages
   (gh#yast/d-installer#86).
-=======
-Wed Mar 22 11:11:52 UTC 2023 - Imobach Gonzalez Sosa <igonzalezsosa@suse.com>
-
-- Version 0.8.1
-
+  
 -------------------------------------------------------------------
 Tue Mar 21 16:44:27 UTC 2023 - Ladislav Slezák <lslezak@suse.com>
 
 - Fixed exception handling so service always goes back to the
   "idle" state when finishing a block (related to bsc#1209523)
->>>>>>> 87a060a9
 
 -------------------------------------------------------------------
 Tue Mar 21 16:28:26 UTC 2023 - Ancor Gonzalez Sosa <ancor@suse.com>
