--- conflicted
+++ resolved
@@ -1,11 +1,11 @@
 -------------------------------------------------------------------
-<<<<<<< HEAD
 Tue Feb 18 12:03:02 UTC 2025 - Imobach Gonzalez Sosa <igonzalezsosa@suse.com>
 
 - Expose root and first user passwords (gh#agama-project/agama#2005).
 - Use a single D-Bus property for the root user data.
 - Remove support for auto-login.
-=======
+
+-------------------------------------------------------------------
 Tue Feb 18 11:27:04 UTC 2025 - Imobach Gonzalez Sosa <igonzalezsosa@suse.com>
 
 - Implement basic support for RMT/SCC proxies (gh#agama-project/agama#2007).
@@ -23,7 +23,6 @@
     (gh#agama-project/agama#1903).
   - Fix the name of the localization section (gh#agama-project/agama#1960).
   - Use a more readable JSON format (gh#agama-project/agama#1907).
->>>>>>> ad133f37
 
 -------------------------------------------------------------------
 Wed Feb 12 08:16:38 UTC 2025 - Imobach Gonzalez Sosa <igonzalezsosa@suse.com>
