-------------------------------------------------------------------
<<<<<<< HEAD
Tue Jun 10 12:08:44 UTC 2025 - Josef Reidinger <jreidinger@suse.com>

- AutoYaST support: add support for add-on elements
  (gh#agama-project/agama#2458)
=======
Mon Jun  9 06:12:23 UTC 2025 - José Iván López González <jlopez@suse.com>

- Extend the D-Bus API to get available/candidate drives and MD
  RAIDs (gh#agama-project/agama#2419).
- Improve the config conversion from model to add missing MD RAIDs
  if needed (e.g., the MD RAID was selected as boot device or as
  target for LVM).
>>>>>>> d02c3bbf

-------------------------------------------------------------------
Fri Jun  6 10:22:36 UTC 2025 - Knut Anderssen <kanderssen@suse.com>

- Propose to move existing connections to disk if there is no one
  to be persisted (custom config provided)
  (gh#agama-project/agama#2402).

-------------------------------------------------------------------
Thu Jun  5 15:44:06 UTC 2025 - Josef Reidinger <jreidinger@suse.com>

- agama-dbus-monitor: Increase timeout when restarting to prevent
  crash due to socket not available

-------------------------------------------------------------------
Thu Jun  5 15:41:31 UTC 2025 - Josef Reidinger <jreidinger@suse.com>

- Add support to specify for extra repositories if it can be
  unsigned or list of GPG fingerprints that are trusted
  (jsc#AGM-125)

-------------------------------------------------------------------
Tue Jun  3 12:22:41 UTC 2025 - Josef Reidinger <jreidinger@suse.com>

- Add support for adding extra repositories as installation sources
  (jsc#AGM-125)

-------------------------------------------------------------------
Wed May 28 14:19:28 UTC 2025 - José Iván López González <jlopez@suse.com>

- Try several attempts for the first storage proposal
  (gh#agama-project/agama#2393).

-------------------------------------------------------------------
Wed May 28 07:51:36 UTC 2025 - Ladislav Slezák <lslezak@suse.com>

- Unselect user patterns which are unselected by a conflict
  resolution (followup for gh#agama-project/agama#2348)

-------------------------------------------------------------------
Mon May 26 21:33:40 UTC 2025 - Knut Anderssen <kanderssen@suse.com>

- Copy Agama generated systemd network link files to the target
  system (bsc#1237327, bsc#1241969).

-------------------------------------------------------------------
Mon May 26 19:51:50 UTC 2025 - Imobach Gonzalez Sosa <igonzalezsosa@suse.com>

- Version 15

-------------------------------------------------------------------
Mon May 26 09:44:54 UTC 2025 - Imobach Gonzalez Sosa <igonzalezsosa@suse.com>

- Set stopOnBootMenu to "true" when a negative timeout is
  set in the bootloader section of an AutoYaST profile
  (bsc#1243623).

-------------------------------------------------------------------
Fri May 23 12:37:31 UTC 2025 - José Iván López González <jlopez@suse.com>

- Add checks to the storage config to avoid using wrong devices as
  target for boot partitions (gh#agama-project/agama#2390).

-------------------------------------------------------------------
Fri May 23 11:59:20 UTC 2025 - Imobach Gonzalez Sosa <igonzalezsosa@suse.com>

- Introduce a new ProgressChanged signal which should be used
  instead of PropertiesChanged (gh#agama-project/agama#2389).

-------------------------------------------------------------------
Fri May 23 10:39:21 UTC 2025 - Josef Reidinger <jreidinger@suse.com>

- Properly report if registration failed when adding new libzypp
  service obtained from registration server (bsc#1238851)

-------------------------------------------------------------------
Fri May 23 09:27:04 UTC 2025 - Ancor Gonzalez Sosa <ancor@suse.com>

- Allow to specify a software RAID (mdRaids) as explicit boot
  device (gh#agama-project/agama#2386).

-------------------------------------------------------------------
Thu May 22 17:21:24 UTC 2025 - Ancor Gonzalez Sosa <ancor@suse.com>

- Include RAIDs at the model for the storage UI
  (gh#agama-project/agama#2346).

-------------------------------------------------------------------
Thu May 22 16:18:06 UTC 2025 - Josef Reidinger <jreidinger@suse.com>

- Provide software conflicts D-Bus API (gh#agama-project/agama#2348)

-------------------------------------------------------------------
Fri May 16 08:45:58 UTC 2025 - José Iván López González <jlopez@suse.com>

- Fix list of candidate drives and candidate MD RAIDs for
  installation (gh#agama-project/agama#2362).

-------------------------------------------------------------------
Wed May 14 15:15:47 UTC 2025 - José Iván López González <jlopez@suse.com>

- Add search conditions to storage (gh#agama-project/agama#2338).

-------------------------------------------------------------------
Wed May 14 10:22:24 UTC 2025 - Knut Anderssen <kanderssen@suse.com>

- Fix the target path for copying the udev rules and nvme files
  introduced by (bsc#123808, gh#agama-project/agama#2257).
  (bsc#1241868, gh#agama-project/agama#2328).

-------------------------------------------------------------------
Fri May  9 15:37:04 UTC 2025 - Imobach Gonzalez Sosa <igonzalezsosa@suse.com>

- Convert the bootloader section to JSON (gh#agama-project/agama#2349).
- Fix the conversion of the hostname and the networking sections to JSON
  (gh#agama-project/agama#2349).

-------------------------------------------------------------------
Wed May  7 10:24:14 UTC 2025 - Imobach Gonzalez Sosa <igonzalezsosa@suse.com>

- Convert AutoYaST DNS section to JSON (gh#agama-project/agama#2335).

-------------------------------------------------------------------
Wed May  7 06:33:28 UTC 2025 - José Iván López González <jlopez@suse.com>

- Add support for creating and reusing MD RAID devices
  (gh#agama-project/agama#2286, bsc#1241958).

-------------------------------------------------------------------
Tue May  6 11:33:52 UTC 2025 - Imobach Gonzalez Sosa <igonzalezsosa@suse.com>

- Convert YaST-specific keymap identifiers (gh#agama-project/agama#1902).

-------------------------------------------------------------------
Wed Apr 30 08:18:27 UTC 2025 - Imobach Gonzalez Sosa <igonzalezsosa@suse.com>

- Convert relurl:// URLs in AutoYaST files and scripts definitions
  (gh#agama-project/agama#2305).

-------------------------------------------------------------------
Fri Apr 25 13:36:13 UTC 2025 - Ancor Gonzalez Sosa <ancor@suse.com>

- AutoYaST profile compatibility: <reg_server_cert_fingerprint />
  and <reg_server_cert_fingerprint_type /> (related to
  gh#agama-project/agama#2270).

-------------------------------------------------------------------
Thu Apr 24 17:18:04 UTC 2025 - Knut Anderssen <kanderssen@suse.com>

- Copy only the NetworkManager connnections from /etc and just
  in case the copy has not been disabled
  (gh#agama-project/agama#2291).

-------------------------------------------------------------------
Thu Apr 24 14:10:46 UTC 2025 - Josef Reidinger <jreidinger@suse.com>

- Allow to specify SSL certificate fingerprint to handle self-signed
  certificates used for non default registration server
- Allow to specify registration server URL via API
  gh#agama-project/agama#2270

-------------------------------------------------------------------
Tue Apr 22 14:14:52 UTC 2025 - Imobach Gonzalez Sosa <igonzalezsosa@suse.com>

- Version 14

-------------------------------------------------------------------
Tue Apr 15 08:50:10 UTC 2025 - Ancor Gonzalez Sosa <ancor@suse.com>

- Fixed detection of iBFT (bsc#1239046).
- Removed offload_card from iSCSI (bsc#1231385).

-------------------------------------------------------------------
Fri Apr 11 09:07:22 UTC 2025 - Michal Filka <mfilka@suse.com>

- bsc#1238038
  - copy NVMe configuration files from inst-sys to target
    (gh#agama-project/agama#2257).

-------------------------------------------------------------------
Thu Apr 10 20:26:29 UTC 2025 - Josef Reidinger <jreidinger@suse.com>

- Allow to specify extra kernel parameters for bootloader
  (jsc#PED-10810)

-------------------------------------------------------------------
Wed Apr  9 06:52:58 UTC 2025 - José Iván López González <jlopez@suse.com>

- Add auto-installation support for iSCSI
 (gh#agama-project/agama#2231).

-------------------------------------------------------------------
Wed Apr  9 06:42:38 UTC 2025 - Imobach Gonzalez Sosa <igonzalezsosa@suse.com>

- Write the registration URL to the installed system (bsc#1239316).

-------------------------------------------------------------------
Tue Apr  1 12:44:57 UTC 2025 - Ladislav Slezák <lslezak@suse.com>

- Make the extension version attribute optional, search the version
  automatically if it is missing (related to jsc#AGM-100)

-------------------------------------------------------------------
Fri Mar 28 21:45:56 UTC 2025 - Josef Reidinger <jreidinger@suse.com>

- Allow to specify bootloader timeout in profile (jsc#PED-10810)

-------------------------------------------------------------------
Fri Mar 28 19:22:51 UTC 2025 - Knut Anderssen <kanderssen@suse.com>

- Copy the hostname to the installed system if it exists
  (gh#agama-project/agama#2226).

-------------------------------------------------------------------
Fri Mar 28 11:13:48 UTC 2025 - Imobach Gonzalez Sosa <igonzalezsosa@suse.com>

- Properly map AutoYaST scripts "source" to "content"
  (gh#agama-project/agama#2224).

-------------------------------------------------------------------
Thu Mar 28 09:30:29 UTC 2025 - Ladislav Slezák <lslezak@suse.com>

- Always display the patterns from extensions (related to
  jsc#AGM-100)

-------------------------------------------------------------------
Thu Mar 27 12:40:02 UTC 2025 - Imobach Gonzalez Sosa <igonzalezsosa@suse.com>

- Version 13

-------------------------------------------------------------------
Thu Mar 27 11:40:23 UTC 2025 - José Iván López González <jlopez@suse.com>

- Extend storage model for basic LVM support
  (gh#agama-project/agama#2216).

-------------------------------------------------------------------
Tue Mar 25 15:47:13 UTC 2025 - Ladislav Slezák <lslezak@suse.com>

- Install registred addon product (its *-release package)
  (related to jsc#AGM-100)

-------------------------------------------------------------------
Tue Mar 25 12:11:35 UTC 2025 - Josef Reidinger <jreidinger@suse.com>

- Support for autoyast manual files deployment with exception
  of deploying directories and files_script
  (gh#agama-project/agama#2121)

-------------------------------------------------------------------
Fri Mar 21 16:36:03 UTC 2025 - Ladislav Slezák <lslezak@suse.com>

- Add extensions from the registration server (automatic
  installation only) (jsc#AGM-100)

-------------------------------------------------------------------
Thu Mar 20 08:41:23 UTC 2025 - Knut Anderssen <kanderssen@suse.com>

- Symlink the /mnt/etc/resolv.conf to the NetworkManager running
  one in order to have DNS resolution in the chroot post scripts
  (bsc#1235617, gh#agama-project/agama#2179).

-------------------------------------------------------------------
Fri Mar 14 12:34:03 UTC 2025 - Imobach Gonzalez Sosa <igonzalezsosa@suse.com>

- Import the packages list from an AutoYaST profile
  (gh#agama-project/agama#2153).

-------------------------------------------------------------------
Wed Mar 12 00:44:33 UTC 2025 - Imobach Gonzalez Sosa <igonzalezsosa@suse.com>

- Copy Agama logs to the installed system (gh#agama/agama-project#2148).
- Set /var/log/agama-installation permissions to 0700
  (gh#agama-project/agama#2140).

-------------------------------------------------------------------
Wed Mar  5 14:50:04 UTC 2025 - Ladislav Slezák <lslezak@suse.com>

- Automatically retry package download or repository refresh
  before reporting an error (gh#agama-project/agama#2117)

-------------------------------------------------------------------
Wed Mar  5 11:33:39 UTC 2025 - Imobach Gonzalez Sosa <igonzalezsosa@suse.com>

- Use the correcty script type allows postPartitioning scripts to run
  (gh#agama-project/agama#2114).

-------------------------------------------------------------------
Wed Mar  5 09:21:03 UTC 2025 - Imobach Gonzalez Sosa <igonzalezsosa@suse.com>

- Enable again the signature checking for dir:/// repositories
  (gh#agama-project/agama#2092).

-------------------------------------------------------------------
Wed Mar  5 08:09:28 UTC 2025 - Michal Filka <mfilka@suse.com>

- introduced boot_strategy into storage section of product
  definition yaml file. It allows to control what boot strategy
  will be proposed by storage. Currently works only for BLS.

-------------------------------------------------------------------
Fri Feb 28 13:03:11 UTC 2025 - Imobach Gonzalez Sosa <igonzalezsosa@suse.com>

- Temporarily disable signature checking for dir:// repositories
  (gh#agama-project/agama#2092).

-------------------------------------------------------------------
Wed Feb 26 06:52:45 UTC 2025 - José Iván López González <jlopez@suse.com>

- Add file system label to the config model (needed for jsc#AGM-122
  and bsc#1237165).

-------------------------------------------------------------------
Wed Feb 26 06:51:36 UTC 2025 - Imobach Gonzalez Sosa <igonzalezsosa@suse.com>

- Version 12

-------------------------------------------------------------------
Tue Feb 25 23:48:46 UTC 2025 - Imobach Gonzalez Sosa <igonzalezsosa@suse.com>

- Enable agama-scripts service if installed (gh#agama-project/agama#2077).

-------------------------------------------------------------------
Mon Feb 24 12:03:58 UTC 2025 - Ladislav Slezák <lslezak@suse.com>

- Temporarily hide the abort installation option in the package
  installation failure question until the failed state is properly
  handled. (related to gh#agama-project/agama#2049)

-------------------------------------------------------------------
Mon Feb 24 07:41:17 UTC 2025 - Ancor Gonzalez Sosa <ancor@suse.com>

- Adjust default encryption settings to better support TPM-based
  unlocking (gh#agama-project/agama#2053).

-------------------------------------------------------------------
Fri Feb 21 13:59:30 UTC 2025 - José Iván López González <jlopez@suse.com>

- Initial support for global encryption in the storage model
  (gh#agama-project/agama#2031).

-------------------------------------------------------------------
Thu Feb 20 17:22:09 UTC 2025 - Imobach Gonzalez Sosa <igonzalezsosa@suse.com>

- Add libzypp callbacks to handle more checksum and signatures
  problems (gh#agama-project/agama#2030).

-------------------------------------------------------------------
Thu Feb 20 14:23:49 UTC 2025 - Ancor Gonzalez Sosa <ancor@suse.com>

- Fixed a bug in the storage model conversion that was causing some
  partition sizes to be reset (gh#openSUSE/agama#2036).

-------------------------------------------------------------------
Thu Feb 20 12:56:13 UTC 2025 - Ancor Gonzalez Sosa <ancor@suse.com>

- Introduce the storage model to support the new storage user
  interface (gh#openSUSE/agama#2033)

-------------------------------------------------------------------
Wed Feb 19 17:54:19 UTC 2025 - Michal Filka <mfilka@suse.com>

- Instead of "agama." use more generic "inst." prefix for kernel
  boot options controling the agama installer

-------------------------------------------------------------------
Wed Feb 19 14:21:40 UTC 2025 - Josef Reidinger <jreidinger@suse.com>

- if root ssh key is used, ensure that sshd is enabled and firewall
  has port open (jsc#PM-2128)
- root password is explicitelly locked if not specified
- first user will be in wheel group (jsc#PM-2128)

-------------------------------------------------------------------
Wed Feb 19 13:35:07 UTC 2025 - Ladislav Slezák <lslezak@suse.com>

- UX: Improve the libzypp callbacks (gh#agama-project/agama#1985)

-------------------------------------------------------------------
Tue Feb 18 17:19:08 UTC 2025 - Knut Anderssen <kanderssen@suse.com>

- (gh#agama-project/agama#1970).
  - In an unattended installation, the system will reboot
    automatically.
  - The D-Bus method to finish the installation will not reboot the
    system if it is not in the "finish" installation phase.

-------------------------------------------------------------------
Tue Feb 18 12:03:02 UTC 2025 - Imobach Gonzalez Sosa <igonzalezsosa@suse.com>

- Expose root and first user passwords (gh#agama-project/agama#2005).
- Use a single D-Bus property for the root user data.
- Remove support for auto-login.

-------------------------------------------------------------------
Tue Feb 18 11:27:04 UTC 2025 - Imobach Gonzalez Sosa <igonzalezsosa@suse.com>

- Implement basic support for RMT/SCC proxies (gh#agama-project/agama#2007).

-------------------------------------------------------------------
Mon Feb 17 09:17:47 UTC 2025 - Imobach Gonzalez Sosa <igonzalezsosa@suse.com>

- Add support for post-partitioning scripts (jsc#AGM-108).

-------------------------------------------------------------------
Thu Feb 13 21:37:32 UTC 2025 - Imobach Gonzalez Sosa <igonzalezsosa@suse.com>

- Fix several AutoYaST conversion problems (gh#agama-project/agama#1995):
  - Fix handling of scripts file names and location
    (gh#agama-project/agama#1903).
  - Fix the name of the localization section (gh#agama-project/agama#1960).
  - Use a more readable JSON format (gh#agama-project/agama#1907).

-------------------------------------------------------------------
Wed Feb 12 08:16:38 UTC 2025 - Imobach Gonzalez Sosa <igonzalezsosa@suse.com>

- Report unsupported AutoYaST elements
  (gh#agama-project/agama#1976).

-------------------------------------------------------------------
Tue Feb 11 15:11:18 UTC 2025 - Ladislav Slezák <lslezak@suse.com>

- Fixed possible double timeout when refreshing the installation
  repository (bsc#1236820)

-------------------------------------------------------------------
Fri Feb  7 16:29:28 UTC 2025 - Imobach Gonzalez Sosa <igonzalezsosa@suse.com>

- Report problems when trying to download a package, install it
  or run a script (gh#agama/agama-project#1932).

-------------------------------------------------------------------
Fri Feb  7 16:16:14 UTC 2025 - José Iván López González <jlopez@suse.com>

- Adapt tests to use the BLS size requirements
  (gh#agama-project/agama#1979).

-------------------------------------------------------------------
Wed Feb  5 14:32:29 UTC 2025 - Ladislav Slezák <lslezak@suse.com>

- Disable the local media in the installed system, esp. the
  offline repository with URL dir:///run/initramfs/live/install
  (bsc#1236813)

-------------------------------------------------------------------
Wed Jan 29 16:28:32 UTC 2025 - Josef Reidinger <jreidinger@suse.com>

- Allow reading repository in /install directory on iso
  (jsc#PED-10405)

-------------------------------------------------------------------
Fri Jan 24 09:33:27 UTC 2025 - Imobach Gonzalez Sosa <igonzalezsosa@suse.com>

- Introduce a new installation phase "finish"
  (gh#agama-project/agama#1616).

-------------------------------------------------------------------
Fri Jan 24 06:42:00 UTC 2025 - Imobach Gonzalez Sosa <igonzalezsosa@suse.com>

- Use the availability of the base product to determine whether a
  product requires to be registered (gh#agama-project/agama#1938).

-------------------------------------------------------------------
Tue Jan 21 19:11:04 UTC 2025 - Imobach Gonzalez Sosa <igonzalezsosa@suse.com>

- Fix the ListRepositories D-Bus method to return the proper value
  instead of crashing the service (gh#agama-project/agama#1930).

-------------------------------------------------------------------
Mon Jan 20 16:44:45 UTC 2025 - Ladislav Slezák <lslezak@suse.com>

- The software service provides DBus API for reading the currently
  configured repositories, related to (gh#agama-project/agama#1894)

-------------------------------------------------------------------
Mon Jan 20 10:35:35 UTC 2025 - Imobach Gonzalez Sosa <igonzalezsosa@suse.com>

- Add support for specifying a license for each product
  (jsc#PED-11987).

-------------------------------------------------------------------
Fri Jan 17 20:42:58 UTC 2025 - Josef Reidinger <jreidinger@suse.com>

- Relax gems version in the gemspec file
  (gh#agama-project/agama#1917)

-------------------------------------------------------------------
Thu Jan 16 17:30:03 UTC 2025 - Ladislav Slezák <lslezak@suse.com>

- Correctly select the base product to install (bsc#1235931)

-------------------------------------------------------------------
Wed Jan 15 14:26:11 UTC 2025 - José Iván López González <jlopez@suse.com>

 - Add missing gems to the gemspec file
  (gh#agama-project/agama#1899).

-------------------------------------------------------------------
Fri Jan 10 21:22:00 UTC 2025 - Imobach Gonzalez Sosa <igonzalezsosa@suse.com>

- Version 11

-------------------------------------------------------------------
Fri Jan 10 15:44:30 UTC 2025 - José Iván López González <jlopez@suse.com>

- Objects from the D-Bus trees representing the storage devices are
  removed before performing the probing. It prevents a segmentation
  fault by accessing to old objects (gh#agama-project/agama#1884).

-------------------------------------------------------------------
Thu Jan  9 12:21:40 UTC 2025 - Knut Anderssen <kanderssen@suse.com>

- Activate multipath in case it is forced by the user
  (gh#agama-project/agama#1875).

-------------------------------------------------------------------
Wed Jan  8 14:05:53 UTC 2025 - Imobach Gonzalez Sosa <igonzalezsosa@suse.com>

- Add support for products registration (jsc#PED-11192,
  gh#agama-project/agama#1809).

-------------------------------------------------------------------
Mon Dec 23 18:40:01 UTC 2024 - Josef Reidinger <jreidinger@suse.com>

- Fix collision between hotfix and new bootlaoder dbus interface
  (gh#agama-project/agama#1852)

-------------------------------------------------------------------
Fri Dec 20 15:05:11 UTC 2024 - José Iván López González <jlopez@suse.com>

- Hotfix to avoid losing the storage config with auto installation
  (bsc#1234711).

-------------------------------------------------------------------
Fri Dec 20 12:18:56 UTC 2024 - Josef Reidinger <jreidinger@suse.com>

- Add bootloader dbus interface to allow to set if bootloader
  should stop on boot menu (gh#agama-project/agama#1840)

-------------------------------------------------------------------
Mon Dec  9 14:43:11 UTC 2024 - Ancor Gonzalez Sosa <ancor@suse.com>

- Work around to a problem triggered after formatting DASD devices
  (mitigates gh#agama-project/agama#1818).

-------------------------------------------------------------------
Tue Dec  3 20:32:08 UTC 2024 - Josef Reidinger <jreidinger@suse.com>

- Fix parsing agama.install_url that contain '='
  (gh#agama-project/agama#1803)

-------------------------------------------------------------------
Tue Dec  3 16:43:08 UTC 2024 - Imobach Gonzalez Sosa <igonzalezsosa@suse.com>

- Convert AutoYaST scripts when importing an AutoYaST profile (gh#agama-project/agama#1800).

-------------------------------------------------------------------
Tue Dec  3 13:00:58 UTC 2024 - Imobach Gonzalez Sosa <igonzalezsosa@suse.com>

- Include the agama-dbus-monitor package in the spec file
  (gh#agama-project/agama#1805).

-------------------------------------------------------------------
Sun Dec  1 21:59:11 UTC 2024 - David Diaz <dgonzalez@suse.com>

- Rename flag to set password as encrypted
  (gh#agama-project/agama#1787).

-------------------------------------------------------------------
Fri Nov 15 16:48:44 UTC 2024 - Ladislav Slezák <lslezak@suse.com>

- Allow using encrypted password for root and the first user
  (gh#agama-project/agama#1771)

-------------------------------------------------------------------
Thu Nov 14 15:34:17 UTC 2024 - Ancor Gonzalez Sosa <ancor@suse.com>

- Storage: fixed bug when existing partitions were searched at the
  config but not deleted or resized (gh#agama-project/agama#1767).

-------------------------------------------------------------------
Thu Nov 14 13:26:23 UTC 2024 - Ancor Gonzalez Sosa <ancor@suse.com>

- Storage: honor the candidate devices from DiskAnalyzer when
  matching drives (gh#agama-project/agama#1765).

-------------------------------------------------------------------
Wed Nov 13 12:14:06 UTC 2024 - Imobach Gonzalez Sosa <igonzalezsosa@suse.com>

- Do not crash when trying to change the language of the storage
  service before the "config" phase (gh#agama-project/agama#1746).

-------------------------------------------------------------------
Tue Nov  5 16:11:35 UTC 2024 - Martin Vidner <mvidner@suse.com>

- packaging: split out files independent of Ruby version
  from rubygem-agama-yast (gh#agama-project/agama#1677).

-------------------------------------------------------------------
Wed Oct 30 11:33:54 UTC 2024 - José Iván López González <jlopez@suse.com>

- Storage: do not generate config json with search wildcard
  (gh#agama-project/agama#1713).
- Storage: fix issue when setting config
  (gh#agama-project/agama#1706).

-------------------------------------------------------------------
Mon Oct 28 15:30:25 UTC 2024 - Ancor Gonzalez Sosa <ancor@suse.com>

- Storage: use AgamaProposal for the initial storage setup during
  system probing (gh#agama-project/agama#1699).

-------------------------------------------------------------------
Thu Oct 24 14:44:35 UTC 2024 - Ancor Gonzalez Sosa <ancor@suse.com>

- Storage: do not report issues when intentionally skipping entries
  at the storage config (gh#agama-project/agama#1696).

-------------------------------------------------------------------
Thu Oct 24 14:18:28 UTC 2024 - José Iván López González <jlopez@suse.com>

- Storage: extend the D-Bus API to allow getting the solved storage
  config (gh#agama-project/agama#1692).

-------------------------------------------------------------------
Thu Oct 24 13:07:50 UTC 2024 - Ancor Gonzalez Sosa <ancor@suse.com>

- Storage: support to match several devices with every 'search'
  section (gh#agama-project/agama#1691).

-------------------------------------------------------------------
Tue Oct 22 09:48:57 UTC 2024 - José Iván López González <jlopez@suse.com>

- Storage: extend schema to allow selecting TPM FDE as encryption
  method (gh#agama-project/agama#1681).

-------------------------------------------------------------------
Wed Oct 16 15:09:31 UTC 2024 - Imobach Gonzalez Sosa <igonzalezsosa@suse.com>

- Add support for running user-defined scripts after the
  installation (gh#agama-project/agama#1673).

-------------------------------------------------------------------
Wed Oct 16 14:35:47 UTC 2024 - José Iván López González <jlopez@suse.com>

- Storage: add config conversion to JSON
  (gh#agama-project/agama#1670).

-------------------------------------------------------------------
Mon Oct 14 14:52:26 UTC 2024 - Ladislav Slezák <lslezak@suse.com>

- Fixed shell injection vulnerability in the internal API
  (gh#agama-project/agama#1668)

-------------------------------------------------------------------
Tue Oct  8 12:25:08 UTC 2024 - Ancor Gonzalez Sosa <ancor@suse.com>

- Storage: added support for automatic creation of physical volumes
  (gh#agama-project/agama#1655).

-------------------------------------------------------------------
Mon Oct  7 06:58:48 UTC 2024 - José Iván López González <jlopez@suse.com>

- Storage: add support to the storage config for automatically
  creating physical volumes (gh#agama-project/agama#1652).

-------------------------------------------------------------------
Fri Sep 27 14:15:16 UTC 2024 - José Iván López González <jlopez@suse.com>

- Storage: add support for automatically generating 'default' and
  'mandatory' partitions or logical volumes in the storage config
  (gh#openSUSE/agama#1634).

-------------------------------------------------------------------
Fri Sep 27 09:23:40 UTC 2024 - Imobach Gonzalez Sosa <igonzalezsosa@suse.com>

- Handle UI language change in users and storage
  (gh#agama-project/agama#1642).

-------------------------------------------------------------------
Mon Sep 23 14:55:53 UTC 2024 - José Iván López González <jlopez@suse.com>

- Storage: add support for resizing partitions using its current
  size as min or max limit (gh#openSUSE/agama#1617).

-------------------------------------------------------------------
Fri Sep 20 13:09:47 UTC 2024 - Ancor Gonzalez Sosa <ancor@suse.com>

- Storage: preliminary support for resizing partitions based on
  limits specified at the config (gh#openSUSE/agama#1599).

-------------------------------------------------------------------
Fri Sep 20 11:40:53 UTC 2024 - Imobach Gonzalez Sosa <igonzalezsosa@suse.com>

- Version 10

-------------------------------------------------------------------
Mon Sep 16 14:55:42 UTC 2024 - José Iván López González <jlopez@suse.com>

- Storage: add support for creating LVM volume groups and logical
  volumes (gh#openSUSE/agama#1581).

-------------------------------------------------------------------
Tue Sep 10 10:03:04 UTC 2024 - Imobach Gonzalez Sosa <igonzalezsosa@suse.com>

- Relax REXML version (gh#openSUSE/agama#1595) to build with Ruby
  3.3.

-------------------------------------------------------------------
Thu Sep  5 17:35:04 UTC 2024 - José Iván López González <jlopez@suse.com>

- Storage: add support for reusing file systems in the storage
  config (gh#openSUSE/agama#1575).

-------------------------------------------------------------------
Thu Sep  5 16:25:00 UTC 2024 - Lubos Kocman <lubos.kocman@suse.com>

- Show product logo in product selector (gh#openSUSE/agama#1415).

-------------------------------------------------------------------
Wed Sep  4 08:55:29 UTC 2024 - José Iván López González <jlopez@suse.com>

- Storage: add support for deleting partitions in the storage
  config (gh#openSUSE/agama#1572).

-------------------------------------------------------------------
Tue Sep  3 08:14:23 UTC 2024 - José Iván López González <jlopez@suse.com>

- Storage: add support for searching by device in the storage
  config (gh#openSUSE/agama#1560).

-------------------------------------------------------------------
Tue Aug 27 15:16:17 UTC 2024 - José Iván López González <jlopez@suse.com>

- Storage: allow calling to #SetConfig D-Bus method using the new
  storage JSON config (gh#openSUSE/agama#1471).

-------------------------------------------------------------------
Tue Aug 27 11:38:01 UTC 2024 - Imobach Gonzalez Sosa <igonzalezsosa@suse.com>

- Add a dependency on the D-Bus daemon (bsc#1229807).

-------------------------------------------------------------------
Mon Aug 26 10:01:27 UTC 2024 - Imobach Gonzalez Sosa <igonzalezsosa@suse.com>

- Do not depend on f2fs-tools and nilfs-utils
  (jsc#PED-8669, gh#openSUSE/agama#1554).

-------------------------------------------------------------------
Mon Aug 19 15:13:46 UTC 2024 - Lubos Kocman <lubos.kocman@suse.com>

- Allow overriding of install repos which is needed by openQA
- Override urls by using agama.install_url=https://.. boot param

-------------------------------------------------------------------
Mon Aug 12 11:44:15 UTC 2024 - Josef Reidinger <jreidinger@suse.com>

- Less strict nokogiri dependency as nokogiri follows semver, so do
  not depend on patch level (gh#openSUSE/agama#1534).

-------------------------------------------------------------------
Thu Aug  1 13:57:51 UTC 2024 - Imobach Gonzalez Sosa <igonzalezsosa@suse.com>

- Use exfatprogs instead of exfat-utils (gh#openSUSE/agama#1520).

-------------------------------------------------------------------
Wed Jul 31 15:48:00 UTC 2024 - Ladislav Slezák <lslezak@suse.com>

- Update nokogiri dependency to version 1.16
  (gh#openSUSE/agama#1518)

-------------------------------------------------------------------
Mon Jul 22 15:26:48 UTC 2024 - Josef Reidinger <jreidinger@suse.com>

- AutoYaST convert script: use Agama questions to report errors
  and ask when encrypted profile is used (gh#openSUSE/agama#1476)

-------------------------------------------------------------------
Fri Jul 12 11:03:14 UTC 2024 - Imobach Gonzalez Sosa <igonzalezsosa@suse.com>

- Stop trying to set up Cockpit (gh#openSUSE/agama#1459).

-------------------------------------------------------------------
Fri Jul  5 13:12:36 UTC 2024 - José Iván López González <jlopez@suse.com>

- Change storage D-Bus API to provide more accurate information
  about resizing devices (gh#openSUSE/agama#1428).

-------------------------------------------------------------------
Mon Jul  1 14:30:05 UTC 2024 - José Iván López González <jlopez@suse.com>

- Always generate storage config including all the proposal
  settings (gh#openSUSE/agama#1422).

-------------------------------------------------------------------
Mon Jul  1 10:36:18 UTC 2024 - José Iván López González <jlopez@suse.com>

- Add yet another fix to avoid error when generating the storage
  actions (gh#openSUSE/agama#1419).

-------------------------------------------------------------------
Fri Jun 28 11:57:39 UTC 2024 - José Iván López González <jlopez@suse.com>

- Proper solution to avoid error in storage actions
  (gh#openSUSE/agama#1410).

-------------------------------------------------------------------
Thu Jun 27 13:22:06 UTC 2024 - Imobach Gonzalez Sosa <igonzalezsosa@suse.com>

- Version 9

-------------------------------------------------------------------
Thu Jun 27 08:36:13 UTC 2024 - José Iván López González <jlopez@suse.com>

- Avoid error in storage actions (hot-fix)
  (gh#openSUSE/agama#1400).

-------------------------------------------------------------------
Wed Jun 26 13:54:28 UTC 2024 - José Iván López González <jlopez@suse.com>

- Generate JSON storage settings using pretty format
  (gh#openSUSE/agama#1387).

-------------------------------------------------------------------
Wed Jun 26 10:32:08 UTC 2024 - José Iván López González <jlopez@suse.com>

- Extend D-Bus storage API to set and get storage config using
  settings according to the JSON schema (gh#openSUSE/agama#1293).

-------------------------------------------------------------------
Wed Jun 26 09:53:23 UTC 2024 - Imobach Gonzalez Sosa <igonzalezsosa@suse.com>

- Use a D-Bus method instead of a signal to change the language and
  the keyboard layout (gh#openSUSE/agama#1375).

-------------------------------------------------------------------
Wed Jun 26 09:12:33 UTC 2024 - José Iván López González <jlopez@suse.com>

- Fix segmentation fault in the storage actions
  (gh#openSUSE/agama#1377).

-------------------------------------------------------------------
Wed Jun 26 08:25:56 UTC 2024 - Ladislav Slezák <lslezak@suse.com>

- Optionally use the local DVD installation source if it is present
  (gh#openSUSE/agama#1372)

-------------------------------------------------------------------
Tue Jun 25 15:03:05 UTC 2024 - David Diaz <dgonzalez@suse.com>

- Add support for retrieving the storage resize actions
  (gh#openSUSE/agama#1354).

-------------------------------------------------------------------
Thu Jun 20 05:25:49 UTC 2024 - Imobach Gonzalez Sosa <igonzalezsosa@suse.com>

- Add support for progress sequences with pre-defined descriptions
  (gh#openSUSE/agama#1356).

-------------------------------------------------------------------
Wed Jun 19 06:04:46 UTC 2024 - Ladislav Slezák <lslezak@suse.com>

- Use a different libzypp target for Agama, do not use the Live
  system package management (gh#openSUSE/agama#1329)
- Properly delete the libzypp cache when changing the products
  (gh#openSUSE/agama#1349)

-------------------------------------------------------------------
Thu Jun 13 10:53:27 UTC 2024 - Imobach Gonzalez Sosa <igonzalezsosa@suse.com>

- Replace the Validations with the Issues API in the users-related
  API (gh#openSUSE/agama#1202).

-------------------------------------------------------------------
Wed Jun  5 13:56:54 UTC 2024 - Ancor Gonzalez Sosa <ancor@suse.com>

- Allow to execute the legacy AutoYaST storage proposal
  (gh#openSUSE/agama#1284).

-------------------------------------------------------------------
Tue Jun  4 14:16:02 UTC 2024 - José Iván López González <jlopez@suse.com>

- Convert AutoYaST partitioning section to JSON
  (gh#openSUSE/agama#1285).

-------------------------------------------------------------------
Mon May 27 12:43:49 UTC 2024 - José Iván López González <jlopez@suse.com>

- Update product mount points as part of the probing (bsc#1225348).

-------------------------------------------------------------------
Tue May 21 05:32:46 UTC 2024 - José Iván López González <jlopez@suse.com>

- Emit a PropertiesChanged signal for ProductMountPoints and
  EncryptionMethods properties when the product changes
  (gh#openSUSE/agama#1236).

-------------------------------------------------------------------
Fri May 17 09:52:25 UTC 2024 - Imobach Gonzalez Sosa <igonzalezsosa@suse.com>

- Version 8

-------------------------------------------------------------------
Thu May 16 15:36:16 UTC 2024 - José Iván López González <jlopez@suse.com>

- Do not probe devices implictly (gh#openSUSE/agama#1226).

-------------------------------------------------------------------
Wed May 15 12:52:42 UTC 2024 - José Iván López González <jlopez@suse.com>

- Export the device name of the Multipath wires and RAID devices
  instead of their D-Bus path (gh#openSUSE/agama#1212).

-------------------------------------------------------------------
Mon May  6 05:13:11 UTC 2024 - Imobach Gonzalez Sosa <igonzalezsosa@suse.com>

- Remove the dependency on cockpit.socket (gh#openSUSE/agama#1119)

-------------------------------------------------------------------
Thu Apr 25 13:40:06 UTC 2024 - Ancor Gonzalez Sosa <ancor@suse.com>

- Adapted to recent changes on Y2Storage::GuidedProposal
  (gh#yast/yast-storage-ng#1382)

-------------------------------------------------------------------
Thu Apr 18 08:46:06 UTC 2024 - Ladislav Slezák <lslezak@suse.com>

- Display encryption status in the storage result
  (gh#openSUSE/agama#1155)

-------------------------------------------------------------------
Wed Apr 10 11:35:53 UTC 2024 - Ladislav Slezák <lslezak@suse.com>

- Fixed setting unlimited maximum partition size
  (gh#openSUSE/agama#1065)

-------------------------------------------------------------------
Wed Apr  3 15:12:05 UTC 2024 - José Iván López González <jlopez@suse.com>

- Add new proposal settings to allow configuring the boot device
  and to select different scenarios for the installation device:
  a disk, a new LVM volume group or reuse an LVM volume group
  (gh#openSUSE/agama#1068).

-------------------------------------------------------------------
Fri Mar 22 09:18:20 UTC 2024 - Ancor Gonzalez Sosa <ancor@suse.com>

- Make it possible to use non-auto sizes for volumes with
  adjust_by_ram (gh#openSUSE/agama#1111).

-------------------------------------------------------------------
Thu Mar 21 10:35:09 UTC 2024 - Ancor Gonzalez Sosa <ancor@suse.com>

- Extend the storage D-Bus API: new attributes for the volumes
  (Target and TargetDevice) to decide where to locate each of them
  (gh#openSUSE/agama#1105).

-------------------------------------------------------------------
Tue Mar 19 14:09:54 UTC 2024 - José Iván López González <jlopez@suse.com>

- Extend the storage D-Bus API: export LVM volume groups and
  logical volumes, export staging devices, add Device and Partition
  interfaces, export unused slots (gh#openSUSE/agama#1104).

-------------------------------------------------------------------
Tue Feb 27 15:53:46 UTC 2024 - Imobach Gonzalez Sosa <igonzalezsosa@suse.com>

- Rename the gem to agama-yast and the package to
  rubygem-agama-yast (gh#openSUSE/agama#1056).

-------------------------------------------------------------------
Tue Feb 20 13:15:15 UTC 2024 - José Iván López González <jlopez@suse.com>

- Add Filesystem and Component D-Bus interfaces
  (gh#openSUSE/agama#1028).

-------------------------------------------------------------------
Wed Feb  7 11:49:02 UTC 2024 - Imobach Gonzalez Sosa <igonzalezsosa@suse.com>

- Add preliminary support to import AutoYaST profiles
  (gh#openSUSE/agama#1029).

-------------------------------------------------------------------
Thu Feb  1 13:08:39 UTC 2024 - Josef Reidinger <jreidinger@suse.com>

- Log if multipath probing is misconfigured (bsc#1215598)

-------------------------------------------------------------------
Mon Jan 29 13:51:30 UTC 2024 - José Iván López González <jlopez@suse.com>

- Export partitions on D-Bus (gh#openSUSE/agama#1016).

-------------------------------------------------------------------
Thu Jan 18 14:55:36 UTC 2024 - José Iván López González <jlopez@suse.com>

- Add support to check availability of a package
  (gh#openSUSE/agama#1004).

-------------------------------------------------------------------
Thu Jan 18 08:35:01 UTC 2024 - Ancor Gonzalez Sosa <ancor@suse.com>

- New default encryption settings: LUKS2 with PBKDF2.
- Expose encryption methods at D-Bus API (gh#openSUSE/agama#995).

-------------------------------------------------------------------
Tue Jan 16 10:49:14 UTC 2024 - Michal Filka <mfilka@suse.com>

- bsc#1210541, gh#openSUSE/agama#516
  - copy NM's runtime config created on dracut's request to the target
-------------------------------------------------------------------
Thu Jan 11 15:32:44 UTC 2024 - Imobach Gonzalez Sosa <igonzalezsosa@suse.com>

- Handle the encoding included in the UILocale D-Bus property
  (gh#openSUSE/agama#987).

-------------------------------------------------------------------
Thu Jan 11 12:08:29 UTC 2024 - Ladislav Slezák <lslezak@suse.com>

- Translate the pattern descriptions (gh#openSUSE/agama#859)

-------------------------------------------------------------------
Thu Dec 21 14:23:48 UTC 2023 - Imobach Gonzalez Sosa <igonzalezsosa@suse.com>

- Version 7

-------------------------------------------------------------------
Wed Dec 20 15:30:40 UTC 2023 - José Iván López González <jlopez@suse.com>

- Update software issues after calling to solver
  (gh#openSUSE/agama#945).

-------------------------------------------------------------------
Fri Dec 15 15:04:43 UTC 2023 - José Iván López González <jlopez@suse.com>

- Set snapshots as not configurable by default
  (gh#openSUSE/agama#926).

-------------------------------------------------------------------
Tue Dec  5 09:49:10 UTC 2023 - José Iván López González <jlopez@suse.com>

- Explicitly add dependencies instead of relying on the live ISO
  to provide the required packages (gh#openSUSE/agama/911).

-------------------------------------------------------------------
Sun Dec  3 15:45:22 UTC 2023 - Imobach Gonzalez Sosa <igonzalezsosa@suse.com>

- Redefine the InstFunctions module to avoid calling code that
  causes unwanted side effects, like resetting the timezone
  (gh#openSUSE/agama#903).

-------------------------------------------------------------------
Sat Dec  2 18:05:37 UTC 2023 - Imobach Gonzalez Sosa <igonzalezsosa@suse.com>

- Version 6

-------------------------------------------------------------------
Wed Nov 29 11:26:39 UTC 2023 - Imobach Gonzalez Sosa <igonzalezsosa@suse.com>

- Update the software proposal when the locale changes
  (gh#openSUSE/agama#881).

-------------------------------------------------------------------
Fri Nov 24 14:50:22 UTC 2023 - Imobach Gonzalez Sosa <igonzalezsosa@suse.com>

- Install recommended packages (gh#openSUSE/agama#889).

-------------------------------------------------------------------
Thu Nov 16 16:27:37 UTC 2023 - Ladislav Slezák <lslezak@suse.com>

- Software service - correctly change the locale, pass the changed
  locale to libzypp (gh#openSUSE/agama#875).

-------------------------------------------------------------------
Wed Nov 15 12:31:10 UTC 2023 - José Iván López González <jlopez@suse.com>

- Add D-Bus API for registering a product (gh#openSUSE/agama#869).

-------------------------------------------------------------------
Thu Nov  2 14:00:01 UTC 2023 - Ancor Gonzalez Sosa <ancor@suse.com>

- Delegate TPM-based encryption to YaST (gh#openSUSE/agama#826)

-------------------------------------------------------------------
Mon Oct 23 11:33:26 UTC 2023 - Imobach Gonzalez Sosa <igonzalezsosa@suse.com>

- Version 5

-------------------------------------------------------------------
Fri Oct 20 08:37:22 UTC 2023 - Ancor Gonzalez Sosa <ancor@suse.com>

- Do not reuse pre-existing swap partitions in the storage proposal
  (gh#openSUSE/agama#806)

-------------------------------------------------------------------
Tue Oct 10 08:51:45 UTC 2023 - Ladislav Slezák <lslezak@suse.com>

- Extended Software service to allow configuring selected patterns
  (gh#openSUSE/agama#792)

-------------------------------------------------------------------
Wed Oct  4 19:51:32 UTC 2023 - Josef Reidinger <jreidinger@suse.com>

- Add indication to btrfs volumes if it is transactional
  (gh#openSUSE/agama#789)

-------------------------------------------------------------------
Fri Sep 29 14:37:25 UTC 2023 - Ancor Gonzalez Sosa <ancor@suse.com>

- Adapted storage settings for ALP Dolomite (gh#openSUSE/agama#782)

-------------------------------------------------------------------
Wed Sep 27 12:12:59 UTC 2023 - José Iván López González <jlopez@suse.com>

- Fix D-Bus type for SystemVGDevices and restore system VG devices
  from previous settings (gh#openSUSE/agama#763).

-------------------------------------------------------------------
Tue Sep 26 15:57:08 UTC 2023 - Imobach Gonzalez Sosa <igonzalezsosa@suse.com>

- Version 4

-------------------------------------------------------------------
Tue Sep 19 11:14:42 UTC 2023 - José Iván López González <jlopez@suse.com>

- Do not automatically probe after selecting a new product
  (gh#openSUSE/agama#748).

-------------------------------------------------------------------
Thu Sep 14 09:04:29 UTC 2023 - Imobach Gonzalez Sosa <igonzalezsosa@suse.com>

- Use a single D-Bus service to expose the manager and the users
  settings (gh#openSUSE/agama#753, follow-up of
  gh#openSUSE/agama#729).

-------------------------------------------------------------------
Tue Sep 12 12:27:33 UTC 2023 - Imobach Gonzalez Sosa <igonzalezsosa@suse.com>

- Do not crash when it is not possible to handle a product change
  in the manager service (related to bsc#1215197).
- When selecting the product, do not perform any change if the
  product is still the same.

-------------------------------------------------------------------
Mon Sep 11 11:28:05 UTC 2023 - Imobach Gonzalez Sosa <igonzalezsosa@suse.com>

- The software and the storage services do not dispatch actions
  during progress reporting anymore (related to bsc#1215197).

-------------------------------------------------------------------
Wed Sep  6 08:02:35 UTC 2023 - José Iván López González <jlopez@suse.com>

- New storage proposal settings (gh#openSUSE/agama#738).

-------------------------------------------------------------------
Fri Sep  1 07:32:59 UTC 2023 - Imobach Gonzalez Sosa <igonzalezsosa@suse.com>

- Extend the Ruby-based services logs with information about
  each step (gh#openSUSE/agama#732).
- Raise the D-Bus service start timeout for troubleshoting purposes
  (related to bsc#1214737).

-------------------------------------------------------------------
Thu Aug 31 10:36:53 UTC 2023 - Imobach Gonzalez Sosa <igonzalezsosa@suse.com>

- Adapt the locale and questions clients to use the same D-Bus
  service (gh#openSUSE/agama#729).

-------------------------------------------------------------------
Wed Aug 30 12:39:18 UTC 2023 - Josef Reidinger <jreidinger@suse.com>

- Respect UI locale in dbus services (gh#openSUSE/agama#725)

-------------------------------------------------------------------
Mon Aug 28 07:59:26 UTC 2023 - Knut Anderssen <kanderssen@suse.com>

- Copy the proxy configuration to the target system when needed
  (bsc#1212677, gh#openSUSE/agama#711).

-------------------------------------------------------------------
Wed Aug 23 10:39:46 UTC 2023 - Imobach Gonzalez Sosa <igonzalezsosa@suse.com>

- Install the ppc64-diag package when running on ppc64le (related
  to bsc#1206898).

-------------------------------------------------------------------
Mon Aug 21 11:15:50 UTC 2023 - Imobach Gonzalez Sosa <igonzalezsosa@suse.com>

- Set the manager service as busy during the startup phase
  (bsc#1213194).

-------------------------------------------------------------------
Fri Aug 18 14:17:13 UTC 2023 - Knut Anderssen <kanderssen@suse.com>

- Add proxy setup support (bsc#1212677, gh#openSUSE/agama#696).

-------------------------------------------------------------------
Mon Aug  7 10:52:35 UTC 2023 - Imobach Gonzalez Sosa <igonzalezsosa@suse.com>

- Do not consider the architecture when filtering the configuration
  file through the filter-config.rb script (gh#openSUSE/agama#691).

-------------------------------------------------------------------
Wed Aug  2 10:03:13 UTC 2023 - Imobach Gonzalez Sosa <igonzalezsosa@suse.com>

- Version 3

-------------------------------------------------------------------
Wed Aug  2 10:03:09 UTC 2023 - Imobach Gonzalez Sosa <igonzalezsosa@suse.com>


-------------------------------------------------------------------
Wed Jul 26 10:00:39 UTC 2023 - José Iván López González <jlopez@suse.com>

- Adapt config file to install ALP Dolomite instead of ALP Micro
  and remove ALP Bedrock (gh#openSUSE/agama#674).

-------------------------------------------------------------------
Mon Jul 17 09:16:38 UTC 2023 - Josef Reidinger <jreidinger@suse.com>

- Adapt to new questions D-Bus API to allow automatic answering of
  questions when requested. All code using this API is adapted
  (gh#openSUSE/agama#637)

-------------------------------------------------------------------
Wed Jul  5 14:02:23 UTC 2023 - José Iván López González <jlopez@suse.com>

- Delay zFCP probing after activating a controller and ensure the
  system is marked as deprecated if needed after probing zFCP
  (gh#openSUSE/agama#650).

-------------------------------------------------------------------
Wed Jun 14 15:11:56 UTC 2023 - José Iván López González <jlopez@suse.com>

- Extend zFCP D-Bus API to provide allow_lun_scan info
  (gh#openSUSE/agama/626).

-------------------------------------------------------------------
Wed Jun  7 11:13:49 UTC 2023 - José Iván López González <jlopez@suse.com>

- Add D-Bus API for managing zFCP devices (gh#openSUSE/agama#594).

-------------------------------------------------------------------
Wed Jun  7 08:54:58 UTC 2023 - Michal Filka <mfilka@suse.com>

- Merge the users D-Bus service into the main one to save some resources
  (gh#openSUSE/agama#596).

-------------------------------------------------------------------
Wed Jun  7 05:33:27 UTC 2023 - Imobach Gonzalez Sosa <igonzalezsosa@suse.com>

- Drop the old `org.opensuse.Agama.Language1` which was replaced
  with `org.opensuse.Agama.Locale1` (gh#openSUSE/agama#608).

-------------------------------------------------------------------
Wed May 24 15:43:41 UTC 2023 - Ancor Gonzalez Sosa <ancor@suse.com>

- Adjust volume definitions for Tumbleweed (related to bsc#1075990)
- Display "ALP Server" instead of "ALP Bedrock"

-------------------------------------------------------------------
Tue May 23 11:51:26 UTC 2023 - Martin Vidner <mvidner@suse.com>

- Version 2.1

-------------------------------------------------------------------
Tue May 23 08:05:14 UTC 2023 - José Iván López González <jlopez@suse.com>

- Initial version of storage D-Bus API for exporting system devices.
- gh#openSUSE/agama#586

-------------------------------------------------------------------
Mon May 22 12:28:46 UTC 2023 - Martin Vidner <mvidner@suse.com>

- Version 2

-------------------------------------------------------------------
Thu May 18 12:19:49 UTC 2023 - Martin Vidner <mvidner@suse.com>

- Update ruby-dbus dependency to 0.22.x (gh#openSUSE/agama#581)

-------------------------------------------------------------------
Tue May 16 13:42:18 UTC 2023 - Knut Alejandro Anderssen González <kanderssen@suse.com>

- Added ppc64le repositories for ALP Bedrock and ALP Micro products
- gh#openSUSE/agama#577

-------------------------------------------------------------------
Fri May  5 15:20:25 UTC 2023 - José Iván López González <jlopez@suse.com>

- Add callbacks for storage commit errors (gh#openSUSE/agama/558).

-------------------------------------------------------------------
Wed Apr 26 15:48:41 UTC 2023 - José Iván López González <jlopez@suse.com>

- Add D-Bus API for managing issues.
- Replace validation interface by issues in the storage service.
- gh#openSUSE/agama#548

-------------------------------------------------------------------
Fri Apr 14 13:13:56 UTC 2023 - José Iván López González <jlopez@suse.com>

- Modify default storage settings.
- Fix issue with volume templates.
- gh#openSUSE/agama#521

-------------------------------------------------------------------
Mon Apr 10 10:14:39 UTC 2023 - Imobach Gonzalez Sosa <igonzalezsosa@suse.com>

- Update ruby-dbus dependency to version 0.21.0
  (gh#openSUSE/agama#528).

-------------------------------------------------------------------
Wed Apr  5 14:12:51 UTC 2023 - José Iván López González <jlopez@suse.com>

- Rename D-Bus interface for generic questions
  (gh#openSUSE/agama#524).

-------------------------------------------------------------------
Wed Mar 29 11:31:12 UTC 2023 - Imobach Gonzalez Sosa <igonzalezsosa@suse.com>

- Rename D-Installer to Agama (gh#openSUSE/agama#507).
- Version 1

-------------------------------------------------------------------
Fri Mar 24 15:32:54 UTC 2023 - Imobach Gonzalez Sosa <igonzalezsosa@suse.com>

- Version 0.8.3

-------------------------------------------------------------------
Fri Mar 24 14:53:14 UTC 2023 - Knut Alejandro Anderssen González <kanderssen@suse.com>

- Adjustments to allow obtaining the DASD format progress and set
  the system as deprecated after making DASD changes.
- gh#openSUSE/agama#501.

-------------------------------------------------------------------
Fri Mar 24 10:39:18 UTC 2023 - Imobach Gonzalez Sosa <igonzalezsosa@suse.com>

- Version 0.8.2

-------------------------------------------------------------------
Thu Mar 23 17:04:54 UTC 2023 - José Iván López González <jlopez@suse.com>

- Set system as deprecated after changing iSCSI sessions.
- Reuse settings from previous proposal.
- gh#openSUSE/agama#484

-------------------------------------------------------------------
Wed Mar 22 16:05:14 UTC 2023 - Knut Anderssen <kanderssen@suse.com>

- Added a fallback in order to prevent a proposal error when no
  planned devices are available (gh#openSUSE/agama#494).

-------------------------------------------------------------------
Wed Mar 22 15:20:45 UTC 2023 - Ancor Gonzalez Sosa <ancor@suse.com>

- Adjustments to prevent iSCSI-related delays during storage
  probing (gh#openSUSE/agama#493).

-------------------------------------------------------------------
Wed Mar 22 15:12:46 UTC 2023 - Martin Vidner <mvidner@suse.com>

- Fix service startup (gh#openSUSE/agama#491):
  * Fix race at systemd startup time.
  * Install the dependencies before starting it up.

-------------------------------------------------------------------
Wed Mar 22 11:11:52 UTC 2023 - Imobach Gonzalez Sosa <igonzalezsosa@suse.com>

- Version 0.8.1

-------------------------------------------------------------------
Tue Mar 21 21:51:48 UTC 2023 - Knut Anderssen <kanderssen@suse.com>

- Allow to define architecture specific patterns and packages
  (gh#openSUSE/agama#486).

-------------------------------------------------------------------
Tue Mar 21 16:44:27 UTC 2023 - Ladislav Slezák <lslezak@suse.com>

- Fixed exception handling so service always goes back to the
  "idle" state when finishing a block (related to bsc#1209523)

-------------------------------------------------------------------
Tue Mar 21 16:28:26 UTC 2023 - Ancor Gonzalez Sosa <ancor@suse.com>

- Added D-Bus API for management of DASDs (gh#openSUSE/agama#464,
  gh#openSUSE/agama#476)

-------------------------------------------------------------------
Tue Mar 21 11:42:51 UTC 2023 - Imobach Gonzalez Sosa <igonzalezsosa@suse.com>

- Update the products definitions (gh#openSUSE/agama#485):
  * Replace "ALP" with "ALP Bedrock" and "ALP Micro".
  * Drop Leap 15.4 and Leap Micro 5.3.
- Add a script to auto-generate the configuration file when
  building the ISO.

-------------------------------------------------------------------
Thu Mar 16 16:13:21 UTC 2023 - Imobach Gonzalez Sosa <igonzalezsosa@suse.com>

- Version 0.8

-------------------------------------------------------------------
Thu Mar 16 15:56:00 UTC 2023 - José Iván López González <jlopez@suse.com>

- Add callbacks to be called on iSCSI activation
  (gh#openSUSE/agama#435).

-------------------------------------------------------------------
Thu Mar 16 14:54:44 UTC 2023 - Knut Anderssen <kanderssen@suse.com>

- Adapted the service configuration for the s390x architecture
  (gh#openSUSE/agama#469).

-------------------------------------------------------------------
Thu Mar 16 13:45:21 UTC 2023 - Knut Anderssen <kanderssen@suse.com>

- Fix gem2rpm configuration requiring the dbus-1-common package
  (gh#openSUSE/agama#470).

-------------------------------------------------------------------
Wed Mar  8 07:46:54 UTC 2023 - Imobach Gonzalez Sosa <igonzalezsosa@suse.com>

- Fix gem2rpm configuration to include YaST2 dependencies
  (gh#openSUSE/agama#459).

-------------------------------------------------------------------
Thu Mar  2 08:48:36 UTC 2023 - Ancor Gonzalez Sosa <ancor@suse.com>

- Write /iguana/mountlist if running on Iguana
  (gh#openSUSE/agama#445).

-------------------------------------------------------------------
Wed Feb 15 16:09:16 UTC 2023 - José Iván López González <jlopez@suse.com>

- Add D-Bus API for iSCSI (gh#openSUSE/agama#402).

-------------------------------------------------------------------
Wed Feb 15 15:18:43 UTC 2023 - Imobach Gonzalez Sosa <igonzalezsosa@suse.com>

- Version 0.7
- Update the list of patterns to install for Leap Micro 5.3
  (gh#openSUSE/agama#427).

-------------------------------------------------------------------
Wed Feb  8 18:09:01 UTC 2023 - Imobach Gonzalez Sosa <igonzalezsosa@suse.com>

- Better handling of software repositories
  (gh#openSUSE/agama#414):
  * Report issues when reading the software repositories.
  * Inform the user about the software proposal progress.
  * Do not try to calculate a proposal if there are no
    repositories.

-------------------------------------------------------------------
Fri Jan 20 12:25:56 UTC 2023 - Martin Vidner <mvidner@suse.com>

- Use the upstream version of D-Bus ObjectManager
  (gh#openSUSE/agama#245)

-------------------------------------------------------------------
Wed Jan 18 08:03:40 UTC 2023 - Josef Reidinger <jreidinger@suse.com>

- Save logs and provide the path to the file
  (gh#openSUSE/agama#379)

-------------------------------------------------------------------
Tue Jan 17 10:06:23 UTC 2023 - Josef Reidinger <jreidinger@suse.com>

- Implement validation of software proposal
  (gh#openSUSE/agama#381)

-------------------------------------------------------------------
Mon Jan 16 17:02:21 UTC 2023 - Imobach Gonzalez Sosa <igonzalezsosa@suse.com>

- Check for installed packages in the target system, instead of the
  installation medium (gh#openSUSE/agama#393).

-------------------------------------------------------------------
Mon Jan 16 14:57:59 UTC 2023 - Imobach Gonzalez Sosa <igonzalezsosa@suse.com>

- Simplify the network configuration to just copying the
  NetworkManager connections and enabling the service
  (gh#openSUSE/agama#397).

-------------------------------------------------------------------
Tue Jan 10 10:29:00 UTC 2023 - Imobach Gonzalez Sosa <igonzalezsosa@suse.com>

- Use a dedicated D-Bus server (gh#openSUSE/agama#384).

-------------------------------------------------------------------
Thu Dec 15 13:15:10 UTC 2022 - Imobach Gonzalez Sosa <igonzalezsosa@suse.com>

- Implement the ImportGpgKey libzypp callback
  (gh#openSUSE/agama#371)
- Version 0.6.2

-------------------------------------------------------------------
Wed Dec 14 22:38:24 UTC 2022 - Imobach Gonzalez Sosa <igonzalezsosa@suse.com>

- Implement AcceptUnsignedFile and MediaChange libzypp callbacks
  (gh#openSUSE/agama#369).

-------------------------------------------------------------------
Wed Dec 14 15:29:12 UTC 2022 - Imobach Gonzalez Sosa <igonzalezsosa@suse.com>

- Switch the SELinux policy for ALP to "enforcing"
  (gh#openSUSE/agama#360).
- Fix generic questions handling (gh#openSUSE/agama#362)
- Version 0.6.1

-------------------------------------------------------------------
Wed Dec 14 13:25:22 UTC 2022 - Ancor Gonzalez Sosa <ancor@suse.com>

- Removed previous temporary setting "olaf_luks2_password" and all
  the code supporting it.
- Added new temporary setting "tpm_luks_open" to try to configure
  TPM-based unlocking of the LUKS devices during the first system
  boot (gh#openSUSE/agama#363).

-------------------------------------------------------------------
Mon Dec  5 13:17:56 UTC 2022 - Imobach Gonzalez Sosa <igonzalezsosa@suse.com>

- Write snapshots configuration (gh#openSUSE/agama#350).
- Update to version 0.6.0

-------------------------------------------------------------------
Fri Dec  2 14:52:36 UTC 2022 - José Iván López González <jlopez@suse.com>

- Improve messages of storage validation errors.
- Do not encrypt devices when receiving an empty password from
  D-Bus (gh#openSUSE/agama#321).

-------------------------------------------------------------------
Thu Dec  1 16:22:58 UTC 2022 - Josef Reidinger <jreidinger@suse.com>

- Allow to define products architectures and architecture specific
  installation repositories
- Adapt default d-installer.yml to fix installation on other archs
  (gh#openSUSE/agama#279)

-------------------------------------------------------------------
Wed Nov 30 12:42:42 UTC 2022 - Knut Alejandro Anderssen González <kanderssen@suse.de>

- Add validation for the first user creation (gh#openSUSE/agama#337)

-------------------------------------------------------------------
Wed Nov 30 12:41:26 UTC 2022 - Ancor Gonzalez Sosa <ancor@suse.com>

- Encryption method and pbkdf are now configurable per-product, set
  to LUKS2 and PBKDF2 for ALP (gh#openSUSE/agama#340).
- Improved selection of packages for ALP to boot from encrypted
  devices and LVM (gh#openSUSE/agama#338).
- Temporarily adjusted storage proposal to delete all existing
  partitions and to never reuse LVM (gh#openSUSE/agama#340).

-------------------------------------------------------------------
Fri Nov 18 16:27:43 UTC 2022 - Imobach Gonzalez Sosa <igonzalezsosa@suse.com>

- Update to version 0.5.0:
  * Use D-Bus activation instead of explicit service starting
    (gh#openSUSE/agama#287).
  * Load the configuration from /etc/d-installer.yaml
    (gh#openSUSE/agama#301).
  * Move D-Bus configuration to /usr/share (gh#openSUSE/agama#254).
  * Extract questions and storage handling to separate services
    (gh#openSUSE/agama#248).
  * Add a mechanism to report problems found in the configuration
    (gh#openSUSE/agama#299).
  * Extend the D-Bus API for the storage proposal
    (gh#openSUSE/agama#268).
  * Do not block after software installation if a package cannot
    be installed (gh#openSUSE/agama#322).
  * Add support to install the Adaptable Linux Platform Host OS
    (gh#openSUSE/agama#265).
  * Update Leap Micro to version 5.3 (gh#openSUSE/agama#318).

-------------------------------------------------------------------
Thu Jul 28 08:20:21 UTC 2022 - Imobach Gonzalez Sosa <igonzalezsosa@suse.com>

- Update to version 0.4.2:
  * Prevent the installation from being blocked when the user
    changes the language (gh#openSUSE/agama#239 and
    gh#openSUSE/agama#240).
  * Add a new service org.opensuse.DInstaller.Language to handle
    yast2-country related logic.

-------------------------------------------------------------------
Tue Jul 26 09:56:53 UTC 2022 - Imobach Gonzalez Sosa <igonzalezsosa@suse.com>

- Update to version 0.4.1:
  * Respond to D-Bus messages during software installation
    (gh#openSUSE/agama#223).
  * Prevent the redefined PackagesProposal module from sending a
    nil value over D-Bus.

-------------------------------------------------------------------
Fri Jul 15 07:24:16 UTC 2022 - Imobach Gonzalez Sosa <igonzalezsosa@suse.com>

- Update to version 0.4:
  * Add support for installing multiple products
    (gh#openSUSE/agama#181).
  * Switch to a multi-process architecture (gh#openSUSE/agama#153):
    - Users service (gh#openSUSE/agama#164).
    - Software service (gh#openSUSE/agama#201).
  * Simplify the installation workflow and introduce a new
    status/progress reporting API
    (gh#openSUSE/agama#209).
  * Install packages that are required to configure the LSM
    (gh#openSUSE/agama#222).
- Add dependencies on YaST2 and snapper packages.

-------------------------------------------------------------------
Mon Jun 13 10:17:32 UTC 2022 - Imobach Gonzalez Sosa <igonzalezsosa@suse.com>

- Update to version 0.3:
  * Extend configuration to support:
    - Selecting patterns for installation
      (gh#openSUSE/agama#184).
    - Configuring an LSM (gh#openSUSE/agama#173 and
      gh#openSUSE/agama#184).
    - Specifying the list of storage volumes
      (gh#openSUSE/agama#188).

-------------------------------------------------------------------
Tue May 17 10:58:43 UTC 2022 - Imobach Gonzalez Sosa <igonzalezsosa@suse.com>

- Update to version 0.2:
  * Introduce a YAML-based configuration system
    (gh#openSUSE/agama#132 and gh#openSUSE/agama#158).
  * Add a mechanism to allow user interaction from the service
    (gh#openSUSE/agama#123 and gh#openSUSE/agama#135).
  * Allow setting an SSL certificate for remote installation
    or disabling SSL completely (gh#openSUSE/agama#145).
  * Define the installation repository through a configuration
    file (gh#openSUSE/agama#122).

-------------------------------------------------------------------
Wed Mar 30 07:06:18 UTC 2022 - Imobach Gonzalez Sosa <igonzalezsosa@suse.com>

- First release (version 0.1):
  * Minimal installation of openSUSE Leap or Tumbleweed.
  * Allow setting the language, selecting a product, choosing a disk to
    install into, setting the root authentication mechanism and creating
    a first user.
  * Automatic boot loader installation.
  * Automatic network set up based on the configuration of the
    underlying system.<|MERGE_RESOLUTION|>--- conflicted
+++ resolved
@@ -1,10 +1,10 @@
 -------------------------------------------------------------------
-<<<<<<< HEAD
 Tue Jun 10 12:08:44 UTC 2025 - Josef Reidinger <jreidinger@suse.com>
 
 - AutoYaST support: add support for add-on elements
   (gh#agama-project/agama#2458)
-=======
+
+-------------------------------------------------------------------
 Mon Jun  9 06:12:23 UTC 2025 - José Iván López González <jlopez@suse.com>
 
 - Extend the D-Bus API to get available/candidate drives and MD
@@ -12,7 +12,6 @@
 - Improve the config conversion from model to add missing MD RAIDs
   if needed (e.g., the MD RAID was selected as boot device or as
   target for LVM).
->>>>>>> d02c3bbf
 
 -------------------------------------------------------------------
 Fri Jun  6 10:22:36 UTC 2025 - Knut Anderssen <kanderssen@suse.com>
