--- conflicted
+++ resolved
@@ -1,15 +1,14 @@
 -------------------------------------------------------------------
-<<<<<<< HEAD
-Wed Jul 19 21:21:15 UTC 2023 - Balsa Asanovic <balsaasanovic95@gmail.com>
+Wed Aug  2 18:59:16 UTC 2023 - Balsa Asanovic <balsaasanovic95@gmail.com>
 
 - Introduced functionality to close Dropdown automatically
   when the user clicks outside of it.
   (gh#openSUSE/agama#552).
-=======
+  
+-------------------------------------------------------------------
 Wed Aug  2 10:03:23 UTC 2023 - Imobach Gonzalez Sosa <igonzalezsosa@suse.com>
 
 - Version 3
->>>>>>> c4422b4f
 
 -------------------------------------------------------------------
 Mon Jul 17 09:16:38 UTC 2023 - Josef Reidinger <jreidinger@suse.com>
