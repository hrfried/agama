--- conflicted
+++ resolved
@@ -1,5 +1,4 @@
 -------------------------------------------------------------------
-<<<<<<< HEAD
 Tue Feb 25 12:02:20 UTC 2025 - Imobach Gonzalez Sosa <igonzalezsosa@suse.com>
 
 - Use the backend's language as fallback, ignoring the browser's one
@@ -8,7 +7,8 @@
 - Do not block when connecting during system installation.
 - Make some small fixes/improvements to the overview, localization
   and software pages markup.
-=======
+
+-------------------------------------------------------------------
 Mon Feb 24 15:57:12 UTC 2025 - David Diaz <dgonzalez@suse.com>
 
 - Display network edition errors instead of navigating back
@@ -37,7 +37,6 @@
 
 - Bring encryption section back to the proposal page
   (gh#agama-project/agama#2031).
->>>>>>> 086bb9ae
 
 -------------------------------------------------------------------
 Thu Feb 20 12:46:04 UTC 2025 - Ancor Gonzalez Sosa <ancor@suse.com>
