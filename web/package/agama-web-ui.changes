-------------------------------------------------------------------
<<<<<<< HEAD
Fri Jan 10 13:46:42 UTC 2025 - David Diaz <dgonzalez@suse.com>

- Drop the feature for deregistering a product
  (gh#agama-project/agama#1882).
=======
Fri Jan 10 13:22:27 UTC 2025 - Imobach Gonzalez Sosa <igonzalezsosa@suse.com>

- Do not allow changing the storage setup when Agama is using the
  new storage settings (gh#agama-project/agama#1881).
>>>>>>> 765a14f0

-------------------------------------------------------------------
Wed Jan  8 16:07:13 UTC 2025 - Imobach Gonzalez Sosa <igonzalezsosa@suse.com>

- Add support for products registration (jsc#PED-11192,
  gh#agama-project/agama#1809).

-------------------------------------------------------------------
Wed Jan  8 15:16:51 UTC 2025 - David Diaz <dgonzalez@suse.com>

- Use product ID instead of slug to link labels and descriptions to
  their corresponding radio inputs (gh#agama-project/agama#1873).

-------------------------------------------------------------------
Wed Jan  8 13:12:44 UTC 2025 - David Diaz <dgonzalez@suse.com>

- Show the cancel action at product selection page only when
  a product is already selected (gh#agama-project/agama#1871).

-------------------------------------------------------------------
Fri Dec 20 12:53:41 UTC 2024 - David Diaz <dgonzalez@suse.com>

- Fix netmask handling to avoid a silent connection form error
  (gh#agama-project/agama#1846).

-------------------------------------------------------------------
Tue Dec 10 14:43:08 UTC 2024 - David Diaz <dgonzalez@suse.com>

- Restore the rendering of questions throughout the app
  (gh#agama-project/agama#1820)

-------------------------------------------------------------------
Mon Dec  9 14:10:44 UTC 2024 - David Diaz <dgonzalez@suse.com>

- Simplify screen for enforcing root password
  (gh#agama-project/agama#1821, gh#agama-project#agama#1787).

-------------------------------------------------------------------
Sun Dec  1 17:14:04 UTC 2024 - Knut Anderssen <kanderssen@suse.com>

- Do not crash in the InstallationFinished page when running an
  unattended installation with an storage section defined in the
  profile (gh#agama-project/agama#1793).

-------------------------------------------------------------------
Thu Nov 28 14:34:49 UTC 2024 - David Diaz <dgonzalez@suse.com>

- Request a root authentication method after selecting a product
  (gh#agama-project#agama#1787).

-------------------------------------------------------------------
Tue Nov 26 09:30:09 UTC 2024 - Ladislav Slezák <lslezak@suse.com>

- Use dynamic imports for loading the translation files
  (gh#agama-project/agama#1777)

-------------------------------------------------------------------
Mon Nov 25 11:12:36 UTC 2024 - David Diaz <dgonzalez@suse.com>

- Unify Install and "warning" header buttons.
- Move installation issues to a drawer shown when Install button
  is clicked (gh#agama-project#agama#1778).

-------------------------------------------------------------------
Fri Nov 15 16:48:44 UTC 2024 - Ladislav Slezák <lslezak@suse.com>

- Set the plain text password flag when setting the root and first
  user password (gh#agama-project/agama#1771)

-------------------------------------------------------------------
Fri Nov 15 08:26:29 UTC 2024 - David Diaz <dgonzalez@suse.com>

- Stick product selection form actions to bottom
  (gh#agama-project/agama#1769).

-------------------------------------------------------------------
Thu Nov 14 14:42:46 UTC 2024 - Knut Anderssen <kanderssen@suse.com>

- Fix wireless authentication initialization and
  invalidate the cached query in case of connected
  (gh#agama-project/agama#1753).

-------------------------------------------------------------------
Wed Nov 13 12:06:41 UTC 2024 - Imobach Gonzalez Sosa <igonzalezsosa@suse.com>

- Several translation fixes (gh#agama-project/agama#1746):
  - Use the correct capitalization for RFC 5646 language tags
    (e.g., "pt-BR" instead of "pt-BR" instead of "pt-br") (bsc#1233160).
  - Translate the products descriptions when the user changes
    the language (gh#agama-project/agama#1724).
  - Fallback to a similar language if the given one is not supported
    (e.g., "es" for "es-AR") (gh#agama-project/agama#860).

-------------------------------------------------------------------
Wed Nov  6 06:06:51 UTC 2024 - Michal Filka <mfilka@suse.com>

- URL for downloading Agama logs adapted to use new HTTP API
- https://github.com/agama-project/agama/pull/1720

-------------------------------------------------------------------
Tue Nov  5 11:33:12 UTC 2024 - Imobach Gonzalez Sosa <igonzalezsosa@suse.com>

- Fix a crash when editing a network connection containing an
  additional IP address (gh#agama-project/agama#1728).

-------------------------------------------------------------------
Mon Nov  4 20:32:29 UTC 2024 - David Diaz <dgonzalez@suse.com>

- Add missing subscription to avoid Agama getting stuck at the installation
  progress when the installation finishes
  (gh#agama-project/agama#1726, gh#agama-project/agama#1727).

-------------------------------------------------------------------
Wed Oct 30 22:26:29 UTC 2024 - David Diaz <dgonzalez@suse.com>

- Render Install button only where it makes sense and prevent the
  user starting the installation by mistake
  (gh#agama-project/agama#1717).

-------------------------------------------------------------------
Mon Oct 28 19:26:29 UTC 2024 - David Diaz <dgonzalez@suse.com>

- Make some general actions more accessible
  (gh#agama-project/agama#1690).

-------------------------------------------------------------------
Wed Oct 23 16:26:29 UTC 2024 - David Diaz <dgonzalez@suse.com>

- Fix the link to download the logs (gh#agama-project/agama#1694).

-------------------------------------------------------------------
Wed Oct 23 15:26:29 UTC 2024 - Imobach Gonzalez Sosa <igonzalezsosa@suse.com>

- Adapt the URL to fetch the logs (gh#agama-project/agama#1693).

-------------------------------------------------------------------
Fri Oct 11 09:46:02 UTC 2024 - Imobach Gonzalez Sosa <igonzalezsosa@suse.com>

- Workaround the "not found" problem in the products selection page
  (gh#agama-project/agama#1666).

-------------------------------------------------------------------
Thu Oct 10 17:55:34 UTC 2024 - Victorhck <victorhck@mailbox.org>

- Update URL in About section (gh#agama-project/agama#1663).

-------------------------------------------------------------------
Thu Oct  3 10:20:34 UTC 2024 - Imobach Gonzalez Sosa <igonzalezsosa@suse.com>

- Drop the old HTTPClient (gh#agama-project/agama#1639).

-------------------------------------------------------------------
Mon Sep 30 08:52:36 UTC 2024 - Imobach Gonzalez Sosa <igonzalezsosa@suse.com>

- Fix timezones UTC offset calculation (gh#agama-project/agama#1335).

-------------------------------------------------------------------
Fri Sep 27 14:54:46 UTC 2024 - Imobach Gonzalez Sosa <igonzalezsosa@suse.com>

- Translate overview page headers and a missing text in the
  networking page (gh#agama-project/agama#1629).

-------------------------------------------------------------------
Fri Sep 27 13:00:05 UTC 2024 - Imobach Gonzalez Sosa <igonzalezsosa@suse.com>

- Properly translate the storage interface when switching
  the language of the UI (gh#agama-project/agama#1629).

-------------------------------------------------------------------
Mon Sep 23 09:04:56 UTC 2024 - Knut Anderssen <kanderssen@suse.com>

- Added confirmation dialog when formatting DASD devices as it is
  considered a dangerous action (gh#openSUSE/agama#1618).

-------------------------------------------------------------------
Fri Sep 20 11:42:25 UTC 2024 - Imobach Gonzalez Sosa <igonzalezsosa@suse.com>

- Version 10

-------------------------------------------------------------------
Fri Sep 20 11:17:46 UTC 2024 - Imobach Gonzalez Sosa <igonzalezsosa@suse.com>

- Change the license to GPL-2.0-or-later (gh#openSUSE/agama#1621).

-------------------------------------------------------------------
Tue Sep 17 21:19:45 UTC 2024 - Knut Anderssen <kanderssen@suse.com>

- Bring back zFCP management support (gh#openSUSE/agama#1570).

-------------------------------------------------------------------
Mon Sep 16 05:40:25 UTC 2024 - Imobach Gonzalez Sosa <igonzalezsosa@suse.com>

- Consider TypeScript files for translation
  (gh#openSUSE/agama#1604).

-------------------------------------------------------------------
Fri Sep  6 16:38:06 UTC 2024 - Eugenio Paolantonio <eugenio.paolantonio@suse.com>

- Do not try to install assets/ and products/ directories (everything
  is inside agama/web_ui/ already) (gh#openSUSE/agama#1588).

-------------------------------------------------------------------
Fri Sep  6 15:04:58 UTC 2024 - Lubos Kocman <lubos.kocman@suse.com>

- Ensure that product icons are packaged (gh#openSUSE/agama#1587).

-------------------------------------------------------------------
Fri Sep  6 08:06:41 UTC 2024 - Imobach Gonzalez Sosa <igonzalezsosa@suse.com>

- Adopt TanStack Query and Axios for state management and
  interacting with Agama's HTTP API (gh#openSUSE/agama#1439,
  gh#openSUSE/agama#1452, gh#openSUSE/agama#1483, gh#openSUSE/agama#1492,
  gh#openSUSE/agama#1503, gh#openSUSE/agama#1504, gh#openSUSE/agama#1514,
  gh#openSUSE/agama#1516, gh#openSUSE/agama#1519, gh#openSUSE/agama#1577,
  gh#openSUSE/agama#1580).

-------------------------------------------------------------------
Thu Sep  5 16:25:00 UTC 2024 - Lubos Kocman <lubos.kocman@suse.com>

- Show product logo in product selector (gh#openSUSE/agama#1415).

-------------------------------------------------------------------
Wed Sep  4 21:00:34 UTC 2024 - Knut Anderssen <kanderssen@suse.com>

- Bring back DASD management support (gh#openSUSE/agama#1549).

-------------------------------------------------------------------
Tue Aug 13 14:57:21 UTC 2024 - David Diaz <dgonzalez@suse.com>

- Allow links look like buttons again (gh#openSUSE/agama#1536).

-------------------------------------------------------------------
Fri Jul 26 11:42:05 UTC 2024 - Imobach Gonzalez Sosa <igonzalezsosa@suse.com>

- Allow reloading the page during installation
  (gh#openSUSE/agama#1503).

-------------------------------------------------------------------
Mon Jul 22 15:28:42 UTC 2024 - Josef Reidinger <jreidinger@suse.com>

- Add support for generic questions with password
  (gh#openSUSE/agama#1476)

-------------------------------------------------------------------
Wed Jul 17 09:52:36 UTC 2024 - Imobach Gonzalez Sosa <igonzalezsosa@suse.com>

- Handle the case where there are not user selectable patterns
  (gh#openSUSE/agama#1472).

-------------------------------------------------------------------
Fri Jul 12 10:41:28 UTC 2024 - David Diaz <dgonzalez@suse.com>

- Allow using TypeScript (gh#openSUSE/agama#1456).

-------------------------------------------------------------------
Tue Jul  9 08:51:34 UTC 2024 - Imobach Gonzalez Sosa <igonzalezsosa@suse.com>

- Do not try to connect to the WebSocket until the user is
  logged in (gh#openSUSE/agama#1449).

-------------------------------------------------------------------
Mon Jul  8 11:12:13 UTC 2024 - José Iván López González <jlopez@suse.com>

- Improve storage UI for configuring the space policy actions
  (gh#openSUSE/agama#1428).

-------------------------------------------------------------------
Mon Jul  8 10:56:14 UTC 2024 - Imobach Gonzalez Sosa <igonzalezsosa@suse.com>

- Introduce TanStack Query for data fetching and state management
  (gh#openSUSE/agama#1439).
- Replace the l10n context with a solution based on TanStack
  Query.

-------------------------------------------------------------------
Wed Jul  3 07:17:55 UTC 2024 - Imobach Gonzalez Sosa <igonzalezsosa@suse.com>

- Fix the files list in the spec file (gh#openSUSE/agama#1429).

-------------------------------------------------------------------
Fri Jun 28 13:49:54 UTC 2024 - Martin Vidner <mvidner@suse.com>

- In Add/Edit file system dialog (VolumeDialog), keep the numeric value
  when switching between Fixed and Range sizing (gh#openSUSE/agama#1277)

-------------------------------------------------------------------
Fri Jun 28 06:56:02 UTC 2024 - Martin Vidner <mvidner@suse.com>

- Use gzip (.gz) instead of bzip2 (.bz2) to compress logs
  so that they can be attached to GitHub issues
  (gh#openSUSE/agama#1378)

-------------------------------------------------------------------
Thu Jun 27 13:23:08 UTC 2024 - Imobach Gonzalez Sosa <igonzalezsosa@suse.com>

- Version 9

-------------------------------------------------------------------
Thu Jun 27 12:05:19 UTC 2024 - David Diaz <dgonzalez@suse.com>

- Do not lose the storage title in the overview
  (gh#openSUSE/agama#1402).

-------------------------------------------------------------------
Wed Jun 26 16:46:58 UTC 2024 - David Diaz <dgonzalez@suse.com>

- Reduce progress report flickering (gh#openSUSE/agama#1395).

-------------------------------------------------------------------
Wed Jun 26 15:57:52 UTC 2024 - Imobach Gonzalez Sosa <igonzalezsosa@suse.com>

- Display the installation progress when connecting in the middle
  of the process (gh#openSUSE/agama#1394).

-------------------------------------------------------------------
Wed Jun 26 14:17:30 UTC 2024 - David Diaz <dgonzalez@suse.com>

- Use similar look&feel for sections at network page
  (gh#openSUSE/agama#1389).

-------------------------------------------------------------------
Wed Jun 26 14:04:53 UTC 2024 - Imobach Gonzalez Sosa <igonzalezsosa@suse.com>

- Add status information to each steps in the progress report
  and do not reset the progress icon animation
  (gh#openSUSE/agama#1373 and gh#openSUSE/agama#1388).

-------------------------------------------------------------------
Wed Jun 26 13:45:36 UTC 2024 - David Diaz <dgonzalez@suse.com>

- Reset installer options to its initial values before closing
  the dialog on cancel (gh#openSUSE/agama#1386).

-------------------------------------------------------------------
Wed Jun 26 13:38:32 UTC 2024 - David Diaz <dgonzalez@suse.com>

- Fix routes translations (gh#openSUSE/agama#1385).

-------------------------------------------------------------------
Wed Jun 26 13:14:06 UTC 2024 - David Diaz <dgonzalez@suse.com>

- Bring back installer options when selecting a product
  (gh#openSUSE/agama#1384).

-------------------------------------------------------------------
Wed Jun 26 11:54:41 UTC 2024 - Knut Anderssen <kanderssen@suse.com>

- Adapt the network page to the new UI guidelines
  (gh#openSUSE/agama#1365).

-------------------------------------------------------------------
Wed Jun 26 08:31:31 UTC 2024 - Imobach Gonzalez Sosa <igonzalezsosa@suse.com>

- Use the new SetLocale D-Bus method to change the language and the
  keyboard layout (gh#openSUSE/agama#1375).
- Move the "Download logs" to the sidebar (gh#openSUSE/agama#1375).
- Improve the behavior when changing the installer language
  (gh#openSUSE/agama#1375, gh#openSUSE/agama#1235).

-------------------------------------------------------------------
Wed Jun 26 07:52:22 UTC 2024 - David Diaz <dgonzalez@suse.com>

- Do not crash when trying to render affected systems by deletion
  actions (gh#openSUSE/agama#1380).

-------------------------------------------------------------------
Tue Jun 25 15:05:05 UTC 2024 - David Diaz <dgonzalez@suse.com>

- Integrate actions with space policy in storage proposal page
  (gh#openSUSE/agama#1354).

-------------------------------------------------------------------
Fri Jun 21 14:32:11 UTC 2024 - Imobach Gonzalez Sosa <igonzalezsosa@suse.com>

- Avoid connection attempts when the user is not logged in
  (gh#openSUSE/agama#1366).

-------------------------------------------------------------------
Thu Jun 20 05:33:29 UTC 2024 - Imobach Gonzalez Sosa <igonzalezsosa@suse.com>

- Adapt the installation progress screen to look like the
  product selection one (gh#openSUSE/agama#1356).

-------------------------------------------------------------------
Fri Jun 14 13:55:27 UTC 2024 - David Diaz <dgonzalez@suse.com>

- Do not render the overview page when selecting a product
  (gh#openSUSE/agama#1331).

-------------------------------------------------------------------
Fri Jun 14 07:37:58 UTC 2024 - David Diaz <dgonzalez@suse.com>

- Do not redirect to login page until really needed
  (gh#openSUSE/agama#1340).

-------------------------------------------------------------------
Fri Jun 14 05:34:52 UTC 2024 - Imobach Gonzalez Sosa <igonzalezsosa@suse.com>

- Do not redirect to the products selection page again after
  selecting a product (gh#openSUSE/agama#1334).

-------------------------------------------------------------------
Thu Jun 13 10:52:22 UTC 2024 - David Diaz <dgonzalez@suse.com>

- Remake the user interface to follow a streamlined approach
  (gh#openSUSE/agama#1202).

-------------------------------------------------------------------
Thu Jun  6 07:43:50 UTC 2024 - Knut Anderssen <kanderssen@suse.com>

- Try to reconnect silently when the WebSocket is closed displaying
  a page error if it is not possible (gh#openSUSE/agama#1254).
- Display a different login error message depending on the request
  response (gh#openSUSE/agama#1274).

-------------------------------------------------------------------
Thu May 23 07:28:44 UTC 2024 - Josef Reidinger <jreidinger@suse.com>

- Fix showing count in pattern search and also improve visuals
  when there are no matching text (gh#openSUSE/agama#1248)

-------------------------------------------------------------------
Wed May 22 14:26:18 UTC 2024 - Josef Reidinger <jreidinger@suse.com>

- Fix disappeared search box when no pattern match search expression
  (gh#openSUSE/agama#1241)

-------------------------------------------------------------------
Fri May 17 09:52:26 UTC 2024 - Imobach Gonzalez Sosa <igonzalezsosa@suse.com>

- Version 8

-------------------------------------------------------------------
Thu May 16 12:48:27 UTC 2024 - Knut Anderssen <kanderssen@suse.com>

- Fix the download logs action in the web UI and drop the broken
  actions show logs and show terminal (gh#openSUSE/agama#1216).

-------------------------------------------------------------------
Tue May 14 12:24:23 UTC 2024 - José Iván López González <jlopez@suse.com>

- Make storage UI work again when there are no devices
  (gh#openSUSE/agama#1203).

-------------------------------------------------------------------
Tue May 14 11:17:45 UTC 2024 - Imobach Gonzalez Sosa <igonzalezsosa@suse.com>

- Fix DELETE and PATCH calls in the HTTPClient
  (gh#openSUSE/agama#1204).

-------------------------------------------------------------------
Mon May 13 09:01:29 UTC 2024 - Imobach Gonzalez Sosa <igonzalezsosa@suse.com>

- Adapt the iSCSI UI to use the new HTTP API instead of D-Bus
  (gh#openSUSE/agama#1187).

-------------------------------------------------------------------
Mon May 13 08:45:57 UTC 2024 - José Iván López González <jlopez@suse.com>

- Adapt the storage UI to use the HTTP API instead of D-Bus
  (gh#openSUSE/agama#1175).

-------------------------------------------------------------------
Mon May  6 05:41:15 UTC 2024 - Imobach Gonzalez Sosa <igonzalezsosa@suse.com>

- Adapt to the new HTTP/JSON API:
  - Authentication (gh#openSUSE/agama#1080).
  - Localization (gh#openSUSE/agama#1094).
  - Networking (gh#openSUSE/agama#1116).
  - Software (gh#openSUSE/agama#1094 and gh#openSUSE/agama#1112).
  - Manager service (gh#openSUSE/agama#1132).
  - Questions (gh#openSUSE/agama#1132).
  - Progress interface (gh#openSUSE/agama#1103).
  - Issues interface (gh#openSUSE/agama#1100).
  - Product registration (gh#openSUSE/agama#1146).
  - Users (gh#openSUSE/agama#1117).
- Adapt webpack to work with the new architecture
  (gh#openSUSE/agama#1061, gh#openSUSE/agama#1074 and
  gh#openSUSE/agama#1130).

-------------------------------------------------------------------
Fri May  3 09:45:36 UTC 2024 - José Iván López González <jlopez@suse.com>

- Allow reusing an existing device or file system
  (gh#openSUSE/agama#1165).

-------------------------------------------------------------------
Thu May 02 11:07:23 UTC 2024 - Balsa Asanovic <balsaasanovic95@gmail.com>

- Added keyboard support for navigating dropdown
  of suggested usernames. (gh#openSUSE/agama#1122).

-------------------------------------------------------------------
Thu Apr 25 15:04:05 UTC 2024 - José Iván López González <jlopez@suse.com>

- Allow adding arbitrary volumes (gh#openSUSE/agama#1154).

-------------------------------------------------------------------
Thu Apr 25 13:40:06 UTC 2024 - Ancor Gonzalez Sosa <ancor@suse.com>

- Adapted to recent changes on Y2Storage::GuidedProposal
  (gh#yast/yast-storage-ng#1382)

-------------------------------------------------------------------
Tue Apr 16 11:15:13 UTC 2024 - David Diaz <dgonzalez@suse.com>

- Use better icons in storage proposal page
  (gh#openSUSE/agama#1152).

-------------------------------------------------------------------
Mon Apr 15 10:52:14 UTC 2024 - David Diaz <dgonzalez@suse.com>

- Stop using `<abbr>` tag because "its exposure continues to be
  inconsistent across browsers and assistive technologies"
  (gh#openSUSE/agama#1149).

-------------------------------------------------------------------
Mon Apr 15 07:14:35 UTC 2024 - David Diaz <dgonzalez@suse.com>

- Enhance the storage page to make it easier to use and understand.
  (gh#openSUSE/agama#1138).

-------------------------------------------------------------------
Thu Apr 11 15:16:42 UTC 2024 - José Iván López González <jlopez@suse.com>

- Allow changing the location of a file system
  (gh#openSUSE/agama#1141).

-------------------------------------------------------------------
Mon Apr  8 14:17:45 UTC 2024 - José Iván López González <jlopez@suse.com>

- Improve the representation of the devices in the dialog for
  finding space (gh#openSUSE/agama#1128).

-------------------------------------------------------------------
Thu Apr  4 15:59:37 UTC 2024 - Ancor Gonzalez Sosa <ancor@suse.com>

- Changes in the table of file systems (gh#openSUSE/agama#1125)

-------------------------------------------------------------------
Wed Apr  3 15:16:07 UTC 2024 - José Iván López González <jlopez@suse.com>

- Add new selection for the target device and for configuring the
  boot device (gh#openSUSE/agama#1068).

-------------------------------------------------------------------
Wed Mar 27 12:41:11 UTC 2024 - Ladislav Slezák <lslezak@suse.com>

- Dropping Cockpit dependency:
  - Do not use Cockpit gettext functionality
    (gh#openSUSE/agama#1118)
  - Do not store the list of supported languages to the Cockpit
    manifest file (gh#openSUSE/agama#1121)

-------------------------------------------------------------------
Tue Mar 19 14:15:30 UTC 2024 - José Iván López González <jlopez@suse.com>

- In storage page, replace Planned Actions section by a new Result
  section, unify File Systems and Settings sections, and move
  Find Space section to a popup (gh#openSUSE/agama#1104).

-------------------------------------------------------------------
Fri Mar  1 10:56:35 UTC 2024 - José Iván López González <jlopez@suse.com>

- Indicate whether the system is transactional
  (gh#openSUSE/agama/1063).

-------------------------------------------------------------------
Wed Feb 28 22:26:23 UTC 2024 - Balsa Asanovic <balsaasanovic95@gmail.com>

- Added auto suggestion of usernames during user creation based
  on given full name. (gh#openSUSE/agama#1022).

-------------------------------------------------------------------
Mon Feb 26 20:46:45 UTC 2024 - Josef Reidinger <jreidinger@suse.com>

- Remove fs type option "Btrfs with snapshots" and create instead
  global option that affects only root volume
  (gh#openSUSE/agama#1039)

-------------------------------------------------------------------
Thu Feb 22 14:05:56 UTC 2024 - David Diaz <dgonzalez@suse.com>

- Break storage settings in multiple sections to improve the UX
  (gh#openSUSE/agama#1045).

-------------------------------------------------------------------
Wed Feb 21 17:40:01 UTC 2024 - David Diaz <dgonzalez@suse.com>

- Stop rendering a warning at the top of storage page
  (gh#openSUSE/agama#1048).

-------------------------------------------------------------------
Tue Feb 20 13:13:51 UTC 2024 - José Iván López González <jlopez@suse.com>

- Add section for space policy to the storage page
  (gh#openSUSE/agama#1028).

-------------------------------------------------------------------
Wed Feb 14 12:42:32 UTC 2024 - David Diaz <dgonzalez@suse.com>

- UI: change look&feel and internals of Agama selectors
  (gh#openSUSE/agama#1012).

-------------------------------------------------------------------
Mon Feb 12 11:53:29 UTC 2024 - Imobach Gonzalez Sosa <igonzalezsosa@suse.com>

- Update cockpit.js to version 309 (gh#openSUSE/agama#1038).

-------------------------------------------------------------------
Mon Jan 29 14:34:37 UTC 2024 - Knut Anderssen <kanderssen@suse.com>

- Partly replacing the NetworkManager client by the Agama one
  (gh#openSUSE/agama#1006).

-------------------------------------------------------------------
Fri Jan 19 09:34:26 UTC 2024 -  Nagu <nagukalakuntla@gmail.com>

- Storage UI: show mount point selector only when the user can change it.
  (gh#openSUSE/agama#1007)

-------------------------------------------------------------------
Thu Jan 18 08:33:52 UTC 2024 - Ancor Gonzalez Sosa <ancor@suse.com>

- Make TPM-based encryption more explicit (gh#openSUSE/agama#995)

-------------------------------------------------------------------
Tue Jan 16 15:27:28 UTC 2024 - José Iván López González <jlopez@suse.com>

- Fix error with storage issues proxy by anticipating its creation
  (gh#openSUSE/agama#1003).

-------------------------------------------------------------------
Thu Jan 11 15:34:26 UTC 2024 - Imobach Gonzalez Sosa <igonzalezsosa@suse.com>

- Ignore the encoding from the UILocale D-Bus property
  (gh#openSUSE/agama#987).

-------------------------------------------------------------------
Mon Jan  8 15:55:39 UTC 2024 - David Diaz <dgonzalez@suse.com>

- Web documentation: improve the auto-generated documentation
  output to have it ready for a future integration in a static
  site generator (gh#openSUSE/agama#976).

-------------------------------------------------------------------
Thu Jan 04 21:44:32 UTC 2024 - Balsa Asanovic <balsaasanovic95@gmail.com>

- Removing global issues page and using popup dialog instead.
  It shows issues only from a specific category (software,
  product, storage, ...) and not all at once. (gh#openSUSE/agama#886).

-------------------------------------------------------------------
Tue Dec 26 11:12:45 UTC 2023 - David Diaz <dgonzalez@suse.com>

- UI: Use the HTML <strong> element instead of a CSS class for
   emphasizing content (gh#openSUSE/agama#960).

-------------------------------------------------------------------
Fri Dec 22 09:29:59 UTC 2023 - David Diaz <dgonzalez@suse.com>

- UI: Fix page menus placement in production mode,
   rendering them in the page header (gh#openSUSE/agama#925,
   gh#openSUSE/agama#950).

-------------------------------------------------------------------
Thu Dec 21 14:24:02 UTC 2023 - Imobach Gonzalez Sosa <igonzalezsosa@suse.com>

- Version 7

-------------------------------------------------------------------
Thu Dec 21 13:36:46 UTC 2023 - David Diaz <dgonzalez@suse.com>

- Rework UI internals for improving core/Page component and changing
  how layout is handled (gh#openSUSE/agama#925).
- Drop layout/Layout and stop using react-teleporter.

-------------------------------------------------------------------
Thu Dec 21 11:18:37 UTC 2023 - Ancor Gonzalez Sosa <ancor@suse.com>

- Display countries at timezone selector (gh#openSUSE/agama#946).

-------------------------------------------------------------------
Mon Dec 18 10:42:53 UTC 2023 - José Iván López González <jlopez@suse.com>

- Do not show info icon for the file system label if there is only
  one option (gh#openSUSE/agama#938).

-------------------------------------------------------------------
Fri Dec 15 15:03:40 UTC 2023 - José Iván López González <jlopez@suse.com>

- Allow selecting file system type and configure snapshots
  (gh#openSUSE/agama/926).

-------------------------------------------------------------------
Sat Dec  2 18:06:02 UTC 2023 - Imobach Gonzalez Sosa <igonzalezsosa@suse.com>

- Version 6

-------------------------------------------------------------------
Thu Nov 30 22:39:57 UTC 2023 - David Diaz <dgonzalez@suse.com>

- UI: make selectors more compact (gh#openSUSE/agama#898).

-------------------------------------------------------------------
Thu Nov 30 15:19:38 UTC 2023 - José Iván López González <jlopez@suse.com>

- Allow selecting the storage policy to make free space for the
  installation (gh#openSUSE/agama#883).

-------------------------------------------------------------------
Wed Nov 29 14:15:16 UTC 2023 - José Iván López González <jlopez@suse.com>

- Allow selecting language, keymap and timezone for the target
  system (gh#openSUSE/agama#881).

-------------------------------------------------------------------
Wed Nov 29 13:01:04 UTC 2023 - David Diaz <dgonzalez@suse.com>

- UI: improve the look and feel by fine tunning the sections spacing,
  alignment, and icon sizes (gh#openSUSE/agama#892).

-------------------------------------------------------------------
Tue Nov 21 15:21:06 UTC 2023 - David Diaz <dgonzalez@suse.com>

- UI: Do not crash when clicking the install button. It started
  failing after removing core-js dependency (gh#openSUSE/agama#880
  and related to gh#openSUSE/agama#866).

-------------------------------------------------------------------
Fri Nov 17 13:27:22 UTC 2023 - David Diaz <dgonzalez@suse.com>

- UI: Fix broken storage links (bsc#1217281).

-------------------------------------------------------------------
Wed Nov 15 12:32:25 UTC 2023 - José Iván López González <jlopez@suse.com>

- Add UI for registering a product (gh#openSUSE/agama#869).

-------------------------------------------------------------------
Thu Nov  2 07:38:22 UTC 2023 - David Diaz <dgonzalez@suse.com>

- UI: Drop support for opening dialogs directly from a section
  header (gh#openSUSE/agama#838).

-------------------------------------------------------------------
Tue Oct 31 09:41:33 UTC 2023 - David Diaz <dgonzalez@suse.com>

- UI: sections improvements (gh#openSUSE/agama#816):
  - allow using them without title.
  - make them more accessible by using aria-label, aria-live-region,
    and aria-busy attributes.

-------------------------------------------------------------------
Fri Oct 27 10:25:46 UTC 2023 - Imobach Gonzalez Sosa <igonzalezsosa@suse.com>

- Display the "Congratulations" message at the end of the
  installation again (gh#openSUSE/agama#825).

-------------------------------------------------------------------
Thu Oct 26 16:07:02 UTC 2023 - Imobach Gonzalez Sosa <igonzalezsosa@suse.com>

- Properly track the status changes. It prevents of getting stuck
  in the first page when there are multiple products
  (gh#openSUSE/agama#821).

-------------------------------------------------------------------
Thu Oct 26 05:58:15 UTC 2023 - Imobach Gonzalez Sosa <igonzalezsosa@suse.com>

- Make sure that the software context is ready before trying to
  load any route (gh#openSUSE/agama#820).

-------------------------------------------------------------------
Thu Oct 26 05:31:28 UTC 2023 - Imobach Gonzalez Sosa <igonzalezsosa@suse.com>

- Fix client initialization to avoid a useless reconnection
  (gh#openSUSE/agama#819).

-------------------------------------------------------------------
Mon Oct 23 11:33:53 UTC 2023 - Imobach Gonzalez Sosa <igonzalezsosa@suse.com>

- Version 5

-------------------------------------------------------------------
Thu Oct 19 22:07:11 UTC 2023 - David Diaz <dgonzalez@suse.com>

- UI: fix CSS rule for applying grayscale and blur CSS filters to
  main wrapper when the sidebar is open (gh#openSUSE/agama#802).

-------------------------------------------------------------------
Tue Oct 17 10:59:37 UTC 2023 - Imobach González Sosa <igonzalezsosa@suse.com>

- Allow changing the language of the user interface
  (gh#openSUSE/agama#796).

-------------------------------------------------------------------
Tue Oct 10 08:50:53 UTC 2023 - Ladislav Slezák <lslezak@suse.com>

- Added pattern selector to allow changing the installed software
  (gh#openSUSE/agama#792)

-------------------------------------------------------------------
Mon Oct  9 11:30:27 UTC 2023 - Imobach Gonzalez Sosa <igonzalezsosa@suse.com>

- Reload only once when changing the language using the lang=
  parameter in the query string (gh#openSUSE/agama#794).

-------------------------------------------------------------------
Thu Oct  5 19:52:17 UTC 2023 - Josef Reidinger <jreidinger@suse.com>

- Add flag if volume is transactional btrfs (gh#openSUSE/agama#789)

-------------------------------------------------------------------
Thu Oct  5 05:50:57 UTC 2023 - Imobach Gonzalez Sosa <igonzalezsosa@suse.com>

- Implement a mechanism to reconnect to the D-Bus service
  (gh#openSUSE/agama#781).

-------------------------------------------------------------------
Mon Oct  2 08:02:23 UTC 2023 - David Diaz <dgonzalez@suse.com>

- UI: migrate to PatternFly 5 (gh#openSUSE/agama#759)

-------------------------------------------------------------------
Fri Sep 29 08:04:01 UTC 2023 - David Diaz <dgonzalez@suse.com>

- Do not drop source maps from production build
  (gh#openSUSE/agama#779)

-------------------------------------------------------------------
Wed Sep 27 12:15:13 UTC 2023 - José Iván López González <jlopez@suse.com>

- Allow to select the devices for the system volume group
  (gh#openSUSE/agama#763).

-------------------------------------------------------------------
Tue Sep 26 15:57:21 UTC 2023 - Imobach Gonzalez Sosa <igonzalezsosa@suse.com>

- Version 4

-------------------------------------------------------------------
Tue Sep 19 19:11:12 UTC 2023 - Balsa Asanovic <balsaasanovic95@gmail.com>

- Allow users to show password values (gh#openSUSE/agama#750).

-------------------------------------------------------------------
Tue Sep 19 11:18:05 UTC 2023 - José Iván López González <jlopez@suse.com>

- Explicitly call to probe after selecting a new product
  (gh#openSUSE/agama#748).

-------------------------------------------------------------------
Thu Sep 14 10:09:07 UTC 2023 - Imobach Gonzalez Sosa <igonzalezsosa@suse.com>

- Use a single D-Bus service to connect to the manager and the
  users API (gh#openSUSE/agama#753, follow-up of
  gh#openSUSE/agama#729).

-------------------------------------------------------------------
Mon Sep 11 11:56:56 UTC 2023 - David Diaz <dgonzalez@suse.com>

- Fix the download logs action in the web UI (gh#openSUSE/agama#697)

-------------------------------------------------------------------
Wed Sep  6 08:04:13 UTC 2023 - José Iván López González <jlopez@suse.com>

- Adapt storage to new proposal settings (gh#openSUSE/agama#738).

-------------------------------------------------------------------
Thu Aug 31 10:37:50 UTC 2023 - Imobach Gonzalez Sosa <igonzalezsosa@suse.com>

- Adapt the locale and questions clients to use the same D-Bus
  service (gh#openSUSE/agama#729).

-------------------------------------------------------------------
Sat Aug 12 11:35:12 UTC 2023 - Balsa Asanovic <balsaasanovic95@gmail.com>

- Added scroll up functionality to the discover iSCSI form when
  the warning shows up after the submit action
  (gh#openSUSE/agama#468).

-------------------------------------------------------------------
Wed Aug  2 18:59:16 UTC 2023 - Balsa Asanovic <balsaasanovic95@gmail.com>

- Introduced functionality to close Dropdown automatically
  when the user clicks outside of it.
  (gh#openSUSE/agama#552).

-------------------------------------------------------------------
Wed Aug  2 10:03:23 UTC 2023 - Imobach Gonzalez Sosa <igonzalezsosa@suse.com>

- Version 3

-------------------------------------------------------------------
Mon Jul 17 09:16:38 UTC 2023 - Josef Reidinger <jreidinger@suse.com>

- Adapt to new questions D-Bus API to allow automatic answering of
  questions when requested. No visible change in UI, just default
  answer for LUKS partition activation is now "Skip".
  (gh#openSUSE/agama#637)

-------------------------------------------------------------------
Wed Jul  5 13:59:58 UTC 2023 - José Iván López González <jlopez@suse.com>

- Add info about deactivated zFCP auto_lun_scan and sort members in
  device selector (gh#openSUSE/agama#650).

-------------------------------------------------------------------
Mon Jul  3 10:18:32 UTC 2023 - José Iván López González <jlopez@suse.com>

- Add page for managing zFCP devices (gh#openSUSE/agama#634).

-------------------------------------------------------------------
Wed Jun 21 09:05:21 UTC 2023 - Balsa Asanovic <balsaasanovic95@gmail.com>

- Moved the logic for adding and removing HTML element's
  attributes from sidebar component to custom hook
  (gh#openSUSE/agama#565).

-------------------------------------------------------------------
Tue Jun 13 15:40:01 UTC 2023 - David Diaz <dgonzalez@suse.com>

- UI: stop using fixed sizes for modal dialogs
  (gh#openSUSE/agama#620).

-------------------------------------------------------------------
Tue Jun 13 06:59:12 UTC 2023 - David Diaz <dgonzalez@suse.com>

- Storage: adjust volume size options wording and size
   (gh#/openSUSE/agama#618).

-------------------------------------------------------------------
Mon Jun 12 11:13:41 UTC 2023 - David Diaz <dgonzalez@suse.com>

- UI: makes more evident when there is none authentication method
  defined for the root user (gh#openSUSE/agama#615).

-------------------------------------------------------------------
Fri Jun  9 09:38:05 UTC 2023 - David Diaz <dgonzalez@suse.com>

- Storage: allow setting the volume size (gh#openSUSE/agama#590).

-------------------------------------------------------------------
Wed May 24 11:01:24 UTC 2023 - David Diaz <dgonzalez@suse.com>

- UI: ensure that blur and grayscale CSS filters are not applied to
  any nodes other than <body> direct children (gh#openSUSE/agama#588).

-------------------------------------------------------------------

Tue May 23 11:51:26 UTC 2023 - Martin Vidner <mvidner@suse.com>

- Version 2.1

-------------------------------------------------------------------
Tue May 23 08:10:04 UTC 2023 - José Iván López González <jlopez@suse.com>

- Add new component for selecting devices.
- gh#openSUSE/agama#586

-------------------------------------------------------------------
Mon May 22 12:30:02 UTC 2023 - Martin Vidner <mvidner@suse.com>

- Version 2

-------------------------------------------------------------------
Mon May 22 10:42:35 UTC 2023 - David Diaz <dgonzalez@suse.com>

- UI: Fix header and footer block size (gh#openSUSE/agama#583)

-------------------------------------------------------------------
Fri May 19 09:29:50 UTC 2023 - David Diaz <dgonzalez@suse.com>

- UI: grayscale and blur not accessible div nodes
  (gh#openSUSE/agama#564)

-------------------------------------------------------------------
Wed May 17 15:42:31 UTC 2023 - David Diaz <dgonzalez@suse.com>

- Ensure siblings of an open modal dialog do not remain hidden from
  the accessibility API if the dialog is unmounted instead of
  set as closed (gh#openSUSE/agama#580).

-------------------------------------------------------------------
Tue May  9 22:36:12 UTC 2023 - David Diaz <dgonzalez@suse.com>

- Keep the sidebar on top of other elements when it's open
  (gh#openSUSE/agama#569).

-------------------------------------------------------------------
Mon May  8 15:20:14 UTC 2023 - David Diaz <dgonzalez@suse.com>

- Set sidebar siblings as aria-hiden while it's open
  (gh#openSUSE/agama#563)
-------------------------------------------------------------------
Fri Apr 28 15:16:04 UTC 2023 - José Iván López González <jlopez@suse.com>

- Add issues for storage client.
- Add issues page.
- gh#openSUSE/agama#540

-------------------------------------------------------------------
Thu Apr 27 08:24:27 UTC 2023 - Ladislav Slezák <lslezak@suse.com>

- Display details for the "autocalculated" label in the storage
  settings

-------------------------------------------------------------------
Tue Apr 25 13:42:22 UTC 2023 - David Diaz <dgonzalez@suse.com>

- UI: Fix dropdown content alignment at storage proposal page
  (gh#openSUSE/agama#547).

-------------------------------------------------------------------
Tue Apr 25 12:23:27 UTC 2023 - David Diaz <dgonzalez@suse.com>

- UI: Do not indent sections without icons (gh#openSUSE/agama#549).

-------------------------------------------------------------------
Mon Apr 24 15:53:35 UTC 2023 - David Diaz <dgonzalez@suse.com>

- Extract page options from the Sidebar to make them
  more discoverable (gh#openSUSE/agama#545)

-------------------------------------------------------------------
Thu Apr 20 12:44:44 UTC 2023 - David Diaz <dgonzalez@suse.com>

- Make styles consistent when the user is hovering a button,
  no matter if it is a focus state or not (gh#openSUSE/agama#544).

-------------------------------------------------------------------
Fri Apr 14 13:08:05 UTC 2023 - José Iván López González <jlopez@suse.com>

- First steps for redesigning storage proposal UI:
  * Place settings directly on the proposal page.
  * Show list of file systems, allowing to add and remove.
- gh#openSUSE/agama#521

-------------------------------------------------------------------
Tue Apr 11 14:02:31 UTC 2023 - Knut Anderssen <kanderssen@suse.com>

- Fix netmask handling (bsc#1210104).

-------------------------------------------------------------------
Wed Apr  5 14:14:32 UTC 2023 - José Iván López González <jlopez@suse.com>

- Fix issues with questions client (gh#openSUSE/agama#524).

-------------------------------------------------------------------
Mon Apr  3 08:13:55 UTC 2023 - Knut Anderssen <kanderssen@suse.com>

- Fix DNS handling by using ipv4.dns-data instead of ipv4.dns (gh#openSUSE/agama#518).

-------------------------------------------------------------------
Wed Mar 29 11:32:13 UTC 2023 - Imobach Gonzalez Sosa <igonzalezsosa@suse.com>

- Rename D-Installer to Agama (gh#openSUSE/agama#507).
- Version 1

-------------------------------------------------------------------
Fri Mar 24 15:30:48 UTC 2023 - Imobach Gonzalez Sosa <igonzalezsosa@suse.com>

- Version 0.8.3

-------------------------------------------------------------------
Fri Mar 24 14:51:55 UTC 2023 - Knut Alejandro Anderssen González <kanderssen@suse.com>

- Add UI for configuring DASD (gh#openSUSE/agama#501).

-------------------------------------------------------------------
Fri Mar 24 12:50:06 UTC 2023 - Ancor Gonzalez Sosa <ancor@suse.com>

- Added a tip about iSCSI and DASD configuration to the storage
  page (gh#openSUSE/agama#500).

-------------------------------------------------------------------
Fri Mar 24 10:39:45 UTC 2023 - Imobach Gonzalez Sosa <igonzalezsosa@suse.com>

- Version 0.8.2

-------------------------------------------------------------------
Thu Mar 23 17:07:29 UTC 2023 - José Iván López González <jlopez@suse.com>

- Reprobe storage if the system becomes deprecated
  (gh#openSUSE/agama#484).

-------------------------------------------------------------------
Tue Mar 21 16:41:06 UTC 2023 - Ladislav Slezák <lslezak@suse.com>

- Do not crash when setting an invalid target device using the
  command line interface (bsc#1209523)

-------------------------------------------------------------------
Mon Mar 20 15:13:28 UTC 2023 - Imobach Gonzalez Sosa <igonzalezsosa@suse.com>

- Upgrade Webpack to version 5.76.2 (CVE-2023-28154, bsc#1209494).
- Version 0.8.1

-------------------------------------------------------------------
Mon Mar 20 13:40:08 UTC 2023 - Imobach Gonzalez Sosa <igonzalezsosa@suse.com>

- Remove the redundant "Settings" suffix (gh#openSUSE/agama#481).

-------------------------------------------------------------------
Mon Mar 20 11:51:56 UTC 2023 - Imobach Gonzalez Sosa <igonzalezsosa@suse.com>

- Fix the initialization of the D-Bus iSCSI proxies
  (gh#openSUSE/agama#478).

-------------------------------------------------------------------
Mon Mar 20 11:50:37 UTC 2023 - José Iván López González <jlopez@suse.com>

- Fix the iSCSI discover form when no information is found in the
  browser's local storage (gh#openSUSE/agama#475).

-------------------------------------------------------------------
Thu Mar 16 16:13:39 UTC 2023 - Imobach Gonzalez Sosa <igonzalezsosa@suse.com>

- Version 0.8

-------------------------------------------------------------------
Thu Mar 16 15:53:34 UTC 2023 - José Iván López González <jlopez@suse.com>

- Add UI for configuring iSCSI (gh#openSUSE/agama#435).

-------------------------------------------------------------------
Mon Mar 13 15:51:08 UTC 2023 - David Diaz <dgonzalez@suse.com>

- Sidebar improvements (gh#openSUSE/agama#462)
  * Allow adding actions from a page.
  * Remove network information.
  * Use underlined links and darker green color for improving contrast.
  * Start using a disclosure widget for grouping related actions.

-------------------------------------------------------------------
Fri Mar  3 15:00:05 UTC 2023 - David Diaz <dgonzalez@suse.com>

- Enhance the user edit form (gh#openSUSE/agama#451).

-------------------------------------------------------------------
Thu Mar  2 23:16:09 UTC 2023 - David Diaz <dgonzalez@suse.com>

- Dependencies update (gh#openSUSE/agama#449).
  * Go up to React 18.
  * Bring node packages up to date.

-------------------------------------------------------------------
Wed Mar  1 23:22:37 UTC 2023 - David Diaz <dgonzalez@suse.com>

- Create a dedicated page per section
  (gh#openSUSE/agama#443).

-------------------------------------------------------------------
Tue Feb 21 00:50:48 UTC 2023 - David Diaz <dgonzalez@suse.com>

- Set icons as aria-hidden (gh#openSUSE/agama#437).

-------------------------------------------------------------------
Mon Feb 20 22:52:48 UTC 2023 - David Diaz <dgonzalez@suse.com>

- Sidebar improvements (gh#openSUSE/agama#436)
  * Use proper control for open and close actions
  * Improve styling and labels
  * Add missing aria attributes

-------------------------------------------------------------------
Thu Feb 16 12:56:24 UTC 2023 - Ladislav Slezák <lslezak@suse.com>

- Integrate cockpit terminal application (gh#openSUSE/agama#426)

-------------------------------------------------------------------
Wed Feb 15 16:35:54 UTC 2023 - Imobach Gonzalez Sosa <igonzalezsosa@suse.com>

- Version 0.7
- Do not use a proxy to get the errors lists
  (gh#openSUSE/agama#424).

-------------------------------------------------------------------
Thu Feb  9 15:29:58 UTC 2023 - David Diaz <dgonzalez@suse.com>

- Add live reloading feature for easing the front-end development
  process (gh#openSUSE/agama#419).

-------------------------------------------------------------------
Thu Feb  9 14:16:09 UTC 2023 - David Diaz <dgonzalez@suse.com>

- Fix storage section crashing when proposal is not ready
  (gh#openSUSE/agama#418).

-------------------------------------------------------------------
Wed Feb  8 18:12:06 UTC 2023 - Imobach Gonzalez Sosa <igonzalezsosa@suse.com>

- Better handling of software repositories
  (gh#openSUSE/agama#414):
  * Report issues when reading the software repositories.
  * Inform the user about the software proposal progress.
  * Add a button to reload the repositories
    (gh#openSUSE/agama#388).

-------------------------------------------------------------------
Tue Jan 24 09:32:13 UTC 2023 - Ladislav Slezák <lslezak@suse.com>

- Added a button for displaying the YaST logs
  (related to gh#openSUSE/agama#379)

-------------------------------------------------------------------
Fri Jan 20 09:03:22 UTC 2023 - David Diaz <dgonzalez@suse.com>

- UI fixes (gh#openSUSE/agama#401):
  * Add a fallback height for the layout
  * Fix some miss-alignments
  * Add missing icon
  * Ensure tooling serving and loading fonts

-------------------------------------------------------------------
Thu Jan 19 07:58:00 UTC 2023 - David Diaz <dgonzalez@suse.com>

- Update aliases for using "~/" instead of "@"
  (gh#openSUSE/agama#400).

-------------------------------------------------------------------
Wed Jan 18 08:06:05 UTC 2023 - Josef Reidinger <jreidinger@suse.com>

- Allow user downloading logs (gh#openSUSE/agama#379)

-------------------------------------------------------------------
Thu Jan 12 16:23:54 UTC 2023 - Josef Reidinger <jreidinger@suse.com>

- Implement validation of software proposal to early detect
  issues in software selection (gh#openSUSE/agama#381)

-------------------------------------------------------------------
Wed Jan 11 20:37:26 UTC 2023 - David Diaz <dgonzalez@suse.com>

- Testing: use a mocking function to make mocked components
  consistent across the test suite (gh#openSUSE/agama#392).

-------------------------------------------------------------------
Wed Jan 11 11:54:29 UTC 2023 - David Diaz <dgonzalez@suse.com>

- Rework UI internals by using plain CSS as much as possible for
  building the layout instead of relying on wrapper components
  (gh#openSUSE/agama#391).

-------------------------------------------------------------------
Tue Jan 10 10:30:05 UTC 2023 - Imobach Gonzalez Sosa <igonzalezsosa@suse.com>

- Connect to the dedicated D-Bus server (gh#openSUSE/agama#384).

-------------------------------------------------------------------
Mon Jan  2 12:53:50 UTC 2023 - David Diaz <dgonzalez@suse.com>

- Add missing favicon (gh#openSUSE/agama#387).

-------------------------------------------------------------------
Mon Jan  2 11:46:37 UTC 2023 - Knut Anderssen <kanderssen@suse.com>

- Do not show the link to configure wifi networks when there are no
  wifi devices and also inform the user when no network connection
  was detected (gh#openSUSE/agama#323).
- Version 0.6.3

-------------------------------------------------------------------
Mon Jan  2 10:03:18 UTC 2023 - David Diaz <dgonzalez@suse.com>

- Ensure custom fonts are including in the build
  (gh#openSUSE/agama#385).

-------------------------------------------------------------------
Fri Dec 30 11:56:46 UTC 2022 - David Diaz <dgonzalez@suse.com>

- Switch to Material Symbols icon set and refactor how icons
  are imported (gh#openSUSE/agama#383).

-------------------------------------------------------------------
Thu Dec 15 10:14:22 UTC 2022 - Knut Anderssen <kanderssen@suse.com>

- Do not show the link to configure wifi networks when wireless is
  not enabled (gh#openSUSE/agama#323).
- Version 0.6.2

-------------------------------------------------------------------
Thu Dec 15 08:55:02 UTC 2022 - Imobach Gonzalez Sosa <igonzalezsosa@suse.com>

- Display questions during the software installation (related to
  gh#openSUSE/agama#369).
- Update to version 0.6.1

-------------------------------------------------------------------
Mon Dec  5 13:18:37 UTC 2022 - Imobach Gonzalez Sosa <igonzalezsosa@suse.com>

- Update to version 0.6.0

-------------------------------------------------------------------
Fri Dec  2 15:46:46 UTC 2022 - Imobach Gonzalez Sosa <igonzalezsosa@suse.com>

- Add support for password confirmation
  (related to gh#openSUSE/agama#297)

-------------------------------------------------------------------
Fri Dec  2 13:41:41 UTC 2022 - José Iván López González <jlopez@suse.com>

- Add new UI for storage proposal offering LVM and encyption
  options (gh#openSUSE/agama#321).

-------------------------------------------------------------------
Fri Dec 2 10:48:14 UTC 2022 - Josef Reidinger <jreidinger@suse.cz>

- Add support for adapting the configuration depending on the
  architecture (gh#openSUSE/agama#339)

-------------------------------------------------------------------
Wed Nov 30 08:16:42 UTC 2022 - Knut Alejandro Anderssen González <kanderssen@suse.de>

- Add validation for the first user creation (gh#openSUSE/agama#337)

-------------------------------------------------------------------
Fri Nov 18 16:27:26 UTC 2022 - Imobach Gonzalez Sosa <igonzalezsosa@suse.com>

- Update to version 0.5.0:
  * Add support for basic network configuration, based on
    NetworkManager (gh#openSUSE/agama#260, gh#openSUSE/agama#292).
  * Improve the usability of the LUKS activation dialog
    (gh#openSUSE/agama#253).
  * Prevent starting the installation with incomplete or wrong
    configuration (gh#openSUSE/agama#299).

-------------------------------------------------------------------
Thu Jul 28 08:17:06 UTC 2022 - Imobach Gonzalez Sosa <igonzalezsosa@suse.com>

- Update to version 0.4.2:
  * Connect to the org.opensuse.DInstaller.Language service
    (related to gh#openSUSE/agama#240).

-------------------------------------------------------------------
Tue Jul 26 10:04:53 UTC 2022 - Imobach Gonzalez Sosa <igonzalezsosa@suse.com>

- Update to version 0.4.1:
  * Fix several user interface-related issues (gh#openSUSE/agama#230):
    - Avoid reloading the page when pushing the enter key.
    - Always display the D-Bus error page when the connection gets
      broken. Reload the UI again when the D-Bus connection is
      working again.
    - Update the product selection page when the product is
      modified in background (e.g., using the CLI).
    - Update the first user settings when they are changed in
      background.
    - Refresh the storage section when the settings are modified
      in background.
    - If the storage proposal fails, display the error even after
      reloading the page.

-------------------------------------------------------------------
Fri Jul 15 07:32:48 UTC 2022 - Imobach Gonzalez Sosa <igonzalezsosa@suse.com>

- Update to version 0.4:
  * Support for installing multiple products
    (gh#openSUSE/agama#211).
  * Adapt to the new status/progress reporting API
    (gh#openSUSE/agama#219).
  * Add a better layout mechanism (gh#openSUSE/agama#216).

-------------------------------------------------------------------
Mon Jun 13 10:10:03 UTC 2022 - Imobach Gonzalez Sosa <igonzalezsosa@suse.com>

- Update to version 0.3:
  * Refresh the web UI when a selected option changes (e.g., through
    the CLI) (gh#openSUSE/agama#180).
  * Remove the "Restart Installation" button
    (gh#openSUSE/agama#167 and gh#openSUSE/agama#174).
  * Add a task to generate the JSDoc-based documentation
    (gh#openSUSE/agama#186 and gh#openSUSE/agama#191).

-------------------------------------------------------------------
Tue May 17 10:58:51 UTC 2022 - Imobach Gonzalez Sosa <igonzalezsosa@suse.com>

- Update to version 0.2:
  * Turn the web UI into a Cockpit module (gh#openSUSE/agama#127)
    and drop the authentication code (gh#openSUSE/agama#128).
  * Add basic storage devices activation (gh#openSUSE/agama#150).
  * Fix the behavior of the language selector
    (gh#openSUSE/agama#125).
  * Add an installation confirmation dialog
    (gh#openSUSE/agama#118) and a reboot button
    (gh#openSUSE/agama#114).

-------------------------------------------------------------------
Wed Mar 30 07:06:23 UTC 2022 - Imobach Gonzalez Sosa <igonzalezsosa@suse.com>

- First release (version 0.1):
  * Allow setting the language, selecting a product, choosing a disk to
    install into, setting the root authentication mechanism and creating
    a first user.
  * Report installation progress.
  * Communication with D-Bus through Cockpit's infrastructure.<|MERGE_RESOLUTION|>--- conflicted
+++ resolved
@@ -1,15 +1,14 @@
 -------------------------------------------------------------------
-<<<<<<< HEAD
 Fri Jan 10 13:46:42 UTC 2025 - David Diaz <dgonzalez@suse.com>
 
 - Drop the feature for deregistering a product
   (gh#agama-project/agama#1882).
-=======
+-------------------------------------------------------------------
+
 Fri Jan 10 13:22:27 UTC 2025 - Imobach Gonzalez Sosa <igonzalezsosa@suse.com>
 
 - Do not allow changing the storage setup when Agama is using the
   new storage settings (gh#agama-project/agama#1881).
->>>>>>> 765a14f0
 
 -------------------------------------------------------------------
 Wed Jan  8 16:07:13 UTC 2025 - Imobach Gonzalez Sosa <igonzalezsosa@suse.com>
