-------------------------------------------------------------------
<<<<<<< HEAD
Tue Nov  5 11:33:12 UTC 2024 - Imobach Gonzalez Sosa <igonzalezsosa@suse.com>

- Fix a crash when editing a network connection containing an
  additional IP address (gh#agama-project/agama#1728).
=======
Mon Nov 04 20:32:29 UTC 2024 - David Diaz <dgonzalez@suse.com>

- Add missing subscription to avoid Agama getting stuck at the installation
  progress when the installation finishes
  (gh#agama-project/agama#1726, gh#agama-project/agama#1727).
>>>>>>> 6316224a

-------------------------------------------------------------------
Wed Oct 30 22:26:29 UTC 2024 - David Diaz <dgonzalez@suse.com>

- Render Install button only where it makes sense and prevent the
  user starting the installation by mistake
  (gh#agama-project/agama#1717).

-------------------------------------------------------------------
Mon Oct 28 19:26:29 UTC 2024 - David Diaz <dgonzalez@suse.com>

- Make some general actions more accessible
  (gh#agama-project/agama#1690).

-------------------------------------------------------------------
Wed Oct 23 16:26:29 UTC 2024 - David Diaz <dgonzalez@suse.com>

- Fix the link to download the logs (gh#agama-project/agama#1694).

-------------------------------------------------------------------
Wed Oct 23 15:26:29 UTC 2024 - Imobach Gonzalez Sosa <igonzalezsosa@suse.com>

- Adapt the URL to fetch the logs (gh#agama-project/agama#1693).

-------------------------------------------------------------------
Fri Oct 11 09:46:02 UTC 2024 - Imobach Gonzalez Sosa <igonzalezsosa@suse.com>

- Workaround the "not found" problem in the products selection page
  (gh#agama-project/agama#1666).

-------------------------------------------------------------------
Thu Oct 10 17:55:34 UTC 2024 - Victorhck <victorhck@mailbox.org>

- Update URL in About section (gh#agama-project/agama#1663).

-------------------------------------------------------------------
Thu Oct  3 10:20:34 UTC 2024 - Imobach Gonzalez Sosa <igonzalezsosa@suse.com>

- Drop the old HTTPClient (gh#agama-project/agama#1639).

-------------------------------------------------------------------
Mon Sep 30 08:52:36 UTC 2024 - Imobach Gonzalez Sosa <igonzalezsosa@suse.com>

- Fix timezones UTC offset calculation (gh#agama-project/agama#1335).

-------------------------------------------------------------------
Fri Sep 27 14:54:46 UTC 2024 - Imobach Gonzalez Sosa <igonzalezsosa@suse.com>

- Translate overview page headers and a missing text in the
  networking page (gh#agama-project/agama#1629).

-------------------------------------------------------------------
Fri Sep 27 13:00:05 UTC 2024 - Imobach Gonzalez Sosa <igonzalezsosa@suse.com>

- Properly translate the storage interface when switching
  the language of the UI (gh#agama-project/agama#1629).

-------------------------------------------------------------------
Mon Sep 23 09:04:56 UTC 2024 - Knut Anderssen <kanderssen@suse.com>

- Added confirmation dialog when formatting DASD devices as it is
  considered a dangerous action (gh#openSUSE/agama#1618).

-------------------------------------------------------------------
Fri Sep 20 11:42:25 UTC 2024 - Imobach Gonzalez Sosa <igonzalezsosa@suse.com>

- Version 10

-------------------------------------------------------------------
Fri Sep 20 11:17:46 UTC 2024 - Imobach Gonzalez Sosa <igonzalezsosa@suse.com>

- Change the license to GPL-2.0-or-later (gh#openSUSE/agama#1621).

-------------------------------------------------------------------
Tue Sep 17 21:19:45 UTC 2024 - Knut Anderssen <kanderssen@suse.com>

- Bring back zFCP management support (gh#openSUSE/agama#1570).

-------------------------------------------------------------------
Mon Sep 16 05:40:25 UTC 2024 - Imobach Gonzalez Sosa <igonzalezsosa@suse.com>

- Consider TypeScript files for translation
  (gh#openSUSE/agama#1604).

-------------------------------------------------------------------
Fri Sep  6 16:38:06 UTC 2024 - Eugenio Paolantonio <eugenio.paolantonio@suse.com>

- Do not try to install assets/ and products/ directories (everything
  is inside agama/web_ui/ already) (gh#openSUSE/agama#1588).

-------------------------------------------------------------------
Fri Sep  6 15:04:58 UTC 2024 - Lubos Kocman <lubos.kocman@suse.com>

- Ensure that product icons are packaged (gh#openSUSE/agama#1587).

-------------------------------------------------------------------
Fri Sep  6 08:06:41 UTC 2024 - Imobach Gonzalez Sosa <igonzalezsosa@suse.com>

- Adopt TanStack Query and Axios for state management and
  interacting with Agama's HTTP API (gh#openSUSE/agama#1439,
  gh#openSUSE/agama#1452, gh#openSUSE/agama#1483, gh#openSUSE/agama#1492,
  gh#openSUSE/agama#1503, gh#openSUSE/agama#1504, gh#openSUSE/agama#1514,
  gh#openSUSE/agama#1516, gh#openSUSE/agama#1519, gh#openSUSE/agama#1577,
  gh#openSUSE/agama#1580).

-------------------------------------------------------------------
Thu Sep  5 16:25:00 UTC 2024 - Lubos Kocman <lubos.kocman@suse.com>

- Show product logo in product selector (gh#openSUSE/agama#1415).

-------------------------------------------------------------------
Wed Sep  4 21:00:34 UTC 2024 - Knut Anderssen <kanderssen@suse.com>

- Bring back DASD management support (gh#openSUSE/agama#1549).

-------------------------------------------------------------------
Tue Aug 13 14:57:21 UTC 2024 - David Diaz <dgonzalez@suse.com>

- Allow links look like buttons again (gh#openSUSE/agama#1536).

-------------------------------------------------------------------
Fri Jul 26 11:42:05 UTC 2024 - Imobach Gonzalez Sosa <igonzalezsosa@suse.com>

- Allow reloading the page during installation
  (gh#openSUSE/agama#1503).

-------------------------------------------------------------------
Mon Jul 22 15:28:42 UTC 2024 - Josef Reidinger <jreidinger@suse.com>

- Add support for generic questions with password
  (gh#openSUSE/agama#1476)

-------------------------------------------------------------------
Wed Jul 17 09:52:36 UTC 2024 - Imobach Gonzalez Sosa <igonzalezsosa@suse.com>

- Handle the case where there are not user selectable patterns
  (gh#openSUSE/agama#1472).

-------------------------------------------------------------------
Fri Jul 12 10:41:28 UTC 2024 - David Diaz <dgonzalez@suse.com>

- Allow using TypeScript (gh#openSUSE/agama#1456).

-------------------------------------------------------------------
Tue Jul  9 08:51:34 UTC 2024 - Imobach Gonzalez Sosa <igonzalezsosa@suse.com>

- Do not try to connect to the WebSocket until the user is
  logged in (gh#openSUSE/agama#1449).

-------------------------------------------------------------------
Mon Jul  8 11:12:13 UTC 2024 - José Iván López González <jlopez@suse.com>

- Improve storage UI for configuring the space policy actions
  (gh#openSUSE/agama#1428).

-------------------------------------------------------------------
Mon Jul  8 10:56:14 UTC 2024 - Imobach Gonzalez Sosa <igonzalezsosa@suse.com>

- Introduce TanStack Query for data fetching and state management
  (gh#openSUSE/agama#1439).
- Replace the l10n context with a solution based on TanStack
  Query.

-------------------------------------------------------------------
Wed Jul  3 07:17:55 UTC 2024 - Imobach Gonzalez Sosa <igonzalezsosa@suse.com>

- Fix the files list in the spec file (gh#openSUSE/agama#1429).

-------------------------------------------------------------------
Fri Jun 28 13:49:54 UTC 2024 - Martin Vidner <mvidner@suse.com>

- In Add/Edit file system dialog (VolumeDialog), keep the numeric value
  when switching between Fixed and Range sizing (gh#openSUSE/agama#1277)

-------------------------------------------------------------------
Fri Jun 28 06:56:02 UTC 2024 - Martin Vidner <mvidner@suse.com>

- Use gzip (.gz) instead of bzip2 (.bz2) to compress logs
  so that they can be attached to GitHub issues
  (gh#openSUSE/agama#1378)

-------------------------------------------------------------------
Thu Jun 27 13:23:08 UTC 2024 - Imobach Gonzalez Sosa <igonzalezsosa@suse.com>

- Version 9

-------------------------------------------------------------------
Thu Jun 27 12:05:19 UTC 2024 - David Diaz <dgonzalez@suse.com>

- Do not lose the storage title in the overview
  (gh#openSUSE/agama#1402).

-------------------------------------------------------------------
Wed Jun 26 16:46:58 UTC 2024 - David Diaz <dgonzalez@suse.com>

- Reduce progress report flickering (gh#openSUSE/agama#1395).

-------------------------------------------------------------------
Wed Jun 26 15:57:52 UTC 2024 - Imobach Gonzalez Sosa <igonzalezsosa@suse.com>

- Display the installation progress when connecting in the middle
  of the process (gh#openSUSE/agama#1394).

-------------------------------------------------------------------
Wed Jun 26 14:17:30 UTC 2024 - David Diaz <dgonzalez@suse.com>

- Use similar look&feel for sections at network page
  (gh#openSUSE/agama#1389).

-------------------------------------------------------------------
Wed Jun 26 14:04:53 UTC 2024 - Imobach Gonzalez Sosa <igonzalezsosa@suse.com>

- Add status information to each steps in the progress report
  and do not reset the progress icon animation
  (gh#openSUSE/agama#1373 and gh#openSUSE/agama#1388).

-------------------------------------------------------------------
Wed Jun 26 13:45:36 UTC 2024 - David Diaz <dgonzalez@suse.com>

- Reset installer options to its initial values before closing
  the dialog on cancel (gh#openSUSE/agama#1386).

-------------------------------------------------------------------
Wed Jun 26 13:38:32 UTC 2024 - David Diaz <dgonzalez@suse.com>

- Fix routes translations (gh#openSUSE/agama#1385).

-------------------------------------------------------------------
Wed Jun 26 13:14:06 UTC 2024 - David Diaz <dgonzalez@suse.com>

- Bring back installer options when selecting a product
  (gh#openSUSE/agama#1384).

-------------------------------------------------------------------
Wed Jun 26 11:54:41 UTC 2024 - Knut Anderssen <kanderssen@suse.com>

- Adapt the network page to the new UI guidelines
  (gh#openSUSE/agama#1365).

-------------------------------------------------------------------
Wed Jun 26 08:31:31 UTC 2024 - Imobach Gonzalez Sosa <igonzalezsosa@suse.com>

- Use the new SetLocale D-Bus method to change the language and the
  keyboard layout (gh#openSUSE/agama#1375).
- Move the "Download logs" to the sidebar (gh#openSUSE/agama#1375).
- Improve the behavior when changing the installer language
  (gh#openSUSE/agama#1375, gh#openSUSE/agama#1235).

-------------------------------------------------------------------
Wed Jun 26 07:52:22 UTC 2024 - David Diaz <dgonzalez@suse.com>

- Do not crash when trying to render affected systems by deletion
  actions (gh#openSUSE/agama#1380).

-------------------------------------------------------------------
Tue Jun 25 15:05:05 UTC 2024 - David Diaz <dgonzalez@suse.com>

- Integrate actions with space policy in storage proposal page
  (gh#openSUSE/agama#1354).

-------------------------------------------------------------------
Fri Jun 21 14:32:11 UTC 2024 - Imobach Gonzalez Sosa <igonzalezsosa@suse.com>

- Avoid connection attempts when the user is not logged in
  (gh#openSUSE/agama#1366).

-------------------------------------------------------------------
Thu Jun 20 05:33:29 UTC 2024 - Imobach Gonzalez Sosa <igonzalezsosa@suse.com>

- Adapt the installation progress screen to look like the
  product selection one (gh#openSUSE/agama#1356).

-------------------------------------------------------------------
Fri Jun 14 13:55:27 UTC 2024 - David Diaz <dgonzalez@suse.com>

- Do not render the overview page when selecting a product
  (gh#openSUSE/agama#1331).

-------------------------------------------------------------------
Fri Jun 14 07:37:58 UTC 2024 - David Diaz <dgonzalez@suse.com>

- Do not redirect to login page until really needed
  (gh#openSUSE/agama#1340).

-------------------------------------------------------------------
Fri Jun 14 05:34:52 UTC 2024 - Imobach Gonzalez Sosa <igonzalezsosa@suse.com>

- Do not redirect to the products selection page again after
  selecting a product (gh#openSUSE/agama#1334).

-------------------------------------------------------------------
Thu Jun 13 10:52:22 UTC 2024 - David Diaz <dgonzalez@suse.com>

- Remake the user interface to follow a streamlined approach
  (gh#openSUSE/agama#1202).

-------------------------------------------------------------------
Thu Jun  6 07:43:50 UTC 2024 - Knut Anderssen <kanderssen@suse.com>

- Try to reconnect silently when the WebSocket is closed displaying
  a page error if it is not possible (gh#openSUSE/agama#1254).
- Display a different login error message depending on the request
  response (gh#openSUSE/agama#1274).

-------------------------------------------------------------------
Thu May 23 07:28:44 UTC 2024 - Josef Reidinger <jreidinger@suse.com>

- Fix showing count in pattern search and also improve visuals
  when there are no matching text (gh#openSUSE/agama#1248)

-------------------------------------------------------------------
Wed May 22 14:26:18 UTC 2024 - Josef Reidinger <jreidinger@suse.com>

- Fix disappeared search box when no pattern match search expression
  (gh#openSUSE/agama#1241)

-------------------------------------------------------------------
Fri May 17 09:52:26 UTC 2024 - Imobach Gonzalez Sosa <igonzalezsosa@suse.com>

- Version 8

-------------------------------------------------------------------
Thu May 16 12:48:27 UTC 2024 - Knut Anderssen <kanderssen@suse.com>

- Fix the download logs action in the web UI and drop the broken
  actions show logs and show terminal (gh#openSUSE/agama#1216).

-------------------------------------------------------------------
Tue May 14 12:24:23 UTC 2024 - José Iván López González <jlopez@suse.com>

- Make storage UI work again when there are no devices
  (gh#openSUSE/agama#1203).

-------------------------------------------------------------------
Tue May 14 11:17:45 UTC 2024 - Imobach Gonzalez Sosa <igonzalezsosa@suse.com>

- Fix DELETE and PATCH calls in the HTTPClient
  (gh#openSUSE/agama#1204).

-------------------------------------------------------------------
Mon May 13 09:01:29 UTC 2024 - Imobach Gonzalez Sosa <igonzalezsosa@suse.com>

- Adapt the iSCSI UI to use the new HTTP API instead of D-Bus
  (gh#openSUSE/agama#1187).

-------------------------------------------------------------------
Mon May 13 08:45:57 UTC 2024 - José Iván López González <jlopez@suse.com>

- Adapt the storage UI to use the HTTP API instead of D-Bus
  (gh#openSUSE/agama#1175).

-------------------------------------------------------------------
Mon May  6 05:41:15 UTC 2024 - Imobach Gonzalez Sosa <igonzalezsosa@suse.com>

- Adapt to the new HTTP/JSON API:
  - Authentication (gh#openSUSE/agama#1080).
  - Localization (gh#openSUSE/agama#1094).
  - Networking (gh#openSUSE/agama#1116).
  - Software (gh#openSUSE/agama#1094 and gh#openSUSE/agama#1112).
  - Manager service (gh#openSUSE/agama#1132).
  - Questions (gh#openSUSE/agama#1132).
  - Progress interface (gh#openSUSE/agama#1103).
  - Issues interface (gh#openSUSE/agama#1100).
  - Product registration (gh#openSUSE/agama#1146).
  - Users (gh#openSUSE/agama#1117).
- Adapt webpack to work with the new architecture
  (gh#openSUSE/agama#1061, gh#openSUSE/agama#1074 and
  gh#openSUSE/agama#1130).

-------------------------------------------------------------------
Fri May  3 09:45:36 UTC 2024 - José Iván López González <jlopez@suse.com>

- Allow reusing an existing device or file system
  (gh#openSUSE/agama#1165).

-------------------------------------------------------------------
Thu May 02 11:07:23 UTC 2024 - Balsa Asanovic <balsaasanovic95@gmail.com>

- Added keyboard support for navigating dropdown
  of suggested usernames. (gh#openSUSE/agama#1122).

-------------------------------------------------------------------
Thu Apr 25 15:04:05 UTC 2024 - José Iván López González <jlopez@suse.com>

- Allow adding arbitrary volumes (gh#openSUSE/agama#1154).

-------------------------------------------------------------------
Thu Apr 25 13:40:06 UTC 2024 - Ancor Gonzalez Sosa <ancor@suse.com>

- Adapted to recent changes on Y2Storage::GuidedProposal
  (gh#yast/yast-storage-ng#1382)

-------------------------------------------------------------------
Tue Apr 16 11:15:13 UTC 2024 - David Diaz <dgonzalez@suse.com>

- Use better icons in storage proposal page
  (gh#openSUSE/agama#1152).

-------------------------------------------------------------------
Mon Apr 15 10:52:14 UTC 2024 - David Diaz <dgonzalez@suse.com>

- Stop using `<abbr>` tag because "its exposure continues to be
  inconsistent across browsers and assistive technologies"
  (gh#openSUSE/agama#1149).

-------------------------------------------------------------------
Mon Apr 15 07:14:35 UTC 2024 - David Diaz <dgonzalez@suse.com>

- Enhance the storage page to make it easier to use and understand.
  (gh#openSUSE/agama#1138).

-------------------------------------------------------------------
Thu Apr 11 15:16:42 UTC 2024 - José Iván López González <jlopez@suse.com>

- Allow changing the location of a file system
  (gh#openSUSE/agama#1141).

-------------------------------------------------------------------
Mon Apr  8 14:17:45 UTC 2024 - José Iván López González <jlopez@suse.com>

- Improve the representation of the devices in the dialog for
  finding space (gh#openSUSE/agama#1128).

-------------------------------------------------------------------
Thu Apr  4 15:59:37 UTC 2024 - Ancor Gonzalez Sosa <ancor@suse.com>

- Changes in the table of file systems (gh#openSUSE/agama#1125)

-------------------------------------------------------------------
Wed Apr  3 15:16:07 UTC 2024 - José Iván López González <jlopez@suse.com>

- Add new selection for the target device and for configuring the
  boot device (gh#openSUSE/agama#1068).

-------------------------------------------------------------------
Wed Mar 27 12:41:11 UTC 2024 - Ladislav Slezák <lslezak@suse.com>

- Dropping Cockpit dependency:
  - Do not use Cockpit gettext functionality
    (gh#openSUSE/agama#1118)
  - Do not store the list of supported languages to the Cockpit
    manifest file (gh#openSUSE/agama#1121)

-------------------------------------------------------------------
Tue Mar 19 14:15:30 UTC 2024 - José Iván López González <jlopez@suse.com>

- In storage page, replace Planned Actions section by a new Result
  section, unify File Systems and Settings sections, and move
  Find Space section to a popup (gh#openSUSE/agama#1104).

-------------------------------------------------------------------
Fri Mar  1 10:56:35 UTC 2024 - José Iván López González <jlopez@suse.com>

- Indicate whether the system is transactional
  (gh#openSUSE/agama/1063).

-------------------------------------------------------------------
Wed Feb 28 22:26:23 UTC 2024 - Balsa Asanovic <balsaasanovic95@gmail.com>

- Added auto suggestion of usernames during user creation based
  on given full name. (gh#openSUSE/agama#1022).

-------------------------------------------------------------------
Mon Feb 26 20:46:45 UTC 2024 - Josef Reidinger <jreidinger@suse.com>

- Remove fs type option "Btrfs with snapshots" and create instead
  global option that affects only root volume
  (gh#openSUSE/agama#1039)

-------------------------------------------------------------------
Thu Feb 22 14:05:56 UTC 2024 - David Diaz <dgonzalez@suse.com>

- Break storage settings in multiple sections to improve the UX
  (gh#openSUSE/agama#1045).

-------------------------------------------------------------------
Wed Feb 21 17:40:01 UTC 2024 - David Diaz <dgonzalez@suse.com>

- Stop rendering a warning at the top of storage page
  (gh#openSUSE/agama#1048).

-------------------------------------------------------------------
Tue Feb 20 13:13:51 UTC 2024 - José Iván López González <jlopez@suse.com>

- Add section for space policy to the storage page
  (gh#openSUSE/agama#1028).

-------------------------------------------------------------------
Wed Feb 14 12:42:32 UTC 2024 - David Diaz <dgonzalez@suse.com>

- UI: change look&feel and internals of Agama selectors
  (gh#openSUSE/agama#1012).

-------------------------------------------------------------------
Mon Feb 12 11:53:29 UTC 2024 - Imobach Gonzalez Sosa <igonzalezsosa@suse.com>

- Update cockpit.js to version 309 (gh#openSUSE/agama#1038).

-------------------------------------------------------------------
Mon Jan 29 14:34:37 UTC 2024 - Knut Anderssen <kanderssen@suse.com>

- Partly replacing the NetworkManager client by the Agama one
  (gh#openSUSE/agama#1006).

-------------------------------------------------------------------
Fri Jan 19 09:34:26 UTC 2024 -  Nagu <nagukalakuntla@gmail.com>

- Storage UI: show mount point selector only when the user can change it.
  (gh#openSUSE/agama#1007)

-------------------------------------------------------------------
Thu Jan 18 08:33:52 UTC 2024 - Ancor Gonzalez Sosa <ancor@suse.com>

- Make TPM-based encryption more explicit (gh#openSUSE/agama#995)

-------------------------------------------------------------------
Tue Jan 16 15:27:28 UTC 2024 - José Iván López González <jlopez@suse.com>

- Fix error with storage issues proxy by anticipating its creation
  (gh#openSUSE/agama#1003).

-------------------------------------------------------------------
Thu Jan 11 15:34:26 UTC 2024 - Imobach Gonzalez Sosa <igonzalezsosa@suse.com>

- Ignore the encoding from the UILocale D-Bus property
  (gh#openSUSE/agama#987).

-------------------------------------------------------------------
Mon Jan  8 15:55:39 UTC 2024 - David Diaz <dgonzalez@suse.com>

- Web documentation: improve the auto-generated documentation
  output to have it ready for a future integration in a static
  site generator (gh#openSUSE/agama#976).

-------------------------------------------------------------------
Thu Jan 04 21:44:32 UTC 2024 - Balsa Asanovic <balsaasanovic95@gmail.com>

- Removing global issues page and using popup dialog instead.
  It shows issues only from a specific category (software,
  product, storage, ...) and not all at once. (gh#openSUSE/agama#886).

-------------------------------------------------------------------
Tue Dec 26 11:12:45 UTC 2023 - David Diaz <dgonzalez@suse.com>

- UI: Use the HTML <strong> element instead of a CSS class for
   emphasizing content (gh#openSUSE/agama#960).

-------------------------------------------------------------------
Fri Dec 22 09:29:59 UTC 2023 - David Diaz <dgonzalez@suse.com>

- UI: Fix page menus placement in production mode,
   rendering them in the page header (gh#openSUSE/agama#925,
   gh#openSUSE/agama#950).

-------------------------------------------------------------------
Thu Dec 21 14:24:02 UTC 2023 - Imobach Gonzalez Sosa <igonzalezsosa@suse.com>

- Version 7

-------------------------------------------------------------------
Thu Dec 21 13:36:46 UTC 2023 - David Diaz <dgonzalez@suse.com>

- Rework UI internals for improving core/Page component and changing
  how layout is handled (gh#openSUSE/agama#925).
- Drop layout/Layout and stop using react-teleporter.

-------------------------------------------------------------------
Thu Dec 21 11:18:37 UTC 2023 - Ancor Gonzalez Sosa <ancor@suse.com>

- Display countries at timezone selector (gh#openSUSE/agama#946).

-------------------------------------------------------------------
Mon Dec 18 10:42:53 UTC 2023 - José Iván López González <jlopez@suse.com>

- Do not show info icon for the file system label if there is only
  one option (gh#openSUSE/agama#938).

-------------------------------------------------------------------
Fri Dec 15 15:03:40 UTC 2023 - José Iván López González <jlopez@suse.com>

- Allow selecting file system type and configure snapshots
  (gh#openSUSE/agama/926).

-------------------------------------------------------------------
Sat Dec  2 18:06:02 UTC 2023 - Imobach Gonzalez Sosa <igonzalezsosa@suse.com>

- Version 6

-------------------------------------------------------------------
Thu Nov 30 22:39:57 UTC 2023 - David Diaz <dgonzalez@suse.com>

- UI: make selectors more compact (gh#openSUSE/agama#898).

-------------------------------------------------------------------
Thu Nov 30 15:19:38 UTC 2023 - José Iván López González <jlopez@suse.com>

- Allow selecting the storage policy to make free space for the
  installation (gh#openSUSE/agama#883).

-------------------------------------------------------------------
Wed Nov 29 14:15:16 UTC 2023 - José Iván López González <jlopez@suse.com>

- Allow selecting language, keymap and timezone for the target
  system (gh#openSUSE/agama#881).

-------------------------------------------------------------------
Wed Nov 29 13:01:04 UTC 2023 - David Diaz <dgonzalez@suse.com>

- UI: improve the look and feel by fine tunning the sections spacing,
  alignment, and icon sizes (gh#openSUSE/agama#892).

-------------------------------------------------------------------
Tue Nov 21 15:21:06 UTC 2023 - David Diaz <dgonzalez@suse.com>

- UI: Do not crash when clicking the install button. It started
  failing after removing core-js dependency (gh#openSUSE/agama#880
  and related to gh#openSUSE/agama#866).

-------------------------------------------------------------------
Fri Nov 17 13:27:22 UTC 2023 - David Diaz <dgonzalez@suse.com>

- UI: Fix broken storage links (bsc#1217281).

-------------------------------------------------------------------
Wed Nov 15 12:32:25 UTC 2023 - José Iván López González <jlopez@suse.com>

- Add UI for registering a product (gh#openSUSE/agama#869).

-------------------------------------------------------------------
Thu Nov  2 07:38:22 UTC 2023 - David Diaz <dgonzalez@suse.com>

- UI: Drop support for opening dialogs directly from a section
  header (gh#openSUSE/agama#838).

-------------------------------------------------------------------
Tue Oct 31 09:41:33 UTC 2023 - David Diaz <dgonzalez@suse.com>

- UI: sections improvements (gh#openSUSE/agama#816):
  - allow using them without title.
  - make them more accessible by using aria-label, aria-live-region,
    and aria-busy attributes.

-------------------------------------------------------------------
Fri Oct 27 10:25:46 UTC 2023 - Imobach Gonzalez Sosa <igonzalezsosa@suse.com>

- Display the "Congratulations" message at the end of the
  installation again (gh#openSUSE/agama#825).

-------------------------------------------------------------------
Thu Oct 26 16:07:02 UTC 2023 - Imobach Gonzalez Sosa <igonzalezsosa@suse.com>

- Properly track the status changes. It prevents of getting stuck
  in the first page when there are multiple products
  (gh#openSUSE/agama#821).

-------------------------------------------------------------------
Thu Oct 26 05:58:15 UTC 2023 - Imobach Gonzalez Sosa <igonzalezsosa@suse.com>

- Make sure that the software context is ready before trying to
  load any route (gh#openSUSE/agama#820).

-------------------------------------------------------------------
Thu Oct 26 05:31:28 UTC 2023 - Imobach Gonzalez Sosa <igonzalezsosa@suse.com>

- Fix client initialization to avoid a useless reconnection
  (gh#openSUSE/agama#819).

-------------------------------------------------------------------
Mon Oct 23 11:33:53 UTC 2023 - Imobach Gonzalez Sosa <igonzalezsosa@suse.com>

- Version 5

-------------------------------------------------------------------
Thu Oct 19 22:07:11 UTC 2023 - David Diaz <dgonzalez@suse.com>

- UI: fix CSS rule for applying grayscale and blur CSS filters to
  main wrapper when the sidebar is open (gh#openSUSE/agama#802).

-------------------------------------------------------------------
Tue Oct 17 10:59:37 UTC 2023 - Imobach González Sosa <igonzalezsosa@suse.com>

- Allow changing the language of the user interface
  (gh#openSUSE/agama#796).

-------------------------------------------------------------------
Tue Oct 10 08:50:53 UTC 2023 - Ladislav Slezák <lslezak@suse.com>

- Added pattern selector to allow changing the installed software
  (gh#openSUSE/agama#792)

-------------------------------------------------------------------
Mon Oct  9 11:30:27 UTC 2023 - Imobach Gonzalez Sosa <igonzalezsosa@suse.com>

- Reload only once when changing the language using the lang=
  parameter in the query string (gh#openSUSE/agama#794).

-------------------------------------------------------------------
Thu Oct  5 19:52:17 UTC 2023 - Josef Reidinger <jreidinger@suse.com>

- Add flag if volume is transactional btrfs (gh#openSUSE/agama#789)

-------------------------------------------------------------------
Thu Oct  5 05:50:57 UTC 2023 - Imobach Gonzalez Sosa <igonzalezsosa@suse.com>

- Implement a mechanism to reconnect to the D-Bus service
  (gh#openSUSE/agama#781).

-------------------------------------------------------------------
Mon Oct  2 08:02:23 UTC 2023 - David Diaz <dgonzalez@suse.com>

- UI: migrate to PatternFly 5 (gh#openSUSE/agama#759)

-------------------------------------------------------------------
Fri Sep 29 08:04:01 UTC 2023 - David Diaz <dgonzalez@suse.com>

- Do not drop source maps from production build
  (gh#openSUSE/agama#779)

-------------------------------------------------------------------
Wed Sep 27 12:15:13 UTC 2023 - José Iván López González <jlopez@suse.com>

- Allow to select the devices for the system volume group
  (gh#openSUSE/agama#763).

-------------------------------------------------------------------
Tue Sep 26 15:57:21 UTC 2023 - Imobach Gonzalez Sosa <igonzalezsosa@suse.com>

- Version 4

-------------------------------------------------------------------
Tue Sep 19 19:11:12 UTC 2023 - Balsa Asanovic <balsaasanovic95@gmail.com>

- Allow users to show password values (gh#openSUSE/agama#750).

-------------------------------------------------------------------
Tue Sep 19 11:18:05 UTC 2023 - José Iván López González <jlopez@suse.com>

- Explicitly call to probe after selecting a new product
  (gh#openSUSE/agama#748).

-------------------------------------------------------------------
Thu Sep 14 10:09:07 UTC 2023 - Imobach Gonzalez Sosa <igonzalezsosa@suse.com>

- Use a single D-Bus service to connect to the manager and the
  users API (gh#openSUSE/agama#753, follow-up of
  gh#openSUSE/agama#729).

-------------------------------------------------------------------
Mon Sep 11 11:56:56 UTC 2023 - David Diaz <dgonzalez@suse.com>

- Fix the download logs action in the web UI (gh#openSUSE/agama#697)

-------------------------------------------------------------------
Wed Sep  6 08:04:13 UTC 2023 - José Iván López González <jlopez@suse.com>

- Adapt storage to new proposal settings (gh#openSUSE/agama#738).

-------------------------------------------------------------------
Thu Aug 31 10:37:50 UTC 2023 - Imobach Gonzalez Sosa <igonzalezsosa@suse.com>

- Adapt the locale and questions clients to use the same D-Bus
  service (gh#openSUSE/agama#729).

-------------------------------------------------------------------
Sat Aug 12 11:35:12 UTC 2023 - Balsa Asanovic <balsaasanovic95@gmail.com>

- Added scroll up functionality to the discover iSCSI form when
  the warning shows up after the submit action
  (gh#openSUSE/agama#468).

-------------------------------------------------------------------
Wed Aug  2 18:59:16 UTC 2023 - Balsa Asanovic <balsaasanovic95@gmail.com>

- Introduced functionality to close Dropdown automatically
  when the user clicks outside of it.
  (gh#openSUSE/agama#552).

-------------------------------------------------------------------
Wed Aug  2 10:03:23 UTC 2023 - Imobach Gonzalez Sosa <igonzalezsosa@suse.com>

- Version 3

-------------------------------------------------------------------
Mon Jul 17 09:16:38 UTC 2023 - Josef Reidinger <jreidinger@suse.com>

- Adapt to new questions D-Bus API to allow automatic answering of
  questions when requested. No visible change in UI, just default
  answer for LUKS partition activation is now "Skip".
  (gh#openSUSE/agama#637)

-------------------------------------------------------------------
Wed Jul  5 13:59:58 UTC 2023 - José Iván López González <jlopez@suse.com>

- Add info about deactivated zFCP auto_lun_scan and sort members in
  device selector (gh#openSUSE/agama#650).

-------------------------------------------------------------------
Mon Jul  3 10:18:32 UTC 2023 - José Iván López González <jlopez@suse.com>

- Add page for managing zFCP devices (gh#openSUSE/agama#634).

-------------------------------------------------------------------
Wed Jun 21 09:05:21 UTC 2023 - Balsa Asanovic <balsaasanovic95@gmail.com>

- Moved the logic for adding and removing HTML element's
  attributes from sidebar component to custom hook
  (gh#openSUSE/agama#565).

-------------------------------------------------------------------
Tue Jun 13 15:40:01 UTC 2023 - David Diaz <dgonzalez@suse.com>

- UI: stop using fixed sizes for modal dialogs
  (gh#openSUSE/agama#620).

-------------------------------------------------------------------
Tue Jun 13 06:59:12 UTC 2023 - David Diaz <dgonzalez@suse.com>

- Storage: adjust volume size options wording and size
   (gh#/openSUSE/agama#618).

-------------------------------------------------------------------
Mon Jun 12 11:13:41 UTC 2023 - David Diaz <dgonzalez@suse.com>

- UI: makes more evident when there is none authentication method
  defined for the root user (gh#openSUSE/agama#615).

-------------------------------------------------------------------
Fri Jun  9 09:38:05 UTC 2023 - David Diaz <dgonzalez@suse.com>

- Storage: allow setting the volume size (gh#openSUSE/agama#590).

-------------------------------------------------------------------
Wed May 24 11:01:24 UTC 2023 - David Diaz <dgonzalez@suse.com>

- UI: ensure that blur and grayscale CSS filters are not applied to
  any nodes other than <body> direct children (gh#openSUSE/agama#588).

-------------------------------------------------------------------

Tue May 23 11:51:26 UTC 2023 - Martin Vidner <mvidner@suse.com>

- Version 2.1

-------------------------------------------------------------------
Tue May 23 08:10:04 UTC 2023 - José Iván López González <jlopez@suse.com>

- Add new component for selecting devices.
- gh#openSUSE/agama#586

-------------------------------------------------------------------
Mon May 22 12:30:02 UTC 2023 - Martin Vidner <mvidner@suse.com>

- Version 2

-------------------------------------------------------------------
Mon May 22 10:42:35 UTC 2023 - David Diaz <dgonzalez@suse.com>

- UI: Fix header and footer block size (gh#openSUSE/agama#583)

-------------------------------------------------------------------
Fri May 19 09:29:50 UTC 2023 - David Diaz <dgonzalez@suse.com>

- UI: grayscale and blur not accessible div nodes
  (gh#openSUSE/agama#564)

-------------------------------------------------------------------
Wed May 17 15:42:31 UTC 2023 - David Diaz <dgonzalez@suse.com>

- Ensure siblings of an open modal dialog do not remain hidden from
  the accessibility API if the dialog is unmounted instead of
  set as closed (gh#openSUSE/agama#580).

-------------------------------------------------------------------
Tue May  9 22:36:12 UTC 2023 - David Diaz <dgonzalez@suse.com>

- Keep the sidebar on top of other elements when it's open
  (gh#openSUSE/agama#569).

-------------------------------------------------------------------
Mon May  8 15:20:14 UTC 2023 - David Diaz <dgonzalez@suse.com>

- Set sidebar siblings as aria-hiden while it's open
  (gh#openSUSE/agama#563)
-------------------------------------------------------------------
Fri Apr 28 15:16:04 UTC 2023 - José Iván López González <jlopez@suse.com>

- Add issues for storage client.
- Add issues page.
- gh#openSUSE/agama#540

-------------------------------------------------------------------
Thu Apr 27 08:24:27 UTC 2023 - Ladislav Slezák <lslezak@suse.com>

- Display details for the "autocalculated" label in the storage
  settings

-------------------------------------------------------------------
Tue Apr 25 13:42:22 UTC 2023 - David Diaz <dgonzalez@suse.com>

- UI: Fix dropdown content alignment at storage proposal page
  (gh#openSUSE/agama#547).

-------------------------------------------------------------------
Tue Apr 25 12:23:27 UTC 2023 - David Diaz <dgonzalez@suse.com>

- UI: Do not indent sections without icons (gh#openSUSE/agama#549).

-------------------------------------------------------------------
Mon Apr 24 15:53:35 UTC 2023 - David Diaz <dgonzalez@suse.com>

- Extract page options from the Sidebar to make them
  more discoverable (gh#openSUSE/agama#545)

-------------------------------------------------------------------
Thu Apr 20 12:44:44 UTC 2023 - David Diaz <dgonzalez@suse.com>

- Make styles consistent when the user is hovering a button,
  no matter if it is a focus state or not (gh#openSUSE/agama#544).

-------------------------------------------------------------------
Fri Apr 14 13:08:05 UTC 2023 - José Iván López González <jlopez@suse.com>

- First steps for redesigning storage proposal UI:
  * Place settings directly on the proposal page.
  * Show list of file systems, allowing to add and remove.
- gh#openSUSE/agama#521

-------------------------------------------------------------------
Tue Apr 11 14:02:31 UTC 2023 - Knut Anderssen <kanderssen@suse.com>

- Fix netmask handling (bsc#1210104).

-------------------------------------------------------------------
Wed Apr  5 14:14:32 UTC 2023 - José Iván López González <jlopez@suse.com>

- Fix issues with questions client (gh#openSUSE/agama#524).

-------------------------------------------------------------------
Mon Apr  3 08:13:55 UTC 2023 - Knut Anderssen <kanderssen@suse.com>

- Fix DNS handling by using ipv4.dns-data instead of ipv4.dns (gh#openSUSE/agama#518).

-------------------------------------------------------------------
Wed Mar 29 11:32:13 UTC 2023 - Imobach Gonzalez Sosa <igonzalezsosa@suse.com>

- Rename D-Installer to Agama (gh#openSUSE/agama#507).
- Version 1

-------------------------------------------------------------------
Fri Mar 24 15:30:48 UTC 2023 - Imobach Gonzalez Sosa <igonzalezsosa@suse.com>

- Version 0.8.3

-------------------------------------------------------------------
Fri Mar 24 14:51:55 UTC 2023 - Knut Alejandro Anderssen González <kanderssen@suse.com>

- Add UI for configuring DASD (gh#openSUSE/agama#501).

-------------------------------------------------------------------
Fri Mar 24 12:50:06 UTC 2023 - Ancor Gonzalez Sosa <ancor@suse.com>

- Added a tip about iSCSI and DASD configuration to the storage
  page (gh#openSUSE/agama#500).

-------------------------------------------------------------------
Fri Mar 24 10:39:45 UTC 2023 - Imobach Gonzalez Sosa <igonzalezsosa@suse.com>

- Version 0.8.2

-------------------------------------------------------------------
Thu Mar 23 17:07:29 UTC 2023 - José Iván López González <jlopez@suse.com>

- Reprobe storage if the system becomes deprecated
  (gh#openSUSE/agama#484).

-------------------------------------------------------------------
Tue Mar 21 16:41:06 UTC 2023 - Ladislav Slezák <lslezak@suse.com>

- Do not crash when setting an invalid target device using the
  command line interface (bsc#1209523)

-------------------------------------------------------------------
Mon Mar 20 15:13:28 UTC 2023 - Imobach Gonzalez Sosa <igonzalezsosa@suse.com>

- Upgrade Webpack to version 5.76.2 (CVE-2023-28154, bsc#1209494).
- Version 0.8.1

-------------------------------------------------------------------
Mon Mar 20 13:40:08 UTC 2023 - Imobach Gonzalez Sosa <igonzalezsosa@suse.com>

- Remove the redundant "Settings" suffix (gh#openSUSE/agama#481).

-------------------------------------------------------------------
Mon Mar 20 11:51:56 UTC 2023 - Imobach Gonzalez Sosa <igonzalezsosa@suse.com>

- Fix the initialization of the D-Bus iSCSI proxies
  (gh#openSUSE/agama#478).

-------------------------------------------------------------------
Mon Mar 20 11:50:37 UTC 2023 - José Iván López González <jlopez@suse.com>

- Fix the iSCSI discover form when no information is found in the
  browser's local storage (gh#openSUSE/agama#475).

-------------------------------------------------------------------
Thu Mar 16 16:13:39 UTC 2023 - Imobach Gonzalez Sosa <igonzalezsosa@suse.com>

- Version 0.8

-------------------------------------------------------------------
Thu Mar 16 15:53:34 UTC 2023 - José Iván López González <jlopez@suse.com>

- Add UI for configuring iSCSI (gh#openSUSE/agama#435).

-------------------------------------------------------------------
Mon Mar 13 15:51:08 UTC 2023 - David Diaz <dgonzalez@suse.com>

- Sidebar improvements (gh#openSUSE/agama#462)
  * Allow adding actions from a page.
  * Remove network information.
  * Use underlined links and darker green color for improving contrast.
  * Start using a disclosure widget for grouping related actions.

-------------------------------------------------------------------
Fri Mar  3 15:00:05 UTC 2023 - David Diaz <dgonzalez@suse.com>

- Enhance the user edit form (gh#openSUSE/agama#451).

-------------------------------------------------------------------
Thu Mar  2 23:16:09 UTC 2023 - David Diaz <dgonzalez@suse.com>

- Dependencies update (gh#openSUSE/agama#449).
  * Go up to React 18.
  * Bring node packages up to date.

-------------------------------------------------------------------
Wed Mar  1 23:22:37 UTC 2023 - David Diaz <dgonzalez@suse.com>

- Create a dedicated page per section
  (gh#openSUSE/agama#443).

-------------------------------------------------------------------
Tue Feb 21 00:50:48 UTC 2023 - David Diaz <dgonzalez@suse.com>

- Set icons as aria-hidden (gh#openSUSE/agama#437).

-------------------------------------------------------------------
Mon Feb 20 22:52:48 UTC 2023 - David Diaz <dgonzalez@suse.com>

- Sidebar improvements (gh#openSUSE/agama#436)
  * Use proper control for open and close actions
  * Improve styling and labels
  * Add missing aria attributes

-------------------------------------------------------------------
Thu Feb 16 12:56:24 UTC 2023 - Ladislav Slezák <lslezak@suse.com>

- Integrate cockpit terminal application (gh#openSUSE/agama#426)

-------------------------------------------------------------------
Wed Feb 15 16:35:54 UTC 2023 - Imobach Gonzalez Sosa <igonzalezsosa@suse.com>

- Version 0.7
- Do not use a proxy to get the errors lists
  (gh#openSUSE/agama#424).

-------------------------------------------------------------------
Thu Feb  9 15:29:58 UTC 2023 - David Diaz <dgonzalez@suse.com>

- Add live reloading feature for easing the front-end development
  process (gh#openSUSE/agama#419).

-------------------------------------------------------------------
Thu Feb  9 14:16:09 UTC 2023 - David Diaz <dgonzalez@suse.com>

- Fix storage section crashing when proposal is not ready
  (gh#openSUSE/agama#418).

-------------------------------------------------------------------
Wed Feb  8 18:12:06 UTC 2023 - Imobach Gonzalez Sosa <igonzalezsosa@suse.com>

- Better handling of software repositories
  (gh#openSUSE/agama#414):
  * Report issues when reading the software repositories.
  * Inform the user about the software proposal progress.
  * Add a button to reload the repositories
    (gh#openSUSE/agama#388).

-------------------------------------------------------------------
Tue Jan 24 09:32:13 UTC 2023 - Ladislav Slezák <lslezak@suse.com>

- Added a button for displaying the YaST logs
  (related to gh#openSUSE/agama#379)

-------------------------------------------------------------------
Fri Jan 20 09:03:22 UTC 2023 - David Diaz <dgonzalez@suse.com>

- UI fixes (gh#openSUSE/agama#401):
  * Add a fallback height for the layout
  * Fix some miss-alignments
  * Add missing icon
  * Ensure tooling serving and loading fonts

-------------------------------------------------------------------
Thu Jan 19 07:58:00 UTC 2023 - David Diaz <dgonzalez@suse.com>

- Update aliases for using "~/" instead of "@"
  (gh#openSUSE/agama#400).

-------------------------------------------------------------------
Wed Jan 18 08:06:05 UTC 2023 - Josef Reidinger <jreidinger@suse.com>

- Allow user downloading logs (gh#openSUSE/agama#379)

-------------------------------------------------------------------
Thu Jan 12 16:23:54 UTC 2023 - Josef Reidinger <jreidinger@suse.com>

- Implement validation of software proposal to early detect
  issues in software selection (gh#openSUSE/agama#381)

-------------------------------------------------------------------
Wed Jan 11 20:37:26 UTC 2023 - David Diaz <dgonzalez@suse.com>

- Testing: use a mocking function to make mocked components
  consistent across the test suite (gh#openSUSE/agama#392).

-------------------------------------------------------------------
Wed Jan 11 11:54:29 UTC 2023 - David Diaz <dgonzalez@suse.com>

- Rework UI internals by using plain CSS as much as possible for
  building the layout instead of relying on wrapper components
  (gh#openSUSE/agama#391).

-------------------------------------------------------------------
Tue Jan 10 10:30:05 UTC 2023 - Imobach Gonzalez Sosa <igonzalezsosa@suse.com>

- Connect to the dedicated D-Bus server (gh#openSUSE/agama#384).

-------------------------------------------------------------------
Mon Jan  2 12:53:50 UTC 2023 - David Diaz <dgonzalez@suse.com>

- Add missing favicon (gh#openSUSE/agama#387).

-------------------------------------------------------------------
Mon Jan  2 11:46:37 UTC 2023 - Knut Anderssen <kanderssen@suse.com>

- Do not show the link to configure wifi networks when there are no
  wifi devices and also inform the user when no network connection
  was detected (gh#openSUSE/agama#323).
- Version 0.6.3

-------------------------------------------------------------------
Mon Jan  2 10:03:18 UTC 2023 - David Diaz <dgonzalez@suse.com>

- Ensure custom fonts are including in the build
  (gh#openSUSE/agama#385).

-------------------------------------------------------------------
Fri Dec 30 11:56:46 UTC 2022 - David Diaz <dgonzalez@suse.com>

- Switch to Material Symbols icon set and refactor how icons
  are imported (gh#openSUSE/agama#383).

-------------------------------------------------------------------
Thu Dec 15 10:14:22 UTC 2022 - Knut Anderssen <kanderssen@suse.com>

- Do not show the link to configure wifi networks when wireless is
  not enabled (gh#openSUSE/agama#323).
- Version 0.6.2

-------------------------------------------------------------------
Thu Dec 15 08:55:02 UTC 2022 - Imobach Gonzalez Sosa <igonzalezsosa@suse.com>

- Display questions during the software installation (related to
  gh#openSUSE/agama#369).
- Update to version 0.6.1

-------------------------------------------------------------------
Mon Dec  5 13:18:37 UTC 2022 - Imobach Gonzalez Sosa <igonzalezsosa@suse.com>

- Update to version 0.6.0

-------------------------------------------------------------------
Fri Dec  2 15:46:46 UTC 2022 - Imobach Gonzalez Sosa <igonzalezsosa@suse.com>

- Add support for password confirmation
  (related to gh#openSUSE/agama#297)

-------------------------------------------------------------------
Fri Dec  2 13:41:41 UTC 2022 - José Iván López González <jlopez@suse.com>

- Add new UI for storage proposal offering LVM and encyption
  options (gh#openSUSE/agama#321).

-------------------------------------------------------------------
Fri Dec 2 10:48:14 UTC 2022 - Josef Reidinger <jreidinger@suse.cz>

- Add support for adapting the configuration depending on the
  architecture (gh#openSUSE/agama#339)

-------------------------------------------------------------------
Wed Nov 30 08:16:42 UTC 2022 - Knut Alejandro Anderssen González <kanderssen@suse.de>

- Add validation for the first user creation (gh#openSUSE/agama#337)

-------------------------------------------------------------------
Fri Nov 18 16:27:26 UTC 2022 - Imobach Gonzalez Sosa <igonzalezsosa@suse.com>

- Update to version 0.5.0:
  * Add support for basic network configuration, based on
    NetworkManager (gh#openSUSE/agama#260, gh#openSUSE/agama#292).
  * Improve the usability of the LUKS activation dialog
    (gh#openSUSE/agama#253).
  * Prevent starting the installation with incomplete or wrong
    configuration (gh#openSUSE/agama#299).

-------------------------------------------------------------------
Thu Jul 28 08:17:06 UTC 2022 - Imobach Gonzalez Sosa <igonzalezsosa@suse.com>

- Update to version 0.4.2:
  * Connect to the org.opensuse.DInstaller.Language service
    (related to gh#openSUSE/agama#240).

-------------------------------------------------------------------
Tue Jul 26 10:04:53 UTC 2022 - Imobach Gonzalez Sosa <igonzalezsosa@suse.com>

- Update to version 0.4.1:
  * Fix several user interface-related issues (gh#openSUSE/agama#230):
    - Avoid reloading the page when pushing the enter key.
    - Always display the D-Bus error page when the connection gets
      broken. Reload the UI again when the D-Bus connection is
      working again.
    - Update the product selection page when the product is
      modified in background (e.g., using the CLI).
    - Update the first user settings when they are changed in
      background.
    - Refresh the storage section when the settings are modified
      in background.
    - If the storage proposal fails, display the error even after
      reloading the page.

-------------------------------------------------------------------
Fri Jul 15 07:32:48 UTC 2022 - Imobach Gonzalez Sosa <igonzalezsosa@suse.com>

- Update to version 0.4:
  * Support for installing multiple products
    (gh#openSUSE/agama#211).
  * Adapt to the new status/progress reporting API
    (gh#openSUSE/agama#219).
  * Add a better layout mechanism (gh#openSUSE/agama#216).

-------------------------------------------------------------------
Mon Jun 13 10:10:03 UTC 2022 - Imobach Gonzalez Sosa <igonzalezsosa@suse.com>

- Update to version 0.3:
  * Refresh the web UI when a selected option changes (e.g., through
    the CLI) (gh#openSUSE/agama#180).
  * Remove the "Restart Installation" button
    (gh#openSUSE/agama#167 and gh#openSUSE/agama#174).
  * Add a task to generate the JSDoc-based documentation
    (gh#openSUSE/agama#186 and gh#openSUSE/agama#191).

-------------------------------------------------------------------
Tue May 17 10:58:51 UTC 2022 - Imobach Gonzalez Sosa <igonzalezsosa@suse.com>

- Update to version 0.2:
  * Turn the web UI into a Cockpit module (gh#openSUSE/agama#127)
    and drop the authentication code (gh#openSUSE/agama#128).
  * Add basic storage devices activation (gh#openSUSE/agama#150).
  * Fix the behavior of the language selector
    (gh#openSUSE/agama#125).
  * Add an installation confirmation dialog
    (gh#openSUSE/agama#118) and a reboot button
    (gh#openSUSE/agama#114).

-------------------------------------------------------------------
Wed Mar 30 07:06:23 UTC 2022 - Imobach Gonzalez Sosa <igonzalezsosa@suse.com>

- First release (version 0.1):
  * Allow setting the language, selecting a product, choosing a disk to
    install into, setting the root authentication mechanism and creating
    a first user.
  * Report installation progress.
  * Communication with D-Bus through Cockpit's infrastructure.<|MERGE_RESOLUTION|>--- conflicted
+++ resolved
@@ -1,16 +1,15 @@
 -------------------------------------------------------------------
-<<<<<<< HEAD
 Tue Nov  5 11:33:12 UTC 2024 - Imobach Gonzalez Sosa <igonzalezsosa@suse.com>
 
 - Fix a crash when editing a network connection containing an
   additional IP address (gh#agama-project/agama#1728).
-=======
-Mon Nov 04 20:32:29 UTC 2024 - David Diaz <dgonzalez@suse.com>
+  
+-------------------------------------------------------------------
+Mon Nov  4 20:32:29 UTC 2024 - David Diaz <dgonzalez@suse.com>
 
 - Add missing subscription to avoid Agama getting stuck at the installation
   progress when the installation finishes
   (gh#agama-project/agama#1726, gh#agama-project/agama#1727).
->>>>>>> 6316224a
 
 -------------------------------------------------------------------
 Wed Oct 30 22:26:29 UTC 2024 - David Diaz <dgonzalez@suse.com>
