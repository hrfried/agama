-------------------------------------------------------------------
<<<<<<< HEAD
Mon Nov 25 11:12:36 UTC 2024 - David Diaz <dgonzalez@suse.com>

- Unify Install and "warning" header buttons.
- Move installation issues to a drawer shown when Install button
  is clicked (gh#agama-project#agama#1778).
=======
Fri Nov 15 16:48:44 UTC 2024 - Ladislav Slezák <lslezak@suse.com>

- Set the plain text password flag when setting the root and first
  user password (gh#agama-project/agama#1771)
>>>>>>> c7386259

-------------------------------------------------------------------
Fri Nov 15 08:26:29 UTC 2024 - David Diaz <dgonzalez@suse.com>

- Stick product selection form actions to bottom
  (gh#agama-project/agama#1769).

-------------------------------------------------------------------
Thu Nov 14 14:42:46 UTC 2024 - Knut Anderssen <kanderssen@suse.com>

- Fix wireless authentication initialization and
  invalidate the cached query in case of connected
  (gh#agama-project/agama#1753).

-------------------------------------------------------------------
Wed Nov 13 12:06:41 UTC 2024 - Imobach Gonzalez Sosa <igonzalezsosa@suse.com>

- Several translation fixes (gh#agama-project/agama#1746):
  - Use the correct capitalization for RFC 5646 language tags
    (e.g., "pt-BR" instead of "pt-BR" instead of "pt-br") (bsc#1233160).
  - Translate the products descriptions when the user changes
    the language (gh#agama-project/agama#1724).
  - Fallback to a similar language if the given one is not supported
    (e.g., "es" for "es-AR") (gh#agama-project/agama#860).

-------------------------------------------------------------------
Wed Nov  6 06:06:51 UTC 2024 - Michal Filka <mfilka@suse.com>

- URL for downloading Agama logs adapted to use new HTTP API
- https://github.com/agama-project/agama/pull/1720

-------------------------------------------------------------------
Tue Nov  5 11:33:12 UTC 2024 - Imobach Gonzalez Sosa <igonzalezsosa@suse.com>

- Fix a crash when editing a network connection containing an
  additional IP address (gh#agama-project/agama#1728).

-------------------------------------------------------------------
Mon Nov  4 20:32:29 UTC 2024 - David Diaz <dgonzalez@suse.com>

- Add missing subscription to avoid Agama getting stuck at the installation
  progress when the installation finishes
  (gh#agama-project/agama#1726, gh#agama-project/agama#1727).

-------------------------------------------------------------------
Wed Oct 30 22:26:29 UTC 2024 - David Diaz <dgonzalez@suse.com>

- Render Install button only where it makes sense and prevent the
  user starting the installation by mistake
  (gh#agama-project/agama#1717).

-------------------------------------------------------------------
Mon Oct 28 19:26:29 UTC 2024 - David Diaz <dgonzalez@suse.com>

- Make some general actions more accessible
  (gh#agama-project/agama#1690).

-------------------------------------------------------------------
Wed Oct 23 16:26:29 UTC 2024 - David Diaz <dgonzalez@suse.com>

- Fix the link to download the logs (gh#agama-project/agama#1694).

-------------------------------------------------------------------
Wed Oct 23 15:26:29 UTC 2024 - Imobach Gonzalez Sosa <igonzalezsosa@suse.com>

- Adapt the URL to fetch the logs (gh#agama-project/agama#1693).

-------------------------------------------------------------------
Fri Oct 11 09:46:02 UTC 2024 - Imobach Gonzalez Sosa <igonzalezsosa@suse.com>

- Workaround the "not found" problem in the products selection page
  (gh#agama-project/agama#1666).

-------------------------------------------------------------------
Thu Oct 10 17:55:34 UTC 2024 - Victorhck <victorhck@mailbox.org>

- Update URL in About section (gh#agama-project/agama#1663).

-------------------------------------------------------------------
Thu Oct  3 10:20:34 UTC 2024 - Imobach Gonzalez Sosa <igonzalezsosa@suse.com>

- Drop the old HTTPClient (gh#agama-project/agama#1639).

-------------------------------------------------------------------
Mon Sep 30 08:52:36 UTC 2024 - Imobach Gonzalez Sosa <igonzalezsosa@suse.com>

- Fix timezones UTC offset calculation (gh#agama-project/agama#1335).

-------------------------------------------------------------------
Fri Sep 27 14:54:46 UTC 2024 - Imobach Gonzalez Sosa <igonzalezsosa@suse.com>

- Translate overview page headers and a missing text in the
  networking page (gh#agama-project/agama#1629).

-------------------------------------------------------------------
Fri Sep 27 13:00:05 UTC 2024 - Imobach Gonzalez Sosa <igonzalezsosa@suse.com>

- Properly translate the storage interface when switching
  the language of the UI (gh#agama-project/agama#1629).

-------------------------------------------------------------------
Mon Sep 23 09:04:56 UTC 2024 - Knut Anderssen <kanderssen@suse.com>

- Added confirmation dialog when formatting DASD devices as it is
  considered a dangerous action (gh#openSUSE/agama#1618).

-------------------------------------------------------------------
Fri Sep 20 11:42:25 UTC 2024 - Imobach Gonzalez Sosa <igonzalezsosa@suse.com>

- Version 10

-------------------------------------------------------------------
Fri Sep 20 11:17:46 UTC 2024 - Imobach Gonzalez Sosa <igonzalezsosa@suse.com>

- Change the license to GPL-2.0-or-later (gh#openSUSE/agama#1621).

-------------------------------------------------------------------
Tue Sep 17 21:19:45 UTC 2024 - Knut Anderssen <kanderssen@suse.com>

- Bring back zFCP management support (gh#openSUSE/agama#1570).

-------------------------------------------------------------------
Mon Sep 16 05:40:25 UTC 2024 - Imobach Gonzalez Sosa <igonzalezsosa@suse.com>

- Consider TypeScript files for translation
  (gh#openSUSE/agama#1604).

-------------------------------------------------------------------
Fri Sep  6 16:38:06 UTC 2024 - Eugenio Paolantonio <eugenio.paolantonio@suse.com>

- Do not try to install assets/ and products/ directories (everything
  is inside agama/web_ui/ already) (gh#openSUSE/agama#1588).

-------------------------------------------------------------------
Fri Sep  6 15:04:58 UTC 2024 - Lubos Kocman <lubos.kocman@suse.com>

- Ensure that product icons are packaged (gh#openSUSE/agama#1587).

-------------------------------------------------------------------
Fri Sep  6 08:06:41 UTC 2024 - Imobach Gonzalez Sosa <igonzalezsosa@suse.com>

- Adopt TanStack Query and Axios for state management and
  interacting with Agama's HTTP API (gh#openSUSE/agama#1439,
  gh#openSUSE/agama#1452, gh#openSUSE/agama#1483, gh#openSUSE/agama#1492,
  gh#openSUSE/agama#1503, gh#openSUSE/agama#1504, gh#openSUSE/agama#1514,
  gh#openSUSE/agama#1516, gh#openSUSE/agama#1519, gh#openSUSE/agama#1577,
  gh#openSUSE/agama#1580).

-------------------------------------------------------------------
Thu Sep  5 16:25:00 UTC 2024 - Lubos Kocman <lubos.kocman@suse.com>

- Show product logo in product selector (gh#openSUSE/agama#1415).

-------------------------------------------------------------------
Wed Sep  4 21:00:34 UTC 2024 - Knut Anderssen <kanderssen@suse.com>

- Bring back DASD management support (gh#openSUSE/agama#1549).

-------------------------------------------------------------------
Tue Aug 13 14:57:21 UTC 2024 - David Diaz <dgonzalez@suse.com>

- Allow links look like buttons again (gh#openSUSE/agama#1536).

-------------------------------------------------------------------
Fri Jul 26 11:42:05 UTC 2024 - Imobach Gonzalez Sosa <igonzalezsosa@suse.com>

- Allow reloading the page during installation
  (gh#openSUSE/agama#1503).

-------------------------------------------------------------------
Mon Jul 22 15:28:42 UTC 2024 - Josef Reidinger <jreidinger@suse.com>

- Add support for generic questions with password
  (gh#openSUSE/agama#1476)

-------------------------------------------------------------------
Wed Jul 17 09:52:36 UTC 2024 - Imobach Gonzalez Sosa <igonzalezsosa@suse.com>

- Handle the case where there are not user selectable patterns
  (gh#openSUSE/agama#1472).

-------------------------------------------------------------------
Fri Jul 12 10:41:28 UTC 2024 - David Diaz <dgonzalez@suse.com>

- Allow using TypeScript (gh#openSUSE/agama#1456).

-------------------------------------------------------------------
Tue Jul  9 08:51:34 UTC 2024 - Imobach Gonzalez Sosa <igonzalezsosa@suse.com>

- Do not try to connect to the WebSocket until the user is
  logged in (gh#openSUSE/agama#1449).

-------------------------------------------------------------------
Mon Jul  8 11:12:13 UTC 2024 - José Iván López González <jlopez@suse.com>

- Improve storage UI for configuring the space policy actions
  (gh#openSUSE/agama#1428).

-------------------------------------------------------------------
Mon Jul  8 10:56:14 UTC 2024 - Imobach Gonzalez Sosa <igonzalezsosa@suse.com>

- Introduce TanStack Query for data fetching and state management
  (gh#openSUSE/agama#1439).
- Replace the l10n context with a solution based on TanStack
  Query.

-------------------------------------------------------------------
Wed Jul  3 07:17:55 UTC 2024 - Imobach Gonzalez Sosa <igonzalezsosa@suse.com>

- Fix the files list in the spec file (gh#openSUSE/agama#1429).

-------------------------------------------------------------------
Fri Jun 28 13:49:54 UTC 2024 - Martin Vidner <mvidner@suse.com>

- In Add/Edit file system dialog (VolumeDialog), keep the numeric value
  when switching between Fixed and Range sizing (gh#openSUSE/agama#1277)

-------------------------------------------------------------------
Fri Jun 28 06:56:02 UTC 2024 - Martin Vidner <mvidner@suse.com>

- Use gzip (.gz) instead of bzip2 (.bz2) to compress logs
  so that they can be attached to GitHub issues
  (gh#openSUSE/agama#1378)

-------------------------------------------------------------------
Thu Jun 27 13:23:08 UTC 2024 - Imobach Gonzalez Sosa <igonzalezsosa@suse.com>

- Version 9

-------------------------------------------------------------------
Thu Jun 27 12:05:19 UTC 2024 - David Diaz <dgonzalez@suse.com>

- Do not lose the storage title in the overview
  (gh#openSUSE/agama#1402).

-------------------------------------------------------------------
Wed Jun 26 16:46:58 UTC 2024 - David Diaz <dgonzalez@suse.com>

- Reduce progress report flickering (gh#openSUSE/agama#1395).

-------------------------------------------------------------------
Wed Jun 26 15:57:52 UTC 2024 - Imobach Gonzalez Sosa <igonzalezsosa@suse.com>

- Display the installation progress when connecting in the middle
  of the process (gh#openSUSE/agama#1394).

-------------------------------------------------------------------
Wed Jun 26 14:17:30 UTC 2024 - David Diaz <dgonzalez@suse.com>

- Use similar look&feel for sections at network page
  (gh#openSUSE/agama#1389).

-------------------------------------------------------------------
Wed Jun 26 14:04:53 UTC 2024 - Imobach Gonzalez Sosa <igonzalezsosa@suse.com>

- Add status information to each steps in the progress report
  and do not reset the progress icon animation
  (gh#openSUSE/agama#1373 and gh#openSUSE/agama#1388).

-------------------------------------------------------------------
Wed Jun 26 13:45:36 UTC 2024 - David Diaz <dgonzalez@suse.com>

- Reset installer options to its initial values before closing
  the dialog on cancel (gh#openSUSE/agama#1386).

-------------------------------------------------------------------
Wed Jun 26 13:38:32 UTC 2024 - David Diaz <dgonzalez@suse.com>

- Fix routes translations (gh#openSUSE/agama#1385).

-------------------------------------------------------------------
Wed Jun 26 13:14:06 UTC 2024 - David Diaz <dgonzalez@suse.com>

- Bring back installer options when selecting a product
  (gh#openSUSE/agama#1384).

-------------------------------------------------------------------
Wed Jun 26 11:54:41 UTC 2024 - Knut Anderssen <kanderssen@suse.com>

- Adapt the network page to the new UI guidelines
  (gh#openSUSE/agama#1365).

-------------------------------------------------------------------
Wed Jun 26 08:31:31 UTC 2024 - Imobach Gonzalez Sosa <igonzalezsosa@suse.com>

- Use the new SetLocale D-Bus method to change the language and the
  keyboard layout (gh#openSUSE/agama#1375).
- Move the "Download logs" to the sidebar (gh#openSUSE/agama#1375).
- Improve the behavior when changing the installer language
  (gh#openSUSE/agama#1375, gh#openSUSE/agama#1235).

-------------------------------------------------------------------
Wed Jun 26 07:52:22 UTC 2024 - David Diaz <dgonzalez@suse.com>

- Do not crash when trying to render affected systems by deletion
  actions (gh#openSUSE/agama#1380).

-------------------------------------------------------------------
Tue Jun 25 15:05:05 UTC 2024 - David Diaz <dgonzalez@suse.com>

- Integrate actions with space policy in storage proposal page
  (gh#openSUSE/agama#1354).

-------------------------------------------------------------------
Fri Jun 21 14:32:11 UTC 2024 - Imobach Gonzalez Sosa <igonzalezsosa@suse.com>

- Avoid connection attempts when the user is not logged in
  (gh#openSUSE/agama#1366).

-------------------------------------------------------------------
Thu Jun 20 05:33:29 UTC 2024 - Imobach Gonzalez Sosa <igonzalezsosa@suse.com>

- Adapt the installation progress screen to look like the
  product selection one (gh#openSUSE/agama#1356).

-------------------------------------------------------------------
Fri Jun 14 13:55:27 UTC 2024 - David Diaz <dgonzalez@suse.com>

- Do not render the overview page when selecting a product
  (gh#openSUSE/agama#1331).

-------------------------------------------------------------------
Fri Jun 14 07:37:58 UTC 2024 - David Diaz <dgonzalez@suse.com>

- Do not redirect to login page until really needed
  (gh#openSUSE/agama#1340).

-------------------------------------------------------------------
Fri Jun 14 05:34:52 UTC 2024 - Imobach Gonzalez Sosa <igonzalezsosa@suse.com>

- Do not redirect to the products selection page again after
  selecting a product (gh#openSUSE/agama#1334).

-------------------------------------------------------------------
Thu Jun 13 10:52:22 UTC 2024 - David Diaz <dgonzalez@suse.com>

- Remake the user interface to follow a streamlined approach
  (gh#openSUSE/agama#1202).

-------------------------------------------------------------------
Thu Jun  6 07:43:50 UTC 2024 - Knut Anderssen <kanderssen@suse.com>

- Try to reconnect silently when the WebSocket is closed displaying
  a page error if it is not possible (gh#openSUSE/agama#1254).
- Display a different login error message depending on the request
  response (gh#openSUSE/agama#1274).

-------------------------------------------------------------------
Thu May 23 07:28:44 UTC 2024 - Josef Reidinger <jreidinger@suse.com>

- Fix showing count in pattern search and also improve visuals
  when there are no matching text (gh#openSUSE/agama#1248)

-------------------------------------------------------------------
Wed May 22 14:26:18 UTC 2024 - Josef Reidinger <jreidinger@suse.com>

- Fix disappeared search box when no pattern match search expression
  (gh#openSUSE/agama#1241)

-------------------------------------------------------------------
Fri May 17 09:52:26 UTC 2024 - Imobach Gonzalez Sosa <igonzalezsosa@suse.com>

- Version 8

-------------------------------------------------------------------
Thu May 16 12:48:27 UTC 2024 - Knut Anderssen <kanderssen@suse.com>

- Fix the download logs action in the web UI and drop the broken
  actions show logs and show terminal (gh#openSUSE/agama#1216).

-------------------------------------------------------------------
Tue May 14 12:24:23 UTC 2024 - José Iván López González <jlopez@suse.com>

- Make storage UI work again when there are no devices
  (gh#openSUSE/agama#1203).

-------------------------------------------------------------------
Tue May 14 11:17:45 UTC 2024 - Imobach Gonzalez Sosa <igonzalezsosa@suse.com>

- Fix DELETE and PATCH calls in the HTTPClient
  (gh#openSUSE/agama#1204).

-------------------------------------------------------------------
Mon May 13 09:01:29 UTC 2024 - Imobach Gonzalez Sosa <igonzalezsosa@suse.com>

- Adapt the iSCSI UI to use the new HTTP API instead of D-Bus
  (gh#openSUSE/agama#1187).

-------------------------------------------------------------------
Mon May 13 08:45:57 UTC 2024 - José Iván López González <jlopez@suse.com>

- Adapt the storage UI to use the HTTP API instead of D-Bus
  (gh#openSUSE/agama#1175).

-------------------------------------------------------------------
Mon May  6 05:41:15 UTC 2024 - Imobach Gonzalez Sosa <igonzalezsosa@suse.com>

- Adapt to the new HTTP/JSON API:
  - Authentication (gh#openSUSE/agama#1080).
  - Localization (gh#openSUSE/agama#1094).
  - Networking (gh#openSUSE/agama#1116).
  - Software (gh#openSUSE/agama#1094 and gh#openSUSE/agama#1112).
  - Manager service (gh#openSUSE/agama#1132).
  - Questions (gh#openSUSE/agama#1132).
  - Progress interface (gh#openSUSE/agama#1103).
  - Issues interface (gh#openSUSE/agama#1100).
  - Product registration (gh#openSUSE/agama#1146).
  - Users (gh#openSUSE/agama#1117).
- Adapt webpack to work with the new architecture
  (gh#openSUSE/agama#1061, gh#openSUSE/agama#1074 and
  gh#openSUSE/agama#1130).

-------------------------------------------------------------------
Fri May  3 09:45:36 UTC 2024 - José Iván López González <jlopez@suse.com>

- Allow reusing an existing device or file system
  (gh#openSUSE/agama#1165).

-------------------------------------------------------------------
Thu May 02 11:07:23 UTC 2024 - Balsa Asanovic <balsaasanovic95@gmail.com>

- Added keyboard support for navigating dropdown
  of suggested usernames. (gh#openSUSE/agama#1122).

-------------------------------------------------------------------
Thu Apr 25 15:04:05 UTC 2024 - José Iván López González <jlopez@suse.com>

- Allow adding arbitrary volumes (gh#openSUSE/agama#1154).

-------------------------------------------------------------------
Thu Apr 25 13:40:06 UTC 2024 - Ancor Gonzalez Sosa <ancor@suse.com>

- Adapted to recent changes on Y2Storage::GuidedProposal
  (gh#yast/yast-storage-ng#1382)

-------------------------------------------------------------------
Tue Apr 16 11:15:13 UTC 2024 - David Diaz <dgonzalez@suse.com>

- Use better icons in storage proposal page
  (gh#openSUSE/agama#1152).

-------------------------------------------------------------------
Mon Apr 15 10:52:14 UTC 2024 - David Diaz <dgonzalez@suse.com>

- Stop using `<abbr>` tag because "its exposure continues to be
  inconsistent across browsers and assistive technologies"
  (gh#openSUSE/agama#1149).

-------------------------------------------------------------------
Mon Apr 15 07:14:35 UTC 2024 - David Diaz <dgonzalez@suse.com>

- Enhance the storage page to make it easier to use and understand.
  (gh#openSUSE/agama#1138).

-------------------------------------------------------------------
Thu Apr 11 15:16:42 UTC 2024 - José Iván López González <jlopez@suse.com>

- Allow changing the location of a file system
  (gh#openSUSE/agama#1141).

-------------------------------------------------------------------
Mon Apr  8 14:17:45 UTC 2024 - José Iván López González <jlopez@suse.com>

- Improve the representation of the devices in the dialog for
  finding space (gh#openSUSE/agama#1128).

-------------------------------------------------------------------
Thu Apr  4 15:59:37 UTC 2024 - Ancor Gonzalez Sosa <ancor@suse.com>

- Changes in the table of file systems (gh#openSUSE/agama#1125)

-------------------------------------------------------------------
Wed Apr  3 15:16:07 UTC 2024 - José Iván López González <jlopez@suse.com>

- Add new selection for the target device and for configuring the
  boot device (gh#openSUSE/agama#1068).

-------------------------------------------------------------------
Wed Mar 27 12:41:11 UTC 2024 - Ladislav Slezák <lslezak@suse.com>

- Dropping Cockpit dependency:
  - Do not use Cockpit gettext functionality
    (gh#openSUSE/agama#1118)
  - Do not store the list of supported languages to the Cockpit
    manifest file (gh#openSUSE/agama#1121)

-------------------------------------------------------------------
Tue Mar 19 14:15:30 UTC 2024 - José Iván López González <jlopez@suse.com>

- In storage page, replace Planned Actions section by a new Result
  section, unify File Systems and Settings sections, and move
  Find Space section to a popup (gh#openSUSE/agama#1104).

-------------------------------------------------------------------
Fri Mar  1 10:56:35 UTC 2024 - José Iván López González <jlopez@suse.com>

- Indicate whether the system is transactional
  (gh#openSUSE/agama/1063).

-------------------------------------------------------------------
Wed Feb 28 22:26:23 UTC 2024 - Balsa Asanovic <balsaasanovic95@gmail.com>

- Added auto suggestion of usernames during user creation based
  on given full name. (gh#openSUSE/agama#1022).

-------------------------------------------------------------------
Mon Feb 26 20:46:45 UTC 2024 - Josef Reidinger <jreidinger@suse.com>

- Remove fs type option "Btrfs with snapshots" and create instead
  global option that affects only root volume
  (gh#openSUSE/agama#1039)

-------------------------------------------------------------------
Thu Feb 22 14:05:56 UTC 2024 - David Diaz <dgonzalez@suse.com>

- Break storage settings in multiple sections to improve the UX
  (gh#openSUSE/agama#1045).

-------------------------------------------------------------------
Wed Feb 21 17:40:01 UTC 2024 - David Diaz <dgonzalez@suse.com>

- Stop rendering a warning at the top of storage page
  (gh#openSUSE/agama#1048).

-------------------------------------------------------------------
Tue Feb 20 13:13:51 UTC 2024 - José Iván López González <jlopez@suse.com>

- Add section for space policy to the storage page
  (gh#openSUSE/agama#1028).

-------------------------------------------------------------------
Wed Feb 14 12:42:32 UTC 2024 - David Diaz <dgonzalez@suse.com>

- UI: change look&feel and internals of Agama selectors
  (gh#openSUSE/agama#1012).

-------------------------------------------------------------------
Mon Feb 12 11:53:29 UTC 2024 - Imobach Gonzalez Sosa <igonzalezsosa@suse.com>

- Update cockpit.js to version 309 (gh#openSUSE/agama#1038).

-------------------------------------------------------------------
Mon Jan 29 14:34:37 UTC 2024 - Knut Anderssen <kanderssen@suse.com>

- Partly replacing the NetworkManager client by the Agama one
  (gh#openSUSE/agama#1006).

-------------------------------------------------------------------
Fri Jan 19 09:34:26 UTC 2024 -  Nagu <nagukalakuntla@gmail.com>

- Storage UI: show mount point selector only when the user can change it.
  (gh#openSUSE/agama#1007)

-------------------------------------------------------------------
Thu Jan 18 08:33:52 UTC 2024 - Ancor Gonzalez Sosa <ancor@suse.com>

- Make TPM-based encryption more explicit (gh#openSUSE/agama#995)

-------------------------------------------------------------------
Tue Jan 16 15:27:28 UTC 2024 - José Iván López González <jlopez@suse.com>

- Fix error with storage issues proxy by anticipating its creation
  (gh#openSUSE/agama#1003).

-------------------------------------------------------------------
Thu Jan 11 15:34:26 UTC 2024 - Imobach Gonzalez Sosa <igonzalezsosa@suse.com>

- Ignore the encoding from the UILocale D-Bus property
  (gh#openSUSE/agama#987).

-------------------------------------------------------------------
Mon Jan  8 15:55:39 UTC 2024 - David Diaz <dgonzalez@suse.com>

- Web documentation: improve the auto-generated documentation
  output to have it ready for a future integration in a static
  site generator (gh#openSUSE/agama#976).

-------------------------------------------------------------------
Thu Jan 04 21:44:32 UTC 2024 - Balsa Asanovic <balsaasanovic95@gmail.com>

- Removing global issues page and using popup dialog instead.
  It shows issues only from a specific category (software,
  product, storage, ...) and not all at once. (gh#openSUSE/agama#886).

-------------------------------------------------------------------
Tue Dec 26 11:12:45 UTC 2023 - David Diaz <dgonzalez@suse.com>

- UI: Use the HTML <strong> element instead of a CSS class for
   emphasizing content (gh#openSUSE/agama#960).

-------------------------------------------------------------------
Fri Dec 22 09:29:59 UTC 2023 - David Diaz <dgonzalez@suse.com>

- UI: Fix page menus placement in production mode,
   rendering them in the page header (gh#openSUSE/agama#925,
   gh#openSUSE/agama#950).

-------------------------------------------------------------------
Thu Dec 21 14:24:02 UTC 2023 - Imobach Gonzalez Sosa <igonzalezsosa@suse.com>

- Version 7

-------------------------------------------------------------------
Thu Dec 21 13:36:46 UTC 2023 - David Diaz <dgonzalez@suse.com>

- Rework UI internals for improving core/Page component and changing
  how layout is handled (gh#openSUSE/agama#925).
- Drop layout/Layout and stop using react-teleporter.

-------------------------------------------------------------------
Thu Dec 21 11:18:37 UTC 2023 - Ancor Gonzalez Sosa <ancor@suse.com>

- Display countries at timezone selector (gh#openSUSE/agama#946).

-------------------------------------------------------------------
Mon Dec 18 10:42:53 UTC 2023 - José Iván López González <jlopez@suse.com>

- Do not show info icon for the file system label if there is only
  one option (gh#openSUSE/agama#938).

-------------------------------------------------------------------
Fri Dec 15 15:03:40 UTC 2023 - José Iván López González <jlopez@suse.com>

- Allow selecting file system type and configure snapshots
  (gh#openSUSE/agama/926).

-------------------------------------------------------------------
Sat Dec  2 18:06:02 UTC 2023 - Imobach Gonzalez Sosa <igonzalezsosa@suse.com>

- Version 6

-------------------------------------------------------------------
Thu Nov 30 22:39:57 UTC 2023 - David Diaz <dgonzalez@suse.com>

- UI: make selectors more compact (gh#openSUSE/agama#898).

-------------------------------------------------------------------
Thu Nov 30 15:19:38 UTC 2023 - José Iván López González <jlopez@suse.com>

- Allow selecting the storage policy to make free space for the
  installation (gh#openSUSE/agama#883).

-------------------------------------------------------------------
Wed Nov 29 14:15:16 UTC 2023 - José Iván López González <jlopez@suse.com>

- Allow selecting language, keymap and timezone for the target
  system (gh#openSUSE/agama#881).

-------------------------------------------------------------------
Wed Nov 29 13:01:04 UTC 2023 - David Diaz <dgonzalez@suse.com>

- UI: improve the look and feel by fine tunning the sections spacing,
  alignment, and icon sizes (gh#openSUSE/agama#892).

-------------------------------------------------------------------
Tue Nov 21 15:21:06 UTC 2023 - David Diaz <dgonzalez@suse.com>

- UI: Do not crash when clicking the install button. It started
  failing after removing core-js dependency (gh#openSUSE/agama#880
  and related to gh#openSUSE/agama#866).

-------------------------------------------------------------------
Fri Nov 17 13:27:22 UTC 2023 - David Diaz <dgonzalez@suse.com>

- UI: Fix broken storage links (bsc#1217281).

-------------------------------------------------------------------
Wed Nov 15 12:32:25 UTC 2023 - José Iván López González <jlopez@suse.com>

- Add UI for registering a product (gh#openSUSE/agama#869).

-------------------------------------------------------------------
Thu Nov  2 07:38:22 UTC 2023 - David Diaz <dgonzalez@suse.com>

- UI: Drop support for opening dialogs directly from a section
  header (gh#openSUSE/agama#838).

-------------------------------------------------------------------
Tue Oct 31 09:41:33 UTC 2023 - David Diaz <dgonzalez@suse.com>

- UI: sections improvements (gh#openSUSE/agama#816):
  - allow using them without title.
  - make them more accessible by using aria-label, aria-live-region,
    and aria-busy attributes.

-------------------------------------------------------------------
Fri Oct 27 10:25:46 UTC 2023 - Imobach Gonzalez Sosa <igonzalezsosa@suse.com>

- Display the "Congratulations" message at the end of the
  installation again (gh#openSUSE/agama#825).

-------------------------------------------------------------------
Thu Oct 26 16:07:02 UTC 2023 - Imobach Gonzalez Sosa <igonzalezsosa@suse.com>

- Properly track the status changes. It prevents of getting stuck
  in the first page when there are multiple products
  (gh#openSUSE/agama#821).

-------------------------------------------------------------------
Thu Oct 26 05:58:15 UTC 2023 - Imobach Gonzalez Sosa <igonzalezsosa@suse.com>

- Make sure that the software context is ready before trying to
  load any route (gh#openSUSE/agama#820).

-------------------------------------------------------------------
Thu Oct 26 05:31:28 UTC 2023 - Imobach Gonzalez Sosa <igonzalezsosa@suse.com>

- Fix client initialization to avoid a useless reconnection
  (gh#openSUSE/agama#819).

-------------------------------------------------------------------
Mon Oct 23 11:33:53 UTC 2023 - Imobach Gonzalez Sosa <igonzalezsosa@suse.com>

- Version 5

-------------------------------------------------------------------
Thu Oct 19 22:07:11 UTC 2023 - David Diaz <dgonzalez@suse.com>

- UI: fix CSS rule for applying grayscale and blur CSS filters to
  main wrapper when the sidebar is open (gh#openSUSE/agama#802).

-------------------------------------------------------------------
Tue Oct 17 10:59:37 UTC 2023 - Imobach González Sosa <igonzalezsosa@suse.com>

- Allow changing the language of the user interface
  (gh#openSUSE/agama#796).

-------------------------------------------------------------------
Tue Oct 10 08:50:53 UTC 2023 - Ladislav Slezák <lslezak@suse.com>

- Added pattern selector to allow changing the installed software
  (gh#openSUSE/agama#792)

-------------------------------------------------------------------
Mon Oct  9 11:30:27 UTC 2023 - Imobach Gonzalez Sosa <igonzalezsosa@suse.com>

- Reload only once when changing the language using the lang=
  parameter in the query string (gh#openSUSE/agama#794).

-------------------------------------------------------------------
Thu Oct  5 19:52:17 UTC 2023 - Josef Reidinger <jreidinger@suse.com>

- Add flag if volume is transactional btrfs (gh#openSUSE/agama#789)

-------------------------------------------------------------------
Thu Oct  5 05:50:57 UTC 2023 - Imobach Gonzalez Sosa <igonzalezsosa@suse.com>

- Implement a mechanism to reconnect to the D-Bus service
  (gh#openSUSE/agama#781).

-------------------------------------------------------------------
Mon Oct  2 08:02:23 UTC 2023 - David Diaz <dgonzalez@suse.com>

- UI: migrate to PatternFly 5 (gh#openSUSE/agama#759)

-------------------------------------------------------------------
Fri Sep 29 08:04:01 UTC 2023 - David Diaz <dgonzalez@suse.com>

- Do not drop source maps from production build
  (gh#openSUSE/agama#779)

-------------------------------------------------------------------
Wed Sep 27 12:15:13 UTC 2023 - José Iván López González <jlopez@suse.com>

- Allow to select the devices for the system volume group
  (gh#openSUSE/agama#763).

-------------------------------------------------------------------
Tue Sep 26 15:57:21 UTC 2023 - Imobach Gonzalez Sosa <igonzalezsosa@suse.com>

- Version 4

-------------------------------------------------------------------
Tue Sep 19 19:11:12 UTC 2023 - Balsa Asanovic <balsaasanovic95@gmail.com>

- Allow users to show password values (gh#openSUSE/agama#750).

-------------------------------------------------------------------
Tue Sep 19 11:18:05 UTC 2023 - José Iván López González <jlopez@suse.com>

- Explicitly call to probe after selecting a new product
  (gh#openSUSE/agama#748).

-------------------------------------------------------------------
Thu Sep 14 10:09:07 UTC 2023 - Imobach Gonzalez Sosa <igonzalezsosa@suse.com>

- Use a single D-Bus service to connect to the manager and the
  users API (gh#openSUSE/agama#753, follow-up of
  gh#openSUSE/agama#729).

-------------------------------------------------------------------
Mon Sep 11 11:56:56 UTC 2023 - David Diaz <dgonzalez@suse.com>

- Fix the download logs action in the web UI (gh#openSUSE/agama#697)

-------------------------------------------------------------------
Wed Sep  6 08:04:13 UTC 2023 - José Iván López González <jlopez@suse.com>

- Adapt storage to new proposal settings (gh#openSUSE/agama#738).

-------------------------------------------------------------------
Thu Aug 31 10:37:50 UTC 2023 - Imobach Gonzalez Sosa <igonzalezsosa@suse.com>

- Adapt the locale and questions clients to use the same D-Bus
  service (gh#openSUSE/agama#729).

-------------------------------------------------------------------
Sat Aug 12 11:35:12 UTC 2023 - Balsa Asanovic <balsaasanovic95@gmail.com>

- Added scroll up functionality to the discover iSCSI form when
  the warning shows up after the submit action
  (gh#openSUSE/agama#468).

-------------------------------------------------------------------
Wed Aug  2 18:59:16 UTC 2023 - Balsa Asanovic <balsaasanovic95@gmail.com>

- Introduced functionality to close Dropdown automatically
  when the user clicks outside of it.
  (gh#openSUSE/agama#552).

-------------------------------------------------------------------
Wed Aug  2 10:03:23 UTC 2023 - Imobach Gonzalez Sosa <igonzalezsosa@suse.com>

- Version 3

-------------------------------------------------------------------
Mon Jul 17 09:16:38 UTC 2023 - Josef Reidinger <jreidinger@suse.com>

- Adapt to new questions D-Bus API to allow automatic answering of
  questions when requested. No visible change in UI, just default
  answer for LUKS partition activation is now "Skip".
  (gh#openSUSE/agama#637)

-------------------------------------------------------------------
Wed Jul  5 13:59:58 UTC 2023 - José Iván López González <jlopez@suse.com>

- Add info about deactivated zFCP auto_lun_scan and sort members in
  device selector (gh#openSUSE/agama#650).

-------------------------------------------------------------------
Mon Jul  3 10:18:32 UTC 2023 - José Iván López González <jlopez@suse.com>

- Add page for managing zFCP devices (gh#openSUSE/agama#634).

-------------------------------------------------------------------
Wed Jun 21 09:05:21 UTC 2023 - Balsa Asanovic <balsaasanovic95@gmail.com>

- Moved the logic for adding and removing HTML element's
  attributes from sidebar component to custom hook
  (gh#openSUSE/agama#565).

-------------------------------------------------------------------
Tue Jun 13 15:40:01 UTC 2023 - David Diaz <dgonzalez@suse.com>

- UI: stop using fixed sizes for modal dialogs
  (gh#openSUSE/agama#620).

-------------------------------------------------------------------
Tue Jun 13 06:59:12 UTC 2023 - David Diaz <dgonzalez@suse.com>

- Storage: adjust volume size options wording and size
   (gh#/openSUSE/agama#618).

-------------------------------------------------------------------
Mon Jun 12 11:13:41 UTC 2023 - David Diaz <dgonzalez@suse.com>

- UI: makes more evident when there is none authentication method
  defined for the root user (gh#openSUSE/agama#615).

-------------------------------------------------------------------
Fri Jun  9 09:38:05 UTC 2023 - David Diaz <dgonzalez@suse.com>

- Storage: allow setting the volume size (gh#openSUSE/agama#590).

-------------------------------------------------------------------
Wed May 24 11:01:24 UTC 2023 - David Diaz <dgonzalez@suse.com>

- UI: ensure that blur and grayscale CSS filters are not applied to
  any nodes other than <body> direct children (gh#openSUSE/agama#588).

-------------------------------------------------------------------

Tue May 23 11:51:26 UTC 2023 - Martin Vidner <mvidner@suse.com>

- Version 2.1

-------------------------------------------------------------------
Tue May 23 08:10:04 UTC 2023 - José Iván López González <jlopez@suse.com>

- Add new component for selecting devices.
- gh#openSUSE/agama#586

-------------------------------------------------------------------
Mon May 22 12:30:02 UTC 2023 - Martin Vidner <mvidner@suse.com>

- Version 2

-------------------------------------------------------------------
Mon May 22 10:42:35 UTC 2023 - David Diaz <dgonzalez@suse.com>

- UI: Fix header and footer block size (gh#openSUSE/agama#583)

-------------------------------------------------------------------
Fri May 19 09:29:50 UTC 2023 - David Diaz <dgonzalez@suse.com>

- UI: grayscale and blur not accessible div nodes
  (gh#openSUSE/agama#564)

-------------------------------------------------------------------
Wed May 17 15:42:31 UTC 2023 - David Diaz <dgonzalez@suse.com>

- Ensure siblings of an open modal dialog do not remain hidden from
  the accessibility API if the dialog is unmounted instead of
  set as closed (gh#openSUSE/agama#580).

-------------------------------------------------------------------
Tue May  9 22:36:12 UTC 2023 - David Diaz <dgonzalez@suse.com>

- Keep the sidebar on top of other elements when it's open
  (gh#openSUSE/agama#569).

-------------------------------------------------------------------
Mon May  8 15:20:14 UTC 2023 - David Diaz <dgonzalez@suse.com>

- Set sidebar siblings as aria-hiden while it's open
  (gh#openSUSE/agama#563)
-------------------------------------------------------------------
Fri Apr 28 15:16:04 UTC 2023 - José Iván López González <jlopez@suse.com>

- Add issues for storage client.
- Add issues page.
- gh#openSUSE/agama#540

-------------------------------------------------------------------
Thu Apr 27 08:24:27 UTC 2023 - Ladislav Slezák <lslezak@suse.com>

- Display details for the "autocalculated" label in the storage
  settings

-------------------------------------------------------------------
Tue Apr 25 13:42:22 UTC 2023 - David Diaz <dgonzalez@suse.com>

- UI: Fix dropdown content alignment at storage proposal page
  (gh#openSUSE/agama#547).

-------------------------------------------------------------------
Tue Apr 25 12:23:27 UTC 2023 - David Diaz <dgonzalez@suse.com>

- UI: Do not indent sections without icons (gh#openSUSE/agama#549).

-------------------------------------------------------------------
Mon Apr 24 15:53:35 UTC 2023 - David Diaz <dgonzalez@suse.com>

- Extract page options from the Sidebar to make them
  more discoverable (gh#openSUSE/agama#545)

-------------------------------------------------------------------
Thu Apr 20 12:44:44 UTC 2023 - David Diaz <dgonzalez@suse.com>

- Make styles consistent when the user is hovering a button,
  no matter if it is a focus state or not (gh#openSUSE/agama#544).

-------------------------------------------------------------------
Fri Apr 14 13:08:05 UTC 2023 - José Iván López González <jlopez@suse.com>

- First steps for redesigning storage proposal UI:
  * Place settings directly on the proposal page.
  * Show list of file systems, allowing to add and remove.
- gh#openSUSE/agama#521

-------------------------------------------------------------------
Tue Apr 11 14:02:31 UTC 2023 - Knut Anderssen <kanderssen@suse.com>

- Fix netmask handling (bsc#1210104).

-------------------------------------------------------------------
Wed Apr  5 14:14:32 UTC 2023 - José Iván López González <jlopez@suse.com>

- Fix issues with questions client (gh#openSUSE/agama#524).

-------------------------------------------------------------------
Mon Apr  3 08:13:55 UTC 2023 - Knut Anderssen <kanderssen@suse.com>

- Fix DNS handling by using ipv4.dns-data instead of ipv4.dns (gh#openSUSE/agama#518).

-------------------------------------------------------------------
Wed Mar 29 11:32:13 UTC 2023 - Imobach Gonzalez Sosa <igonzalezsosa@suse.com>

- Rename D-Installer to Agama (gh#openSUSE/agama#507).
- Version 1

-------------------------------------------------------------------
Fri Mar 24 15:30:48 UTC 2023 - Imobach Gonzalez Sosa <igonzalezsosa@suse.com>

- Version 0.8.3

-------------------------------------------------------------------
Fri Mar 24 14:51:55 UTC 2023 - Knut Alejandro Anderssen González <kanderssen@suse.com>

- Add UI for configuring DASD (gh#openSUSE/agama#501).

-------------------------------------------------------------------
Fri Mar 24 12:50:06 UTC 2023 - Ancor Gonzalez Sosa <ancor@suse.com>

- Added a tip about iSCSI and DASD configuration to the storage
  page (gh#openSUSE/agama#500).

-------------------------------------------------------------------
Fri Mar 24 10:39:45 UTC 2023 - Imobach Gonzalez Sosa <igonzalezsosa@suse.com>

- Version 0.8.2

-------------------------------------------------------------------
Thu Mar 23 17:07:29 UTC 2023 - José Iván López González <jlopez@suse.com>

- Reprobe storage if the system becomes deprecated
  (gh#openSUSE/agama#484).

-------------------------------------------------------------------
Tue Mar 21 16:41:06 UTC 2023 - Ladislav Slezák <lslezak@suse.com>

- Do not crash when setting an invalid target device using the
  command line interface (bsc#1209523)

-------------------------------------------------------------------
Mon Mar 20 15:13:28 UTC 2023 - Imobach Gonzalez Sosa <igonzalezsosa@suse.com>

- Upgrade Webpack to version 5.76.2 (CVE-2023-28154, bsc#1209494).
- Version 0.8.1

-------------------------------------------------------------------
Mon Mar 20 13:40:08 UTC 2023 - Imobach Gonzalez Sosa <igonzalezsosa@suse.com>

- Remove the redundant "Settings" suffix (gh#openSUSE/agama#481).

-------------------------------------------------------------------
Mon Mar 20 11:51:56 UTC 2023 - Imobach Gonzalez Sosa <igonzalezsosa@suse.com>

- Fix the initialization of the D-Bus iSCSI proxies
  (gh#openSUSE/agama#478).

-------------------------------------------------------------------
Mon Mar 20 11:50:37 UTC 2023 - José Iván López González <jlopez@suse.com>

- Fix the iSCSI discover form when no information is found in the
  browser's local storage (gh#openSUSE/agama#475).

-------------------------------------------------------------------
Thu Mar 16 16:13:39 UTC 2023 - Imobach Gonzalez Sosa <igonzalezsosa@suse.com>

- Version 0.8

-------------------------------------------------------------------
Thu Mar 16 15:53:34 UTC 2023 - José Iván López González <jlopez@suse.com>

- Add UI for configuring iSCSI (gh#openSUSE/agama#435).

-------------------------------------------------------------------
Mon Mar 13 15:51:08 UTC 2023 - David Diaz <dgonzalez@suse.com>

- Sidebar improvements (gh#openSUSE/agama#462)
  * Allow adding actions from a page.
  * Remove network information.
  * Use underlined links and darker green color for improving contrast.
  * Start using a disclosure widget for grouping related actions.

-------------------------------------------------------------------
Fri Mar  3 15:00:05 UTC 2023 - David Diaz <dgonzalez@suse.com>

- Enhance the user edit form (gh#openSUSE/agama#451).

-------------------------------------------------------------------
Thu Mar  2 23:16:09 UTC 2023 - David Diaz <dgonzalez@suse.com>

- Dependencies update (gh#openSUSE/agama#449).
  * Go up to React 18.
  * Bring node packages up to date.

-------------------------------------------------------------------
Wed Mar  1 23:22:37 UTC 2023 - David Diaz <dgonzalez@suse.com>

- Create a dedicated page per section
  (gh#openSUSE/agama#443).

-------------------------------------------------------------------
Tue Feb 21 00:50:48 UTC 2023 - David Diaz <dgonzalez@suse.com>

- Set icons as aria-hidden (gh#openSUSE/agama#437).

-------------------------------------------------------------------
Mon Feb 20 22:52:48 UTC 2023 - David Diaz <dgonzalez@suse.com>

- Sidebar improvements (gh#openSUSE/agama#436)
  * Use proper control for open and close actions
  * Improve styling and labels
  * Add missing aria attributes

-------------------------------------------------------------------
Thu Feb 16 12:56:24 UTC 2023 - Ladislav Slezák <lslezak@suse.com>

- Integrate cockpit terminal application (gh#openSUSE/agama#426)

-------------------------------------------------------------------
Wed Feb 15 16:35:54 UTC 2023 - Imobach Gonzalez Sosa <igonzalezsosa@suse.com>

- Version 0.7
- Do not use a proxy to get the errors lists
  (gh#openSUSE/agama#424).

-------------------------------------------------------------------
Thu Feb  9 15:29:58 UTC 2023 - David Diaz <dgonzalez@suse.com>

- Add live reloading feature for easing the front-end development
  process (gh#openSUSE/agama#419).

-------------------------------------------------------------------
Thu Feb  9 14:16:09 UTC 2023 - David Diaz <dgonzalez@suse.com>

- Fix storage section crashing when proposal is not ready
  (gh#openSUSE/agama#418).

-------------------------------------------------------------------
Wed Feb  8 18:12:06 UTC 2023 - Imobach Gonzalez Sosa <igonzalezsosa@suse.com>

- Better handling of software repositories
  (gh#openSUSE/agama#414):
  * Report issues when reading the software repositories.
  * Inform the user about the software proposal progress.
  * Add a button to reload the repositories
    (gh#openSUSE/agama#388).

-------------------------------------------------------------------
Tue Jan 24 09:32:13 UTC 2023 - Ladislav Slezák <lslezak@suse.com>

- Added a button for displaying the YaST logs
  (related to gh#openSUSE/agama#379)

-------------------------------------------------------------------
Fri Jan 20 09:03:22 UTC 2023 - David Diaz <dgonzalez@suse.com>

- UI fixes (gh#openSUSE/agama#401):
  * Add a fallback height for the layout
  * Fix some miss-alignments
  * Add missing icon
  * Ensure tooling serving and loading fonts

-------------------------------------------------------------------
Thu Jan 19 07:58:00 UTC 2023 - David Diaz <dgonzalez@suse.com>

- Update aliases for using "~/" instead of "@"
  (gh#openSUSE/agama#400).

-------------------------------------------------------------------
Wed Jan 18 08:06:05 UTC 2023 - Josef Reidinger <jreidinger@suse.com>

- Allow user downloading logs (gh#openSUSE/agama#379)

-------------------------------------------------------------------
Thu Jan 12 16:23:54 UTC 2023 - Josef Reidinger <jreidinger@suse.com>

- Implement validation of software proposal to early detect
  issues in software selection (gh#openSUSE/agama#381)

-------------------------------------------------------------------
Wed Jan 11 20:37:26 UTC 2023 - David Diaz <dgonzalez@suse.com>

- Testing: use a mocking function to make mocked components
  consistent across the test suite (gh#openSUSE/agama#392).

-------------------------------------------------------------------
Wed Jan 11 11:54:29 UTC 2023 - David Diaz <dgonzalez@suse.com>

- Rework UI internals by using plain CSS as much as possible for
  building the layout instead of relying on wrapper components
  (gh#openSUSE/agama#391).

-------------------------------------------------------------------
Tue Jan 10 10:30:05 UTC 2023 - Imobach Gonzalez Sosa <igonzalezsosa@suse.com>

- Connect to the dedicated D-Bus server (gh#openSUSE/agama#384).

-------------------------------------------------------------------
Mon Jan  2 12:53:50 UTC 2023 - David Diaz <dgonzalez@suse.com>

- Add missing favicon (gh#openSUSE/agama#387).

-------------------------------------------------------------------
Mon Jan  2 11:46:37 UTC 2023 - Knut Anderssen <kanderssen@suse.com>

- Do not show the link to configure wifi networks when there are no
  wifi devices and also inform the user when no network connection
  was detected (gh#openSUSE/agama#323).
- Version 0.6.3

-------------------------------------------------------------------
Mon Jan  2 10:03:18 UTC 2023 - David Diaz <dgonzalez@suse.com>

- Ensure custom fonts are including in the build
  (gh#openSUSE/agama#385).

-------------------------------------------------------------------
Fri Dec 30 11:56:46 UTC 2022 - David Diaz <dgonzalez@suse.com>

- Switch to Material Symbols icon set and refactor how icons
  are imported (gh#openSUSE/agama#383).

-------------------------------------------------------------------
Thu Dec 15 10:14:22 UTC 2022 - Knut Anderssen <kanderssen@suse.com>

- Do not show the link to configure wifi networks when wireless is
  not enabled (gh#openSUSE/agama#323).
- Version 0.6.2

-------------------------------------------------------------------
Thu Dec 15 08:55:02 UTC 2022 - Imobach Gonzalez Sosa <igonzalezsosa@suse.com>

- Display questions during the software installation (related to
  gh#openSUSE/agama#369).
- Update to version 0.6.1

-------------------------------------------------------------------
Mon Dec  5 13:18:37 UTC 2022 - Imobach Gonzalez Sosa <igonzalezsosa@suse.com>

- Update to version 0.6.0

-------------------------------------------------------------------
Fri Dec  2 15:46:46 UTC 2022 - Imobach Gonzalez Sosa <igonzalezsosa@suse.com>

- Add support for password confirmation
  (related to gh#openSUSE/agama#297)

-------------------------------------------------------------------
Fri Dec  2 13:41:41 UTC 2022 - José Iván López González <jlopez@suse.com>

- Add new UI for storage proposal offering LVM and encyption
  options (gh#openSUSE/agama#321).

-------------------------------------------------------------------
Fri Dec 2 10:48:14 UTC 2022 - Josef Reidinger <jreidinger@suse.cz>

- Add support for adapting the configuration depending on the
  architecture (gh#openSUSE/agama#339)

-------------------------------------------------------------------
Wed Nov 30 08:16:42 UTC 2022 - Knut Alejandro Anderssen González <kanderssen@suse.de>

- Add validation for the first user creation (gh#openSUSE/agama#337)

-------------------------------------------------------------------
Fri Nov 18 16:27:26 UTC 2022 - Imobach Gonzalez Sosa <igonzalezsosa@suse.com>

- Update to version 0.5.0:
  * Add support for basic network configuration, based on
    NetworkManager (gh#openSUSE/agama#260, gh#openSUSE/agama#292).
  * Improve the usability of the LUKS activation dialog
    (gh#openSUSE/agama#253).
  * Prevent starting the installation with incomplete or wrong
    configuration (gh#openSUSE/agama#299).

-------------------------------------------------------------------
Thu Jul 28 08:17:06 UTC 2022 - Imobach Gonzalez Sosa <igonzalezsosa@suse.com>

- Update to version 0.4.2:
  * Connect to the org.opensuse.DInstaller.Language service
    (related to gh#openSUSE/agama#240).

-------------------------------------------------------------------
Tue Jul 26 10:04:53 UTC 2022 - Imobach Gonzalez Sosa <igonzalezsosa@suse.com>

- Update to version 0.4.1:
  * Fix several user interface-related issues (gh#openSUSE/agama#230):
    - Avoid reloading the page when pushing the enter key.
    - Always display the D-Bus error page when the connection gets
      broken. Reload the UI again when the D-Bus connection is
      working again.
    - Update the product selection page when the product is
      modified in background (e.g., using the CLI).
    - Update the first user settings when they are changed in
      background.
    - Refresh the storage section when the settings are modified
      in background.
    - If the storage proposal fails, display the error even after
      reloading the page.

-------------------------------------------------------------------
Fri Jul 15 07:32:48 UTC 2022 - Imobach Gonzalez Sosa <igonzalezsosa@suse.com>

- Update to version 0.4:
  * Support for installing multiple products
    (gh#openSUSE/agama#211).
  * Adapt to the new status/progress reporting API
    (gh#openSUSE/agama#219).
  * Add a better layout mechanism (gh#openSUSE/agama#216).

-------------------------------------------------------------------
Mon Jun 13 10:10:03 UTC 2022 - Imobach Gonzalez Sosa <igonzalezsosa@suse.com>

- Update to version 0.3:
  * Refresh the web UI when a selected option changes (e.g., through
    the CLI) (gh#openSUSE/agama#180).
  * Remove the "Restart Installation" button
    (gh#openSUSE/agama#167 and gh#openSUSE/agama#174).
  * Add a task to generate the JSDoc-based documentation
    (gh#openSUSE/agama#186 and gh#openSUSE/agama#191).

-------------------------------------------------------------------
Tue May 17 10:58:51 UTC 2022 - Imobach Gonzalez Sosa <igonzalezsosa@suse.com>

- Update to version 0.2:
  * Turn the web UI into a Cockpit module (gh#openSUSE/agama#127)
    and drop the authentication code (gh#openSUSE/agama#128).
  * Add basic storage devices activation (gh#openSUSE/agama#150).
  * Fix the behavior of the language selector
    (gh#openSUSE/agama#125).
  * Add an installation confirmation dialog
    (gh#openSUSE/agama#118) and a reboot button
    (gh#openSUSE/agama#114).

-------------------------------------------------------------------
Wed Mar 30 07:06:23 UTC 2022 - Imobach Gonzalez Sosa <igonzalezsosa@suse.com>

- First release (version 0.1):
  * Allow setting the language, selecting a product, choosing a disk to
    install into, setting the root authentication mechanism and creating
    a first user.
  * Report installation progress.
  * Communication with D-Bus through Cockpit's infrastructure.<|MERGE_RESOLUTION|>--- conflicted
+++ resolved
@@ -1,16 +1,15 @@
 -------------------------------------------------------------------
-<<<<<<< HEAD
 Mon Nov 25 11:12:36 UTC 2024 - David Diaz <dgonzalez@suse.com>
 
 - Unify Install and "warning" header buttons.
 - Move installation issues to a drawer shown when Install button
   is clicked (gh#agama-project#agama#1778).
-=======
+
+-------------------------------------------------------------------
 Fri Nov 15 16:48:44 UTC 2024 - Ladislav Slezák <lslezak@suse.com>
 
 - Set the plain text password flag when setting the root and first
   user password (gh#agama-project/agama#1771)
->>>>>>> c7386259
 
 -------------------------------------------------------------------
 Fri Nov 15 08:26:29 UTC 2024 - David Diaz <dgonzalez@suse.com>
