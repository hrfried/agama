--- conflicted
+++ resolved
@@ -1,16 +1,15 @@
 -------------------------------------------------------------------
-<<<<<<< HEAD
 Fri Feb  7 14:43:08 UTC 2025 - Imobach Gonzalez Sosa <igonzalezsosa@suse.com>
 
 - Report unsupported AutoYaST elements
   (gh#agama-project/agama#1976).
-=======
+
+-------------------------------------------------------------------
 Fri Jan 31 09:03:37 UTC 2025 - Imobach Gonzalez Sosa <igonzalezsosa@suse.com>
 
 - Always perform mutations (PATH/POST/PUT/DELETE) when connecting
   to "localhost", no matter whether the network is connected or not
   (gh#agama-project/agama#1963).
->>>>>>> 01caffef
 
 -------------------------------------------------------------------
 Fri Jan 24 09:34:24 UTC 2025 - Imobach Gonzalez Sosa <igonzalezsosa@suse.com>
