--- conflicted
+++ resolved
@@ -1,14 +1,13 @@
 -------------------------------------------------------------------
-<<<<<<< HEAD
 Fri Oct 11 09:46:02 UTC 2024 - Imobach Gonzalez Sosa <igonzalezsosa@suse.com>
 
 - Workaround the "not found" problem in the products selection page
   (gh#agama-project/agama#1666).
-=======
+
+-------------------------------------------------------------------
 Thu Oct 10 17:55:34 UTC 2024 - Victorhck <victorhck@mailbox.org>
 
 - Update URL in About section (gh#agama-project/agama#1663).
->>>>>>> 359dda03
 
 -------------------------------------------------------------------
 Thu Oct  3 10:20:34 UTC 2024 - Imobach Gonzalez Sosa <igonzalezsosa@suse.com>
