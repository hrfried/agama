// Better alignment for expandable section with a sibling list
ul.pf-v5-c-list + div.pf-v5-c-expandable-section {
  > button {
    margin-inline-start: calc(
      var(--pf-v5-global--spacer--lg) - var(--pf-v5-global--spacer--sm) - var(
          --pf-v5-global--icon--FontSize--sm
        )
    );
  }

  > div {
    margin-block-start: 0;
  }
}

// *DataLists custom styles
li.pf-v5-c-data-list__item {
  border-block-end-width: thin;
}

div.pf-v5-c-data-list__item-row:has(button.remove-link:hover) {
  background-color: #fafafa;
}

button.remove-link:hover {
  color: var(--pf-v5-c-button--m-danger--BackgroundColor);
}

.first-username-dropdown {
  position: absolute;
  width: 100%;
}

.first-username-wrapper {
  position: relative;
  width: 100%;
}

#productSelectionForm {
  input[type="radio"] {
    align-self: center;
    flex-shrink: 0;
    inline-size: 20px;
    block-size: 20px;
  }

  .pf-v5-c-card {
    img {
      max-inline-size: 80px;
    }

    label {
      cursor: pointer;
    }

    label::after {
      content: "";
      position: absolute;
      width: 100%;
      height: 100%;
      top: 0;
      right: 0;
      bottom: 0;
      left: 0;
    }
  }
}

<<<<<<< HEAD
.menu-toggle-inline {
  padding: 1px 0.5ch;
  margin-block-end: 0.5em;
  background: var(--color-gray);
  border-radius: 4px;

  &.pf-v5-c-menu-toggle.pf-m-plain:not(.pf-m-text) {
    text-decoration: none;
    color: black;
=======
.agama-install-button {
  padding: var(--pf-v5-global--spacer--sm) var(--pf-v5-global--spacer--md);
  font-size: var(--fs-large);
}

.agama-issues-mark {
  background: white;
  width: 24px;
  height: 24px;
  border-radius: 24px;
  top: -7px;
  right: -7px;
  position: absolute;
  display: flex;
  align-content: center;
  justify-content: center;
}

.agama-issues-drawer-body {
  padding: var(--pf-v5-global--spacer--lg);

  h4 a {
    text-decoration: underline;
    font-weight: var(--fw-bold);
  }

  ul li.pf-m-info,
  ul li.pf-m-warning {
    --pf-v5-c-notification-drawer__list-item--before--BackgroundColor: none;
>>>>>>> a103f540
  }
}<|MERGE_RESOLUTION|>--- conflicted
+++ resolved
@@ -66,17 +66,6 @@
   }
 }
 
-<<<<<<< HEAD
-.menu-toggle-inline {
-  padding: 1px 0.5ch;
-  margin-block-end: 0.5em;
-  background: var(--color-gray);
-  border-radius: 4px;
-
-  &.pf-v5-c-menu-toggle.pf-m-plain:not(.pf-m-text) {
-    text-decoration: none;
-    color: black;
-=======
 .agama-install-button {
   padding: var(--pf-v5-global--spacer--sm) var(--pf-v5-global--spacer--md);
   font-size: var(--fs-large);
@@ -106,6 +95,17 @@
   ul li.pf-m-info,
   ul li.pf-m-warning {
     --pf-v5-c-notification-drawer__list-item--before--BackgroundColor: none;
->>>>>>> a103f540
+  }
+}
+
+.menu-toggle-inline {
+  padding: 1px 0.5ch;
+  margin-block-end: 0.5em;
+  background: var(--color-gray);
+  border-radius: 4px;
+
+  &.pf-v5-c-menu-toggle.pf-m-plain:not(.pf-m-text) {
+    text-decoration: none;
+    color: black;
   }
 }