/*
 * Copyright (c) [2022-2024] SUSE LLC
 *
 * All Rights Reserved.
 *
 * This program is free software; you can redistribute it and/or modify it
 * under the terms of the GNU General Public License as published by the Free
 * Software Foundation; either version 2 of the License, or (at your option)
 * any later version.
 *
 * This program is distributed in the hope that it will be useful, but WITHOUT
 * ANY WARRANTY; without even the implied warranty of MERCHANTABILITY or
 * FITNESS FOR A PARTICULAR PURPOSE.  See the GNU General Public License for
 * more details.
 *
 * You should have received a copy of the GNU General Public License along
 * with this program; if not, contact SUSE LLC.
 *
 * To contact SUSE LLC about this file by physical or electronic mail, you may
 * find current contact information at www.suse.com.
 */

import React from "react";
import { screen } from "@testing-library/react";
import { installerRender, mockNavigateFn } from "~/test-utils";
import { ProductSelectionPage } from "~/components/product";
import { Product } from "~/types/software";
import { useProduct } from "~/queries/software";

<<<<<<< HEAD
jest.mock("~/components/product/ProductRegistrationAlert", () => () => (
  <div>ProductRegistrationAlert Mock</div>
));

const mockConfigMutation = jest.fn();
=======
>>>>>>> 496dae30
const tumbleweed: Product = {
  id: "Tumbleweed",
  name: "openSUSE Tumbleweed",
  icon: "tumbleweed.svg",
  description: "Tumbleweed description...",
  registration: "no",
};

const microOs: Product = {
  id: "MicroOS",
  name: "openSUSE MicroOS",
  icon: "microos.svg",
  description: "MicroOS description",
  registration: "no",
};

const mockConfigMutation = jest.fn();
let mockSelectedProduct: Product;

jest.mock("~/queries/software", () => ({
  ...jest.requireActual("~/queries/software"),
  useProduct: (): ReturnType<typeof useProduct> => {
    return {
      products: [tumbleweed, microOs],
      selectedProduct: mockSelectedProduct,
    };
  },
  useProductChanges: () => jest.fn(),
  useConfigMutation: () => ({ mutate: mockConfigMutation }),
}));

describe("ProductSelectionPage", () => {
  beforeEach(() => {
    mockSelectedProduct = tumbleweed;
  });

  describe("when there is a product already selected", () => {
    it("renders the Cancel button", () => {
      installerRender(<ProductSelectionPage />);
      screen.getByRole("button", { name: "Cancel" });
    });
  });

  describe("when there is not a product selected yet", () => {
    beforeEach(() => {
      mockSelectedProduct = undefined;
    });

    it("does not render the Cancel button", () => {
      installerRender(<ProductSelectionPage />);
      expect(screen.queryByRole("button", { name: "Cancel" })).toBeNull();
    });
  });

  describe("when the user chooses a product and hits the confirmation button", () => {
    it("triggers the product selection", async () => {
      const { user } = installerRender(<ProductSelectionPage />);
      const productOption = screen.getByRole("radio", { name: microOs.name });
      const selectButton = screen.getByRole("button", { name: "Select" });
      await user.click(productOption);
      await user.click(selectButton);
      expect(mockConfigMutation).toHaveBeenCalledWith({ product: microOs.id });
    });
  });

  describe("when the user chooses a product but hits the cancel button", () => {
    it("does not trigger the product selection and goes back", async () => {
      const { user } = installerRender(<ProductSelectionPage />);
      const productOption = screen.getByRole("radio", { name: microOs.name });
      const cancelButton = screen.getByRole("button", { name: "Cancel" });
      await user.click(productOption);
      await user.click(cancelButton);
      expect(mockConfigMutation).not.toHaveBeenCalled();
      expect(mockNavigateFn).toHaveBeenCalledWith("/");
    });
  });
});<|MERGE_RESOLUTION|>--- conflicted
+++ resolved
@@ -27,14 +27,11 @@
 import { Product } from "~/types/software";
 import { useProduct } from "~/queries/software";
 
-<<<<<<< HEAD
 jest.mock("~/components/product/ProductRegistrationAlert", () => () => (
   <div>ProductRegistrationAlert Mock</div>
 ));
 
 const mockConfigMutation = jest.fn();
-=======
->>>>>>> 496dae30
 const tumbleweed: Product = {
   id: "Tumbleweed",
   name: "openSUSE Tumbleweed",
