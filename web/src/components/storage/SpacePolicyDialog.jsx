--- conflicted
+++ resolved
@@ -68,24 +68,14 @@
  * Renders a dialog that allows the user to select the space policy and actions.
  * @component
  *
-<<<<<<< HEAD
  * @typedef {object} SpacePolicyDialogProps
  * @property {SpacePolicy} policy
  * @property {SpaceAction[]} actions
  * @property {StorageDevice[]} devices
  * @property {boolean} [isOpen=false]
+ * @property {boolean} [isLoading]
  * @property {() => void} [onCancel=noop]
  * @property {(spaceConfig: SpaceConfig) => void} [onAccept=noop]
-=======
- * @param {object} props
- * @param {SpacePolicy} props.policy
- * @param {SpaceAction[]} props.actions
- * @param {StorageDevice[]} props.devices
- * @param {boolean} [props.isOpen=false]
- * @param {boolean} [props.isLoading]
- * @param {() => void} [props.onCancel=noop]
- * @param {(spaceConfig: SpaceConfig) => void} [props.onAccept=noop]
->>>>>>> a554ab0c
  *
  * @typedef {object} SpaceConfig
  * @property {SpacePolicy} spacePolicy
