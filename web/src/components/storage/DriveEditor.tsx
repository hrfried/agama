/*
 * Copyright (c) [2024-2025] SUSE LLC
 *
 * All Rights Reserved.
 *
 * This program is free software; you can redistribute it and/or modify it
 * under the terms of the GNU General Public License as published by the Free
 * Software Foundation; either version 2 of the License, or (at your option)
 * any later version.
 *
 * This program is distributed in the hope that it will be useful, but WITHOUT
 * ANY WARRANTY; without even the implied warranty of MERCHANTABILITY or
 * FITNESS FOR A PARTICULAR PURPOSE.  See the GNU General Public License for
 * more details.
 *
 * You should have received a copy of the GNU General Public License along
 * with this program; if not, contact SUSE LLC.
 *
 * To contact SUSE LLC about this file by physical or electronic mail, you may
 * find current contact information at www.suse.com.
 */

import React from "react";
import { useNavigate, generatePath } from "react-router-dom";
import { _, formatList } from "~/i18n";
import { sprintf } from "sprintf-js";
import { baseName, deviceLabel, formattedPath, SPACE_POLICIES } from "~/components/storage/utils";
import { useAvailableDevices } from "~/queries/storage";
<<<<<<< HEAD
import { apiModel } from "~/api/storage/types";
import { StorageDevice } from "~/types/storage";
import { STORAGE as PATHS } from "~/routes/paths";
import { useDrive } from "~/queries/storage/config-model";
import { useDrive as useDriveModel } from "~/hooks/storage/model";
=======
import { configModel } from "~/api/storage/types";
import { StorageDevice } from "~/types/storage";
import { STORAGE as PATHS } from "~/routes/paths";
import { useDrive, useModel } from "~/queries/storage/config-model";
>>>>>>> 58c734a4
import * as driveUtils from "~/components/storage/utils/drive";
import { contentDescription } from "~/components/storage/utils/device";
import DeviceMenu from "~/components/storage/DeviceMenu";
import DeviceHeader from "~/components/storage/DeviceHeader";
import MountPathMenuItem from "~/components/storage/MountPathMenuItem";
import { MenuHeader } from "~/components/core";
import MenuDeviceDescription from "./MenuDeviceDescription";
import {
  Card,
  CardBody,
  CardHeader,
  CardTitle,
  Divider,
  Flex,
  Label,
  Split,
  MenuItem,
  MenuList,
  MenuGroup,
} from "@patternfly/react-core";

import spacingStyles from "@patternfly/react-styles/css/utilities/Spacing/spacing";

export type DriveEditorProps = { drive: apiModel.Drive; driveDevice: StorageDevice };

// FIXME: Presentation is quite poor
const SpacePolicySelectorIntro = ({ device }) => {
  const main = _("Choose what to with current content");
  const description = contentDescription(device);
  const systems = device.systems;

  return (
    <MenuHeader
      title={main}
      description={
        <Split hasGutter>
          <span className="pf-v5-c-menu__item-description">{description}</span>
          {systems.map((s, i) => (
            <Label key={i} isCompact>
              {s}
            </Label>
          ))}
        </Split>
      }
    />
  );
};

const SpacePolicySelector = ({ drive, driveDevice }: DriveEditorProps) => {
  const navigate = useNavigate();
  const { setSpacePolicy } = useDrive(drive.name);
  const onSpacePolicyChange = (spacePolicy: apiModel.SpacePolicy) => {
    if (spacePolicy === "custom") {
      return navigate(generatePath(PATHS.findSpace, { id: baseName(drive.name) }));
    } else {
      setSpacePolicy(spacePolicy);
    }
  };

  const currentPolicy = driveUtils.spacePolicyEntry(drive);

  const PolicyItem = ({ policy }) => {
    const isSelected = policy.id === currentPolicy.id;
    // FIXME: use PF/Content with #component prop instead when migrating to PF6
    const Name = () => (isSelected ? <b>{policy.label}</b> : policy.label);

    return (
      <MenuItem
        itemId={policy.id}
        isSelected={isSelected}
        description={policy.description}
        onClick={() => onSpacePolicyChange(policy.id)}
      >
        <Name />
      </MenuItem>
    );
  };

  return (
    <DeviceMenu
      title={<span>{driveUtils.contentActionsDescription(drive)}</span>}
      activeItemId={currentPolicy.id}
    >
      <MenuGroup label={<SpacePolicySelectorIntro device={driveDevice} />}>
        <MenuList>
          <Divider />
          {SPACE_POLICIES.map((policy) => (
            <PolicyItem key={policy.id} policy={policy} />
          ))}
        </MenuList>
      </MenuGroup>
    </DeviceMenu>
  );
};

const SearchSelectorIntro = ({ drive }: { drive: apiModel.Drive }) => {
  /** @todo Replace the useDrive hook from /queries by the hook from /hooks. */
  const volumeGroups = useDriveModel(drive.name)?.getVolumeGroups() || [];
  const driveModel = useDrive(drive.name);
  if (!driveModel) return;

  const { isBoot, isExplicitBoot, hasPv } = driveModel;
  const vgName = volumeGroups[0]?.vgName;

  const mainText = (): string => {
    if (driveUtils.hasReuse(drive)) {
      // The current device will be the only option to choose from
      return _("This uses existing partitions at the device");
    }

    if (!driveUtils.hasFilesystem(drive)) {
      // The current device will be the only option to choose from
      if (hasPv) {
        if (volumeGroups.length > 1) {
          if (isExplicitBoot) {
            return _(
              "This device will contain the configured LVM groups and any partition needed to boot",
            );
          }
          return _("This device will contain the configured LVM groups");
        }
        if (isExplicitBoot) {
          return sprintf(
            // TRANSLATORS: %s is the name of the LVM
            _("This device will contain the LVM group '%s' and any partition needed to boot"),
            vgName,
          );
        }

        // TRANSLATORS: %s is the name of the LVM
        return sprintf(_("This device will contain the LVM group '%s'"), vgName);
      }

      // The current device will be the only option to choose from
      if (isExplicitBoot) {
        return _("This device will contain any partition needed for booting");
      }

      // I guess 'create new LVM' is not a reasonable option here
      return _("Select a device to configure");
    }

    if (driveUtils.hasRoot(drive)) {
      return _("Select a device to install the system");
    }

    const mountPaths = drive.partitions
      .filter((p) => !p.name)
      .map((p) => formattedPath(p.mountPath));

    return sprintf(
      // TRANSLATORS: %s is a list of formatted mount points like '"/", "/var" and "swap"' (or a
      // single mount point in the singular case).
      _("Select a device to create %s"),
      formatList(mountPaths),
    );
  };

  const extraText = (): string => {
    // Nothing to add in these cases
    if (driveUtils.hasReuse(drive)) return;
    if (!driveUtils.hasFilesystem(drive)) return;

    const name = baseName(drive.name);

    if (hasPv) {
      if (volumeGroups.length > 1) {
        if (isExplicitBoot) {
          return sprintf(
            // TRANSLATORS: %s is the name of the disk (eg. sda)
            _("%s will still contain the configured LVM groups and any partition needed to boot"),
            name,
          );
        }

        // TRANSLATORS: %s is the name of the disk (eg. sda)
        return sprintf(_("The configured LVM groups will remain at %s"), name);
      }

      if (isExplicitBoot) {
        return sprintf(
          // TRANSLATORS: %1$s is the name of the disk (eg. sda) and %2$s the name of the LVM
          _("%1$s will still contain the LVM group '%2$s' and any partition needed to boot"),
          name,
          vgName,
        );
      }

      return sprintf(
        // TRANSLATORS: %1$s is the name of the LVM and %2$s the name of the disk (eg. sda)
        _("The LVM group '%1$s' will remain at %2$s"),
        vgName,
        name,
      );
    }

    if (isExplicitBoot) {
      // TRANSLATORS: %s is the name of the disk (eg. sda)
      return sprintf(_("Partitions needed for booting will remain at %s"), name);
    }

    if (isBoot) {
      return _("Partitions needed for booting will also be adapted");
    }
  };

  return <MenuHeader title={mainText()} description={extraText()} />;
};

const DiskSelectorTitle = ({ device, isSelected = false }) => {
  const Name = () => (isSelected ? <b>{deviceLabel(device)}</b> : deviceLabel(device));
  const Systems = () => (
    <Flex columnGap={{ default: "columnGapXs" }}>
      {device.systems.map((s, i) => (
        <Label key={i} isCompact>
          {s}
        </Label>
      ))}
    </Flex>
  );

  return (
    <Split hasGutter>
      <Name />
      <Systems />
    </Split>
  );
};

const SearchSelectorMultipleOptions = ({ selected, withNewVg = false, onChange }) => {
  const navigate = useNavigate();
  const devices = useAvailableDevices();

  const NewVgOption = () => {
    if (withNewVg)
      return (
        <MenuItem
          component="a"
          onClick={() => navigate(PATHS.root)}
          itemId="lvm"
          description={_("The configured partitions will be created as logical volumes")}
        >
          <Flex component="span" justifyContent={{ default: "justifyContentSpaceBetween" }}>
            <span>{_("New LVM volume group")}</span>
          </Flex>
        </MenuItem>
      );
  };

  return (
    <>
      {devices.map((device) => {
        const isSelected = device.sid === selected.sid;

        return (
          <MenuItem
            key={device.sid}
            itemId={device.sid}
            isSelected={isSelected}
            description={<MenuDeviceDescription device={device} />}
            onClick={() => onChange(device.name)}
          >
            <DiskSelectorTitle device={device} isSelected={isSelected} />
          </MenuItem>
        );
      })}
      <NewVgOption />
    </>
  );
};

const SearchSelectorSingleOption = ({ selected }) => {
  return (
    <MenuItem
      isSelected
      key={selected.sid}
      itemId={selected.sid}
      description={<MenuDeviceDescription device={selected} />}
    >
      <DiskSelectorTitle device={selected} isSelected />
    </MenuItem>
  );
};

const SearchSelectorOptions = ({ drive, selected, onChange }) => {
  const driveModel = useDrive(drive.name);
  if (!driveModel) return;

  const { isExplicitBoot, hasPv } = driveModel;
  // const boot = isExplicitBoot(drive.name);

  if (driveUtils.hasReuse(drive)) return <SearchSelectorSingleOption selected={selected} />;

  if (!driveUtils.hasFilesystem(drive)) {
    if (hasPv || isExplicitBoot) {
      return <SearchSelectorSingleOption selected={selected} />;
    }

    return <SearchSelectorMultipleOptions selected={selected} onChange={onChange} />;
  }

  // TODO: use withNewVg prop once LVM is added.
  return <SearchSelectorMultipleOptions selected={selected} onChange={onChange} />;
};

const SearchSelector = ({ drive, selected, onChange }) => {
  return (
    <MenuGroup label={<SearchSelectorIntro drive={drive} />}>
      <Divider />
      <SearchSelectorOptions drive={drive} selected={selected} onChange={onChange} />
    </MenuGroup>
  );
};

const RemoveDriveOption = ({ drive }) => {
  const driveModel = useDrive(drive.name);
  const { hasAdditionalDrives } = useModel();

  if (!driveModel) return;

  const { isExplicitBoot, hasPv, delete: deleteDrive } = driveModel;

  // When no additional drives has been added, the "Do not use" button can be confusing so it is
  // omitted for all drives.
  if (!hasAdditionalDrives) return;

  // FIXME: in these two cases the button should likely be present, but disabled and with an
  // explanation of why those particular drive definitions cannot be removed.
  if (isExplicitBoot) return;
<<<<<<< HEAD
  if (hasPv) return;
  if (driveUtils.hasRoot(drive)) return;
=======
  if (driveUtils.hasPv(drive)) return;
>>>>>>> 58c734a4

  return (
    <>
      <Divider component="hr" />
      <MenuItem
        isDanger
        description={_("Remove the configuration for this device")}
        onClick={deleteDrive}
      >
        {_("Do not use")}
      </MenuItem>
    </>
  );
};

const DriveSelector = ({ drive, selected, toggleAriaLabel }) => {
  const driveHandler = useDrive(drive.name);
  const onDriveChange = (newDriveName: string) => {
    driveHandler.switch(newDriveName);
  };

  return (
    <DeviceMenu
      title={<b aria-hidden>{deviceLabel(selected)}</b>}
      ariaLabel={toggleAriaLabel}
      activeItemId={selected.sid}
    >
      <MenuList>
        <SearchSelector drive={drive} selected={selected} onChange={onDriveChange} />
        <RemoveDriveOption drive={drive} />
      </MenuList>
    </DeviceMenu>
  );
};

const DriveHeader = ({ drive, driveDevice }: DriveEditorProps) => {
  const { isBoot, hasPv } = useDrive(drive.name);

  const text = (drive: apiModel.Drive): string => {
    if (driveUtils.hasRoot(drive)) {
      if (hasPv) {
        if (isBoot) {
          // TRANSLATORS: %s will be replaced by the device name and its size - "/dev/sda, 20 GiB"
          return _("Use %s to install, host LVM and boot");
        }
        // TRANSLATORS: %s will be replaced by the device name and its size - "/dev/sda, 20 GiB"
        return _("Use %s to install and host LVM");
      }

      if (isBoot) {
        // TRANSLATORS: %s will be replaced by the device name and its size - "/dev/sda, 20 GiB"
        return _("Use %s to install and boot");
      }
      // TRANSLATORS: %s will be replaced by the device name and its size - "/dev/sda, 20 GiB"
      return _("Use %s to install");
    }

    if (driveUtils.hasFilesystem(drive)) {
      if (hasPv) {
        if (isBoot) {
          // TRANSLATORS: %s will be replaced by the device name and its size - "/dev/sda, 20 GiB"
          return _("Use %s for LVM, additional partitions and booting");
        }
        // TRANSLATORS: %s will be replaced by the device name and its size - "/dev/sda, 20 GiB"
        return _("Use %s for LVM and additional partitions");
      }

      if (isBoot) {
        // TRANSLATORS: %s will be replaced by the device name and its size - "/dev/sda, 20 GiB"
        return _("Use %s for additional partitions and booting");
      }
      // TRANSLATORS: %s will be replaced by the device name and its size - "/dev/sda, 20 GiB"
      return _("Use %s for additional partitions");
    }

    if (hasPv) {
      if (isBoot) {
        // TRANSLATORS: %s will be replaced by the device name and its size - "/dev/sda, 20 GiB"
        return _("Use %s to host LVM and boot");
      }
      // TRANSLATORS: %s will be replaced by the device name and its size - "/dev/sda, 20 GiB"
      return _("Use %s to host LVM");
    }

    if (isBoot) {
      // TRANSLATORS: %s will be replaced by the device name and its size - "/dev/sda, 20 GiB"
      return _("Use %s to boot");
    }
    // TRANSLATORS: %s will be replaced by the device name and its size - "/dev/sda, 20 GiB"
    return _("Use %s");
  };
  // TRANSLATORS: a disk drive
  const toggleAriaLabel = _("Drive");

  return (
    <DeviceHeader title={text(drive)}>
      <DriveSelector drive={drive} selected={driveDevice} toggleAriaLabel={toggleAriaLabel} />
    </DeviceHeader>
  );
};

const PartitionsNoContentSelector = ({ drive, toggleAriaLabel }) => {
  const navigate = useNavigate();

  return (
    <DeviceMenu
      title={<span aria-hidden>{_("No additional partitions will be created")}</span>}
      ariaLabel={toggleAriaLabel}
    >
      <MenuList>
        <MenuItem
          key="add-partition"
          itemId="add-partition"
          description={_("Add another partition or mount an existing one")}
          role="menuitem"
          onClick={() => navigate(generatePath(PATHS.addPartition, { id: baseName(drive.name) }))}
        >
          <Flex component="span" justifyContent={{ default: "justifyContentSpaceBetween" }}>
            <span>{_("Add or use partition")}</span>
          </Flex>
        </MenuItem>
      </MenuList>
    </DeviceMenu>
  );
};

const PartitionMenuItem = ({ driveName, mountPath }) => {
  const drive = useDrive(driveName);
  const partition = drive.getPartition(mountPath);
<<<<<<< HEAD
  const editPath = generatePath(PATHS.editPartition, {
    id: baseName(driveName),
    partitionId: encodeURIComponent(mountPath),
  });

  return (
    <MountPathMenuItem device={partition} editPath={editPath} deleteFn={drive.deletePartition} />
=======
  const description = partition ? partitionUtils.typeWithSize(partition) : null;

  return (
    <MenuItem
      itemId={mountPath}
      description={description}
      role="menuitem"
      actions={
        <>
          <MenuItemAction
            style={{ alignSelf: "center" }}
            icon={<Icon name="edit_square" aria-label={"Edit"} />}
            actionId={`edit-${mountPath}`}
            aria-label={`Edit ${mountPath}`}
            onClick={() =>
              navigate(
                generatePath(PATHS.editPartition, {
                  id: baseName(driveName),
                  partitionId: encodeURIComponent(mountPath),
                }),
              )
            }
          />
          <MenuItemAction
            style={{ alignSelf: "center" }}
            icon={<Icon name="delete" aria-label={"Delete"} />}
            actionId={`delete-${mountPath}`}
            aria-label={`Delete ${mountPath}`}
            onClick={() => drive.deletePartition(mountPath)}
          />
        </>
      }
    >
      {mountPath}
    </MenuItem>
>>>>>>> 58c734a4
  );
};

const PartitionsWithContentSelector = ({ drive, toggleAriaLabel }) => {
  const navigate = useNavigate();

  return (
    <DeviceMenu
      title={<span aria-hidden>{driveUtils.contentDescription(drive)}</span>}
      ariaLabel={toggleAriaLabel}
    >
      <MenuList>
        {drive.partitions
          .filter((p) => p.mountPath)
          .map((partition) => {
            return (
              <PartitionMenuItem
                key={partition.mountPath}
                driveName={drive.name}
                mountPath={partition.mountPath}
              />
            );
          })}
        <Divider component="li" />
        <MenuItem
          key="add-partition"
          itemId="add-partition"
          description={_("Add another partition or mount an existing one")}
          onClick={() => navigate(generatePath(PATHS.addPartition, { id: baseName(drive.name) }))}
        >
          <Flex component="span" justifyContent={{ default: "justifyContentSpaceBetween" }}>
            <span>{_("Add or use partition")}</span>
          </Flex>
        </MenuItem>
      </MenuList>
    </DeviceMenu>
  );
};

const PartitionsSelector = ({ drive }) => {
  if (drive.partitions.some((p) => p.mountPath)) {
    return <PartitionsWithContentSelector drive={drive} toggleAriaLabel={_("Partitions")} />;
  }

  return <PartitionsNoContentSelector drive={drive} toggleAriaLabel={_("Partitions")} />;
};

export default function DriveEditor({ drive, driveDevice }: DriveEditorProps) {
  return (
    <Card isCompact>
      <CardHeader>
        <CardTitle>
          <DriveHeader drive={drive} driveDevice={driveDevice} />
        </CardTitle>
      </CardHeader>
      <CardBody className={spacingStyles.plLg}>
        <Flex direction={{ default: "column" }}>
          <SpacePolicySelector drive={drive} driveDevice={driveDevice} />
          <PartitionsSelector drive={drive} />
        </Flex>
      </CardBody>
    </Card>
  );
}<|MERGE_RESOLUTION|>--- conflicted
+++ resolved
@@ -26,18 +26,11 @@
 import { sprintf } from "sprintf-js";
 import { baseName, deviceLabel, formattedPath, SPACE_POLICIES } from "~/components/storage/utils";
 import { useAvailableDevices } from "~/queries/storage";
-<<<<<<< HEAD
 import { apiModel } from "~/api/storage/types";
 import { StorageDevice } from "~/types/storage";
 import { STORAGE as PATHS } from "~/routes/paths";
-import { useDrive } from "~/queries/storage/config-model";
+import { useDrive, useModel } from "~/queries/storage/config-model";
 import { useDrive as useDriveModel } from "~/hooks/storage/model";
-=======
-import { configModel } from "~/api/storage/types";
-import { StorageDevice } from "~/types/storage";
-import { STORAGE as PATHS } from "~/routes/paths";
-import { useDrive, useModel } from "~/queries/storage/config-model";
->>>>>>> 58c734a4
 import * as driveUtils from "~/components/storage/utils/drive";
 import { contentDescription } from "~/components/storage/utils/device";
 import DeviceMenu from "~/components/storage/DeviceMenu";
@@ -367,12 +360,7 @@
   // FIXME: in these two cases the button should likely be present, but disabled and with an
   // explanation of why those particular drive definitions cannot be removed.
   if (isExplicitBoot) return;
-<<<<<<< HEAD
   if (hasPv) return;
-  if (driveUtils.hasRoot(drive)) return;
-=======
-  if (driveUtils.hasPv(drive)) return;
->>>>>>> 58c734a4
 
   return (
     <>
@@ -502,7 +490,6 @@
 const PartitionMenuItem = ({ driveName, mountPath }) => {
   const drive = useDrive(driveName);
   const partition = drive.getPartition(mountPath);
-<<<<<<< HEAD
   const editPath = generatePath(PATHS.editPartition, {
     id: baseName(driveName),
     partitionId: encodeURIComponent(mountPath),
@@ -510,43 +497,6 @@
 
   return (
     <MountPathMenuItem device={partition} editPath={editPath} deleteFn={drive.deletePartition} />
-=======
-  const description = partition ? partitionUtils.typeWithSize(partition) : null;
-
-  return (
-    <MenuItem
-      itemId={mountPath}
-      description={description}
-      role="menuitem"
-      actions={
-        <>
-          <MenuItemAction
-            style={{ alignSelf: "center" }}
-            icon={<Icon name="edit_square" aria-label={"Edit"} />}
-            actionId={`edit-${mountPath}`}
-            aria-label={`Edit ${mountPath}`}
-            onClick={() =>
-              navigate(
-                generatePath(PATHS.editPartition, {
-                  id: baseName(driveName),
-                  partitionId: encodeURIComponent(mountPath),
-                }),
-              )
-            }
-          />
-          <MenuItemAction
-            style={{ alignSelf: "center" }}
-            icon={<Icon name="delete" aria-label={"Delete"} />}
-            actionId={`delete-${mountPath}`}
-            aria-label={`Delete ${mountPath}`}
-            onClick={() => drive.deletePartition(mountPath)}
-          />
-        </>
-      }
-    >
-      {mountPath}
-    </MenuItem>
->>>>>>> 58c734a4
   );
 };
 
