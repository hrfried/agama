--- conflicted
+++ resolved
@@ -135,13 +135,8 @@
   return (
     <Page>
       <Page.Header>
-<<<<<<< HEAD
-        <h2>{_("Select booting partition")}</h2>
-        <p className={textStyles.textColorSubtle}>{description}</p>
-=======
         <h2>{_("Boot options")}</h2>
         <p className={textStyles.color_400}>{description}</p>
->>>>>>> a6b50da0
       </Page.Header>
 
       <Page.Content>
