/*
 * Copyright (c) [2022-2025] SUSE LLC
 *
 * All Rights Reserved.
 *
 * This program is free software; you can redistribute it and/or modify it
 * under the terms of the GNU General Public License as published by the Free
 * Software Foundation; either version 2 of the License, or (at your option)
 * any later version.
 *
 * This program is distributed in the hope that it will be useful, but WITHOUT
 * ANY WARRANTY; without even the implied warranty of MERCHANTABILITY or
 * FITNESS FOR A PARTICULAR PURPOSE.  See the GNU General Public License for
 * more details.
 *
 * You should have received a copy of the GNU General Public License along
 * with this program; if not, contact SUSE LLC.
 *
 * To contact SUSE LLC about this file by physical or electronic mail, you may
 * find current contact information at www.suse.com.
 */

import React from "react";
import { Content } from "@patternfly/react-core";
import { deviceLabel } from "~/components/storage/utils";
<<<<<<< HEAD
import { Em } from "~/components/core";
import { _ } from "~/i18n";
import { useDevices } from "~/queries/storage";
import { useConfigModel } from "~/queries/storage/config-model";
=======
import { useDevices, useConfigModel } from "~/queries/storage";
import { StorageDevice } from "~/types/storage";
>>>>>>> c4826d51
import * as ConfigModel from "~/api/storage/types/config-model";
import { _ } from "~/i18n";

const findDriveDevice = (drive: ConfigModel.Drive, devices: StorageDevice[]) =>
  devices.find((d) => d.name === drive.name);

const NoDeviceSummary = () => _("No device selected yet");

const SingleDiskSummary = ({ drive }: { drive: ConfigModel.Drive }) => {
  const devices = useDevices("system", { suspense: true });
  const device = findDriveDevice(drive, devices);
  const options = {
    // TRANSLATORS: %s will be replaced by the device name and its size,
    // example: "/dev/sda, 20 GiB"
    resize: _("Install using device %s shrinking existing partitions as needed."),
    // TRANSLATORS: %s will be replaced by the device name and its size,
    // example: "/dev/sda, 20 GiB"
    keep: _("Install using device %s without modifying existing partitions."),
    // TRANSLATORS: %s will be replaced by the device name and its size,
    // example: "/dev/sda, 20 GiB"
    delete: _("Install using device %s and deleting all its content."),
    // TRANSLATORS: %s will be replaced by the device name and its size,
    // example: "/dev/sda, 20 GiB"
    custom: _("Install using device %s with a custom strategy to find the needed space."),
  };

  const [textStart, textEnd] = options[drive.spacePolicy].split("%s");

  return (
    <>
      <span>{textStart}</span>
      <b>{device ? deviceLabel(device) : drive.name}</b>
      <span>{textEnd}</span>
    </>
  );
};

const MultipleDisksSummary = ({ drives }: { drives: ConfigModel.Drive[] }): string => {
  if (drives.every((d: ConfigModel.Drive) => d.spacePolicy === drives[0].spacePolicy)) {
    switch (drives[0].spacePolicy) {
      case "resize":
        return _("Install using several devices shrinking existing partitions as needed.");
      case "keep":
        return _("Install using several devices without modifying existing partitions.");
      case "delete":
        return _("Install using several devices and deleting all its content.");
    }
  }

  return _("Install using several devices with a custom strategy to find the needed space.");
};

/**
 * Text explaining the storage proposal
 *
 * TODO: The current implementation assumes there are only drives and no other kind of devices like
 * LVM volume groups or MD raids. Support for more cases (like LVM installation) will be added as
 * the rest of the interface is also adapted.
 */
export default function StorageSection() {
  const configModel = useConfigModel();
  const devices = useDevices("system", { suspense: true });
  const drives = configModel?.drives || [];
  const existDevice = (name: string) => devices.some((d) => d.name === name);
  const noDrive = drives.length === 0 || drives.some((d) => !existDevice(d.name));

  return (
    <Content>
      <Content component="h3">{_("Storage")}</Content>
      {noDrive && <NoDeviceSummary />}
      {drives.length === 1 && <SingleDiskSummary drive={drives[0]} />}
      {drives.length > 1 && <MultipleDisksSummary drives={drives} />}
    </Content>
  );
}<|MERGE_RESOLUTION|>--- conflicted
+++ resolved
@@ -23,15 +23,9 @@
 import React from "react";
 import { Content } from "@patternfly/react-core";
 import { deviceLabel } from "~/components/storage/utils";
-<<<<<<< HEAD
-import { Em } from "~/components/core";
-import { _ } from "~/i18n";
 import { useDevices } from "~/queries/storage";
 import { useConfigModel } from "~/queries/storage/config-model";
-=======
-import { useDevices, useConfigModel } from "~/queries/storage";
 import { StorageDevice } from "~/types/storage";
->>>>>>> c4826d51
 import * as ConfigModel from "~/api/storage/types/config-model";
 import { _ } from "~/i18n";
 
