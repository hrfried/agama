--- conflicted
+++ resolved
@@ -47,50 +47,6 @@
   const devices = useDevices("system", { suspense: true });
   const drives = configModel?.drives || [];
 
-<<<<<<< HEAD
-  if (result === undefined) {
-    return (
-      <SectionContent>
-        <Content>{_("Install using an advanced configuration.")}</Content>
-      </SectionContent>
-    );
-  }
-
-  const label = (deviceName) => {
-    const device = availableDevices.find((d) => d.name === deviceName);
-    return device ? deviceLabel(device) : deviceName;
-  };
-
-  if (result.settings.target === ProposalTarget.NEW_LVM_VG) {
-    const pvDevices = result.settings.targetPVDevices;
-
-    if (pvDevices.length > 1) {
-      return (
-        <SectionContent>
-          <span>{msgLvmMultipleDisks(result.settings.spacePolicy)}</span>
-        </SectionContent>
-      );
-    } else {
-      const [msg1, msg2] = msgLvmSingleDisk(result.settings.spacePolicy).split("%s");
-
-      return (
-        <SectionContent>
-          <Content>
-            <span>{msg1}</span>
-            <Em>{label(pvDevices[0])}</Em>
-            <span>{msg2}</span>
-          </Content>
-        </SectionContent>
-      );
-    }
-  }
-
-  const targetDevice = result.settings.targetDevice;
-  if (!targetDevice) return <Content>{_("No device selected yet")}</Content>;
-
-  const fullMsg = (policy: string): string => {
-    switch (policy) {
-=======
   const label = (drive) => {
     const device = devices.find((d) => d.name === drive.name);
     return device ? deviceLabel(device) : drive.name;
@@ -98,7 +54,6 @@
 
   const msgSingleDisk = (drive: ConfigModel.Drive): string => {
     switch (drive.spacePolicy) {
->>>>>>> a6b50da0
       case "resize":
         // TRANSLATORS: %s will be replaced by the device name and its size,
         // example: "/dev/sda, 20 GiB"
@@ -138,38 +93,28 @@
 
   if (noDrive)
     return (
-      <Content>
-        <Text>{_("No device selected yet")}</Text>
-      </Content>
+      <SectionContent>
+        <Content>{_("No device selected yet")}</Content>
+      </SectionContent>
     );
 
   if (drives.length > 1) {
     return (
-      <Content>
+      <SectionContent>
         <span>{msgMultipleDisks(drives)}</span>
-      </Content>
+      </SectionContent>
     );
   }
 
   const [msg1, msg2] = msgSingleDisk(drives[0]).split("%s");
 
   return (
-<<<<<<< HEAD
     <SectionContent>
       <Content>
-        {msg1}
-        <Em>{label(targetDevice)}</Em>
-        {msg2}
-      </Content>
-    </SectionContent>
-=======
-    <Content>
-      <Text>
         <span>{msg1}</span>
         <Em>{label(drives[0])}</Em>
         <span>{msg2}</span>
-      </Text>
-    </Content>
->>>>>>> a6b50da0
+      </Content>
+    </SectionContent>
   );
 }