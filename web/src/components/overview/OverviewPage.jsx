/*
 * Copyright (c) [2022-2024] SUSE LLC
 *
 * All Rights Reserved.
 *
 * This program is free software; you can redistribute it and/or modify it
 * under the terms of version 2 of the GNU General Public License as published
 * by the Free Software Foundation.
 *
 * This program is distributed in the hope that it will be useful, but WITHOUT
 * ANY WARRANTY; without even the implied warranty of MERCHANTABILITY or
 * FITNESS FOR A PARTICULAR PURPOSE.  See the GNU General Public License for
 * more details.
 *
 * You should have received a copy of the GNU General Public License along
 * with this program; if not, contact SUSE LLC.
 *
 * To contact SUSE LLC about this file by physical or electronic mail, you may
 * find current contact information at www.suse.com.
 */

import React, { useEffect, useState } from "react";
import {
  Alert,
  CardBody,
  Grid, GridItem,
  Hint, HintBody,
  Stack,
} from "@patternfly/react-core";
import { useProduct } from "~/context/product";
import { useInstallerClient } from "~/context/installer";
import { Link, Navigate } from "react-router-dom";
import { CardField, EmptyState, Page, InstallButton } from "~/components/core";
import L10nSection from "./L10nSection";
import StorageSection from "./StorageSection";
import SoftwareSection from "./SoftwareSection";
import { _ } from "~/i18n";

const ReadyForInstallation = () => (
  <EmptyState title={_("Ready for installation")} icon="check_circle" color="success-color-100">
    <InstallButton />
  </EmptyState>
);

// FIXME: improve
const IssuesList = ({ issues }) => {
  const { isEmpty, ...scopes } = issues;
  const list = [];
  Object.entries(scopes).forEach(([scope, issues]) => {
    issues.forEach((issue, idx) => {
      const link = (
        <Alert
          key={idx}
          isInline
          variant={issue.severity === "error" ? "warning" : "info"}
          title={<Link to={`/${scope}`}>{issue.description}</Link>}
        />
      );
      list.push(link);
    });
  });

  return (
    <EmptyState
<<<<<<< HEAD
      title={_("Before installing the system, you need to pay attention to the following tasks")}
=======
      title={_("Before starting the installation, you need to address the following problems:")}
>>>>>>> 6d8eb199
      icon="error"
      color="danger-color-100"
    >
      <Stack hasGutter>{list}</Stack>
    </EmptyState>
  );
};

export default function OverviewPage() {
  const { selectedProduct } = useProduct();
  const [issues, setIssues] = useState([]);
  const client = useInstallerClient();

  useEffect(() => {
    client.issues().then(setIssues);
  }, [client]);

  if (selectedProduct === null) {
    return <Navigate to="/products" />;
  }

  return (
    <>
      <Page.MainContent>
        <Grid hasGutter>
          <GridItem sm={12}>
            <Hint>
              <HintBody>
                {_(
                  "Take your time to check your configuration before starting the installation process."
                )}
              </HintBody>
            </Hint>
          </GridItem>
          <GridItem sm={12} xl={6}>
            <CardField
              label="Overview"
              description={_(
                "These are the most relevant installation settings. Feel free to browse the sections in the menu for further details."
              )}
            >
              <CardBody>
                <Stack hasGutter>
                  <L10nSection />
                  <StorageSection />
                  <SoftwareSection />
                </Stack>
              </CardBody>
            </CardField>
          </GridItem>
          <GridItem sm={12} xl={6}>
            <CardField>
              <CardBody>
                <Stack hasGutter>
                  {issues.isEmpty ? <ReadyForInstallation /> : <IssuesList issues={issues} />}
                </Stack>
              </CardBody>
            </CardField>
          </GridItem>
        </Grid>
      </Page.MainContent>
    </>
  );
}<|MERGE_RESOLUTION|>--- conflicted
+++ resolved
@@ -62,11 +62,7 @@
 
   return (
     <EmptyState
-<<<<<<< HEAD
-      title={_("Before installing the system, you need to pay attention to the following tasks")}
-=======
       title={_("Before starting the installation, you need to address the following problems:")}
->>>>>>> 6d8eb199
       icon="error"
       color="danger-color-100"
     >
