--- conflicted
+++ resolved
@@ -19,14 +19,6 @@
  * find current contact information at www.suse.com.
  */
 
-<<<<<<< HEAD
-import React, { useCallback, useEffect, useLayoutEffect, useRef, useState } from "react";
-import { Button, Text } from "@patternfly/react-core";
-import { Icon, AppActions } from "~/components/layout";
-import { If, IssuesDialog } from "~/components/core";
-import { useNotification } from "~/context/notification";
-import useNodeSiblings from "~/hooks/useNodeSiblings";
-=======
 import React, { useCallback, useEffect, useLayoutEffect, useRef } from "react";
 import { Icon } from "~/components/layout";
 import { InstallerKeymapSwitcher, InstallerLocaleSwitcher } from "~/components/l10n";
@@ -41,7 +33,6 @@
   ShowTerminalButton,
 } from "~/components/core";
 import { noop } from "~/utils";
->>>>>>> a1c7f330
 import { _ } from "~/i18n";
 import useNodeSiblings from "~/hooks/useNodeSiblings";
 
@@ -58,7 +49,6 @@
   const asideRef = useRef(null);
   const closeButtonRef = useRef(null);
   const [addAttribute, removeAttribute] = useNodeSiblings(asideRef.current);
-  const [showWarningPopup, setShowWarningPopup] = useState(false);
 
   /**
    * Set siblings as not interactive and not discoverable.
@@ -118,22 +108,6 @@
   }, [makeSiblingsAlive]);
 
   return (
-<<<<<<< HEAD
-    <>
-      <AppActions>
-        <If
-          condition={notification.issues}
-          then={
-            <Button
-              aria-label={_("Show issues popup")}
-              variant="link"
-              className="warning-icon"
-              icon={<Icon name="warning" />}
-              onClick={() => setShowWarningPopup(prev => !prev)}
-            />
-          }
-        />
-=======
     <aside
       id="global-options"
       ref={asideRef}
@@ -148,45 +122,12 @@
           {_("Installer Options")}
         </h2>
 
->>>>>>> a1c7f330
         <button
           onClick={close}
           ref={closeButtonRef}
           className="plain-control"
           aria-label={_("Hide installer options")}
         >
-<<<<<<< HEAD
-          <Icon name="menu" />
-        </button>
-      </AppActions>
-
-      {showWarningPopup && <IssuesDialog close={() => setShowWarningPopup(false)} />}
-
-      <aside
-        id="global-options"
-        ref={asideRef}
-        className="wrapper sidebar"
-        aria-label={_("Global options")}
-        data-state={isOpen ? "visible" : "hidden"}
-      >
-        <header className="split justify-between">
-          <h2>
-            {/* TRANSLATORS: sidebar header */}
-            {_("Options")}
-          </h2>
-
-          <button
-            onClick={close}
-            ref={closeButtonRef}
-            className="plain-control"
-            aria-label={_("Hide navigation and other options")}
-          >
-            <Icon name="menu_open" data-variant="flip-X" onClick={close} />
-          </button>
-        </header>
-
-        <div className="flex-stack justify-between" onClick={onClick}>
-=======
           <Icon name="menu_open" data-variant="flip-X" onClick={close} />
         </button>
       </header>
@@ -199,7 +140,6 @@
             <LogsButton data-keep-sidebar-open="true" />
             <ShowTerminalButton />
           </Disclosure>
->>>>>>> a1c7f330
           {children}
           <About />
         </div>
