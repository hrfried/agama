--- conflicted
+++ resolved
@@ -24,11 +24,8 @@
 import { screen, within } from "@testing-library/react";
 import { plainRender, mockNavigateFn, mockRoutes, installerRender } from "~/test-utils";
 import { Page } from "~/components/core";
-<<<<<<< HEAD
 import { _ } from "~/i18n";
 import { PRODUCT, ROOT, USER } from "~/routes/paths";
-=======
->>>>>>> 4045c062
 
 let consoleErrorSpy: jest.SpyInstance;
 
@@ -101,11 +98,7 @@
 
   describe("Page.Content", () => {
     it("renders a node that fills all the available space", () => {
-<<<<<<< HEAD
       installerRender(<Page.Content>{_("The Content")}</Page.Content>);
-=======
-      plainRender(<Page.Content>The Content</Page.Content>);
->>>>>>> 4045c062
       const content = screen.getByText("The Content");
       expect(content.classList.contains("pf-m-fill")).toBe(true);
     });
