--- conflicted
+++ resolved
@@ -45,16 +45,10 @@
 import { _ } from "~/i18n";
 import { InstallationPhase } from "~/types/status";
 import { useInstallerStatus } from "~/queries/status";
-<<<<<<< HEAD
-import { InstallButton, InstallerOptions, IssuesLink } from "~/components/core";
+import { Route } from "~/types/routes";
+import { InstallButton, InstallerOptions } from "~/components/core";
 import { useLocation, useMatches } from "react-router-dom";
-import { ROOT as PATHS } from "~/routes/paths";
-import { Route } from "~/types/routes";
-=======
-import { InstallButton, InstallerOptions } from "~/components/core";
-import { useLocation } from "react-router-dom";
 import { ROOT } from "~/routes/paths";
->>>>>>> e721f351
 
 export type HeaderProps = {
   /** Whether the application sidebar should be mounted or not */
