--- conflicted
+++ resolved
@@ -87,16 +87,12 @@
   network_wifi: NetworkWifi,
   network_wifi_1_bar: NetworkWifi1Bar,
   network_wifi_3_bar: NetworkWifi3Bar,
-<<<<<<< HEAD
   settings_ethernet: SettingsEthernet,
+  translate: Translate,
   unfold_less: UnfoldLess,
   unfold_more: UnfoldMore,
-=======
-  translate: Translate,
->>>>>>> a5a7f8b1
   visibility: Visibility,
   visibility_off: VisibilityOff,
-  settings_ethernet: SettingsEthernet,
   warning: Warning,
   wifi: Wifi,
   wifi_off: WifiOff,
