--- conflicted
+++ resolved
@@ -224,7 +224,28 @@
   color: var(--pf-c-button--m-danger--BackgroundColor);
 }
 
-<<<<<<< HEAD
+// Custom styles for summary warnings
+.warning-text {
+  color: var(--pf-global--warning-color--200);
+  font-size: calc(fonts.$size-base - 2px);
+
+  a, small {
+    text-decoration: underline;
+    margin-inline: 4px;
+    color: var(--pf-global--warning-color--200);
+    font-size: calc(fonts.$size-base - 2px);
+  }
+
+  svg {
+    fill: var(--pf-global--warning-color--200);
+  }
+}
+
+button.hidden-popover-button {
+  visibility: hidden;
+  display: inline;
+
+// Custom selection list
 .selection-list-item {
   transition:
     font-size .15s ease-in-out,
@@ -281,25 +302,4 @@
     vertical-align: middle;
     padding-inline-start: 0;
   }
-=======
-.warning-text {
-  color: var(--pf-global--warning-color--200);
-  font-size: calc(fonts.$size-base - 2px);
-
-  a, small {
-    text-decoration: underline;
-    margin-inline: 4px;
-    color: var(--pf-global--warning-color--200);
-    font-size: calc(fonts.$size-base - 2px);
-  }
-
-  svg {
-    fill: var(--pf-global--warning-color--200);
-  }
-}
-
-button.hidden-popover-button {
-  visibility: hidden;
-  display: inline;
->>>>>>> 30bd6ddd
 }