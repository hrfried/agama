--- conflicted
+++ resolved
@@ -1,14 +1,13 @@
 -------------------------------------------------------------------
-<<<<<<< HEAD
+Thu Feb 20 13:13:18 UTC 2025 - Josef Reidinger <jreidinger@suse.com>
+
+- drop sles_sap for aarch64 (bsc#1236370#c8)
+
+-------------------------------------------------------------------
 Thu Feb 20 12:53:13 UTC 2025 - Ancor Gonzalez Sosa <ancor@suse.com>
 
 - Adjust product name of sles_sap_160 and some sizes for the
   storage proposal of several products (gh#openSUSE/agama#2004).
-=======
-Thu Feb 20 13:13:18 UTC 2025 - Josef Reidinger <jreidinger@suse.com>
-
-- drop sles_sap for aarch64 (bsc#1236370#c8)
->>>>>>> a1cbc85a
 
 -------------------------------------------------------------------
 Wed Feb 19 14:16:28 UTC 2025 - Josef Reidinger <jreidinger@suse.com>
