-------------------------------------------------------------------
<<<<<<< HEAD
Fri Jan 10 09:03:06 UTC 2025 - Imobach Gonzalez Sosa <igonzalezsosa@suse.com>

- Depend on Ruby's default version (gh#agama-project/agama#1872).
=======
Wed Jan  8 12:10:39 UTC 2025 - Knut Anderssen <kanderssen@suse.com>

- Make agama kernel cmdline options available in the sysroot at
  /etc/agama.d/cmdline.conf and set it as a EnvironmentFile
  in Agama related services (gh#agama-project/agama#1866).
>>>>>>> 46a4610f

-------------------------------------------------------------------
Tue Dec 10 12:46:06 UTC 2024 - Michal Filka <mfilka@suse.com>

- Updated config.sh to enable agama-dbus-monitor service
  (gh#agama-project/agama#1824).

-------------------------------------------------------------------
Thu Dec  5 11:19:10 UTC 2024 - Ladislav Slezák <lslezak@suse.com>

- Fixed missing firmware for some drivers (gh#agama-project/agama#1756)
  - Support wildcards ("*") in the references firmware files
  - Handle symbolic links

-------------------------------------------------------------------
Tue Dec  3 12:41:31 UTC 2024 - Imobach Gonzalez Sosa <igonzalezsosa@suse.com>

- Drop unneeded packages (gh#agama-project/agama#1805):
  - xf86-video-* are obsoleted by the modesetting driver.
  - xf86-input-wacom is obsoleted by libinput.

-------------------------------------------------------------------
Mon Dec  2 14:53:12 UTC 2024 - Ladislav Slezák <lslezak@suse.com>

- Use the installation-images config file for removing the kernel
  drivers, it deletes even more not needed drivers and it is
  a reliable source (related to gh#agama-project/agama#1665)
- The ISO size decreased by ~40MB

-------------------------------------------------------------------
Thu Nov 28 08:58:21 UTC 2024 - Ladislav Slezák <lslezak@suse.com>

- Less aggressive kernel driver cleanup, keep the multimedia
  drivers which are needed as dependencies of other drivers
  (usually graphic card drivers) (gh#agama-project/agama#1665)

-------------------------------------------------------------------
Wed Nov 13 12:20:23 UTC 2024 - Lubos Kocman <lubos.kocman@suse.com>

- Temporarily drop xf86-video-fbdev as it seems to be missing
  in the repo
  (gh#agama-project/agama#1752)

-------------------------------------------------------------------
Wed Nov 13 10:29:31 UTC 2024 - Lubos Kocman <lubos.kocman@suse.com>

- Add common xf86-video drives + x86-input for tablets
  (gh#agama-project/agama#1752)

-------------------------------------------------------------------
Thu Nov  7 11:32:09 UTC 2024 - Lubos Kocman <lubos.kocman@suse.com>

- Add Leap,Leap-PXE profiles
  The openSUSE profile is basically Tumbleweed
  Leap has ruby version from SLE profile, and Leap specific branding

-------------------------------------------------------------------
Tue Nov  5 12:41:19 UTC 2024 - Eugenio Paolantonio <eugenio.paolantonio@suse.com>

- config.sh: ignore non-existent translations if already missing.

-------------------------------------------------------------------
Fri Sep 20 11:44:43 UTC 2024 - Imobach Gonzalez Sosa <igonzalezsosa@suse.com>

- Version 10

-------------------------------------------------------------------
Thu Sep 19 12:02:59 UTC 2024 - Joaquín Rivera <jeriveramoya@suse.com>

- Revert to use tty7 (gh#openSUSE/agama#1582)
  openQA tty expectations for installer are always in this tty.
  The change to tty2 created an sporadic failure assigning tty2
  as a non-grafical one anyway in ppc64le and aarch64.

-------------------------------------------------------------------
Mon Sep 16 15:46:23 UTC 2024 - Lubos Kocman <lubos.kocman@suse.com>

- Define boot menu for all arches by scripts in config-cdroot
  newly added x86_64 and aarch64 write stock copies from kiwi
  generated grub.cfg

- intel uefi boot fix from "Boot from disk item" (gh#openSUSE/agama#1609)

- Keep -x on purpose for future trubleshooting (advice from Marcus)

- Use $kiwi_iname instead of static agama-live reference in all of
  config-cdroom/* with exception of s390x, where for some reason
  we use SUSE Linux... string instead


-------------------------------------------------------------------
Mon Sep  9 15:55:16 UTC 2024 - Eugenio Paolantonio <eugenio.paolantonio@suse.com>

- Firefox: set browser.startup.homepage_override.mstone to ignore
  (gh#openSUSE/agama#1593)

-------------------------------------------------------------------
Sun Sep  8 06:28:35 UTC 2024 - Lubos Kocman <lubos.kocman@suse.com>

- Use tty2 instead of tty7 (gh#openSUSE/agama#1582)
  This matches openQA tty expectations for >SLES12

-------------------------------------------------------------------
Wed Sep  4 07:08:30 UTC 2024 - Ladislav Slezák <lslezak@suse.com>

- Install Firefox on all architectures, install
  MozillaFirefox-branding-SLE in the SLE image
  (gh#openSUSE/agama#1574)

-------------------------------------------------------------------
Tue Sep  3 14:50:58 UTC 2024 - Ladislav Slezák <lslezak@suse.com>

- Firefox: disable the initial configuration workflow
  (gh#openSUSE/agama#1573)

-------------------------------------------------------------------
Fri Aug 30 13:05:53 UTC 2024 - Thomas Blume <Thomas.Blume@suse.com>

- remove memcheck workaround in images.sh (bsc#1228621)

-------------------------------------------------------------------
Mon Aug 26 10:05:01 UTC 2024 - Imobach Gonzalez Sosa <igonzalezsosa@suse.com>

- Include the procps instead of the procps4 package
  (jsc#PED-8669, gh#openSUSE/agama#1554).

-------------------------------------------------------------------
Mon Aug 19 17:54:55 UTC 2024 - Josef Reidinger <jreidinger@suse.com>

- Add beside staging-build-keys also openSUSE-build-keys to not
  require import of keys for official opensuse repos
  (gh#openSUSE/agama#1538)

-------------------------------------------------------------------
Mon Aug 12 12:38:45 UTC 2024 - Josef Reidinger <jreidinger@suse.com>

- Do not fail if there is no opensuse keys on medium for PXE
  (gh#openSUSE/agama#1535)

-------------------------------------------------------------------
Fri Aug  2 08:02:41 UTC 2024 - Ladislav Slezák <lslezak@suse.com>

- Display QR codes at the console for easier connecting to Agama
  with smartphones (gh#openSUSE/agama#1522)

-------------------------------------------------------------------
Thu Jul 25 13:18:38 UTC 2024 - Ladislav Slezák <lslezak@suse.com>

- Increase the available disk space in the Live system to allow
  installing additional development or debugging tools
  (gh#openSUSE/agama#1501)

-------------------------------------------------------------------
Fri Jul 19 09:43:06 UTC 2024 - Imobach Gonzalez Sosa <igonzalezsosa@suse.com>

- Add a new profile for SLE-based distributions
  (gh#openSUSE/agama#1475).
- Rename the package to "agama-installer".
- Do not include the full "base-x11" pattern but only the needed
  packages.

-------------------------------------------------------------------
Thu Jul 18 15:25:39 UTC 2024 - Ladislav Slezák <lslezak@suse.com>

- Include Puppeteer in all ISO images (gh#openSUSE/agama#1477)
- Drop Playwright ISO flavor (gh#openSUSE/agama#1481)

-------------------------------------------------------------------
Tue Jul  9 13:26:38 UTC 2024 - Knut Anderssen <kanderssen@suse.com>

- Added agama-installer-openSUSE PXE images
  (gh#openSUSE/agama#1450).

-------------------------------------------------------------------
Thu Jul  4 11:24:47 UTC 2024 - Lubos Kocman <lubos.kocman@suse.com>

- Update src/live to match rename to agama-installer-openSUSE
  fixes issue that bot updates wrong spec/changes file

- Update README and PXE to reference to agama-installer-openSUSE

- Update PXE instructions to create 25GB image instead of 20
  Current agama can't deploy e.g. Leap 16 on 20GB disk image
  with default layout including swap

-------------------------------------------------------------------
Wed Jul  3 10:41:32 UTC 2024 - Knut Anderssen <kanderssen@suse.com>

- Set agama as a transient hostname instead of an static one
  (gh#openSUSE/agama#1432).

-------------------------------------------------------------------
Fri Jun 28 13:40:35 UTC 2024 - Ladislav Slezák <lslezak@suse.com>

- Syntax highlighting for "agama config edit"
  (gh#openSUSE/agama#1411)

-------------------------------------------------------------------
Thu Jun 27 14:33:24 UTC 2024 -Steffen Winterfeldt <snwint@suse.com>

- Enable checksum generation for s390x agama live images
  (gh#openSUSE/agama#1406).

-------------------------------------------------------------------
Thu Jun 27 13:24:19 UTC 2024 - Imobach Gonzalez Sosa <igonzalezsosa@suse.com>

- Version 9

-------------------------------------------------------------------
Fri Jun 14 10:36:52 UTC 2024 - Ladislav Slezák <lslezak@suse.com>

- Experimental Agama self-update (gh#openSUSE/agama#1341)

-------------------------------------------------------------------
Thu Jun 13 16:07:08 UTC 2024 - Ladislav Slezák <lslezak@suse.com>

- Added Tumbleweed OSS and Agama Staging repositories to the Live
  system itself (gh#openSUSE/agama#1332)

-------------------------------------------------------------------
Tue Jun 11 21:39:51 UTC 2024 - Imobach Gonzalez Sosa <igonzalezsosa@suse.com>

- Add the jq package to the image (gh#openSUSE/agama#1314).

-------------------------------------------------------------------
Thu Jun  6 14:30:19 UTC 2024 - Ladislav Slezák <lslezak@suse.com>

- Automatically generate the root password (gh#openSUSE/agama#1292)
- Allow setting the default root password in ISO metadata
  (gh#openSUSE/agama#1290)
- Alloe setting teh root password from boot command line or set
  it interactively during boot (gh#openSUSE/agama#1288)

-------------------------------------------------------------------
Wed Jun  5 15:40:43 UTC 2024 - Knut Anderssen <kanderssen@suse.com>

- Fix the cd.ikr content for booting the s390x iso
  (gh#openSUSE/agama#1289).

-------------------------------------------------------------------
Tue May 21 10:38:39 UTC 2024 - Imobach Gonzalez Sosa <igonzalezsosa@suse.com>

- Add the procps4 package to the image (gh#openSUSE/agama#1245).

-------------------------------------------------------------------
Fri May 17 09:52:27 UTC 2024 - Imobach Gonzalez Sosa <igonzalezsosa@suse.com>

- Version 8

-------------------------------------------------------------------
Fri Feb  9 16:16:29 UTC 2024 - Ladislav Slezák <lslezak@suse.com>

- Image size reduced:
  - Removed translations and locale definitions for unsupported
    languages, removed translations for unused tools
  - Removed sound card and TV card drivers (not needed for the installer)
  - Removed alsa packages
  - Removed unused firmware files
- Require 25GB disk space for build (PXE build might fail with
  just 20GB)

-------------------------------------------------------------------
Thu Feb  1 08:27:29 UTC 2024 - Josef Reidinger <jreidinger@suse.com>

- Improve multipath experience: preload kernel module and set probing
  to smart option (bsc#1215598)

-------------------------------------------------------------------
Thu Dec 21 15:43:06 UTC 2023 - Imobach Gonzalez Sosa <igonzalezsosa@suse.com>

- Version 7

-------------------------------------------------------------------
Mon Dec  4 16:03:08 UTC 2023 - José Iván López González <jlopez@suse.com>

- Remove dependencies included by Agama packages (related to
  gh#openSUSE/agama#911).

-------------------------------------------------------------------
Fri Dec  1 14:23:09 UTC 2023 - Imobach Gonzalez Sosa <igonzalezsosa@suse.com>

- Version 6

-------------------------------------------------------------------
Mon Nov 13 18:02:39 UTC 2023 - Josef Reidinger <jreidinger@suse.com>

- Use by default zram to allow having 2GiB memory requirements
  (jsc#PED-7303)

-------------------------------------------------------------------
Mon Nov  6 08:30:01 UTC 2023 - Marcus Schäfer <marcus.schaefer@suse.com>

- Fix s390 PXE build by using 'custom' bootloader for s390 target
  There is an error inside grub2-zipl-setup which calls zipl that
  then complains with "Unable to create temporary device node: No such device or address".
  We don't see this issue with zipl in the kiwi integration test from here:
  https://build.opensuse.org/project/show/Virtualization:Appliances:Images:Testing_s390:tumbleweed
  Thus I don't think it's an issue with kiwi but most probably a conflict
  between the zipl setup and the raw btrfs filesystem usage in this case.
  Long story short, the zipl issue needs extra inspection and the fix
  here is simple because we actually don't need a bootloader to be installed
  into the disk image because it is expected to be deployed via a remote
  boot infrastructure. Therefore this change disables the bootloader
  install for s390 by setting the attribute: bootloader="custom"

-------------------------------------------------------------------
Tue Oct 24 08:04:07 UTC 2023 - Marcus Schäfer <marcus.schaefer@suse.com>

- Add new profile ALP-PXE which builds a variant of the agama
  installer that is an oem disk image which can be remote deployed
  into a ramdisk to boot into the agama installation. The size constraints
  are similar to the live-iso size. For more details please refer
  to README.pxe

----------------------------------------------------------------------------
Mon Oct 23 12:03:55 UTC 2023 - Imobach González Sosa <igonzalezsosa@suse.com>

- Add adobe-sourcehansans-jp-fonts
- Version 5

----------------------------------------------------------------------------
Thu Oct 19 20:19:11 UTC 2023 - Imobach González Sosa <igonzalezsosa@suse.com>

- Add libstorage-ng translations

----------------------------------------------------------------------------
Wed Sep 27 08:45:26 UTC 2023 - Imobach González Sosa <igonzalezsosa@suse.com>

- Version 4

----------------------------------------------------------------------------
Tue Sep 26 07:55:34 UTC 2023 - Imobach González Sosa <igonzalezsosa@suse.com>

- Clean-up zypper logs

----------------------------------------------------------------------------
Tue Sep 26 05:28:35 UTC 2023 - Imobach González Sosa <igonzalezsosa@suse.com>

- Added nvme-cli requested by https://bugzilla.suse.com/show_bug.cgi?id=1215572

----------------------------------------------------------------------------
Wed Aug 30 09:44:04 UTC 2023 - Imobach González Sosa <igonzalezsosa@suse.com>

- Add microos-tools package and enable proxy setup services.

----------------------------------------------------------------------------
Tue Aug 29 09:19:26 UTC 2023 - Imobach González Sosa <igonzalezsosa@suse.com>

- Enable ppc64le images

----------------------------------------------------------------------------
Thu Aug 03 10:23:49 UTC 2023 - Imobach González Sosa <igonzalezsosa@suse.com>

- Disable building the ALP image for ppc64le

----------------------------------------------------------------------------
Wed Aug 02 10:37:21 UTC 2023 - Imobach González Sosa <igonzalezsosa@suse.com>

- Version 3

----------------------------------------------------------------------------
Tue Aug 01 09:56:42 UTC 2023 - Imobach González Sosa <igonzalezsosa@suse.com>

- Replace "default" flavor with a new "openSUSE" flavor that only includes
  openSUSE-based products.
- Replace ALP-build-key with suse-build-key.

----------------------------------------------------------------------------
Mon Jul 31 11:34:26 UTC 2023 - Imobach González Sosa <igonzalezsosa@suse.com>

- Replace ALP-build-key with suse-build-key

----------------------------------------------------------------------------
Tue Jul 25 14:43:39 UTC 2023 - José Iván López González <jlopez@suse.com>

- Update filtering

----------------------------------------------------------------------------
Wed Jul 05 08:27:33 UTC 2023 - Imobach González Sosa <igonzalezsosa@suse.com>

- Bump version to match Agama

----------------------------------------------------------------------------
Thu Jun 08 14:12:15 UTC 2023 - Josef Reidinger <jreidinger@suse.com>

- add to live image also dbus services written in rust

----------------------------------------------------------------------------
Thu Jun 01 14:05:13 UTC 2023 - Ladislav Slezák <lslezak@suse.com>

- osc copypac from project:YaST:Head:Agama package:agama-live revision:13<|MERGE_RESOLUTION|>--- conflicted
+++ resolved
@@ -1,15 +1,14 @@
 -------------------------------------------------------------------
-<<<<<<< HEAD
 Fri Jan 10 09:03:06 UTC 2025 - Imobach Gonzalez Sosa <igonzalezsosa@suse.com>
 
 - Depend on Ruby's default version (gh#agama-project/agama#1872).
-=======
+
+-------------------------------------------------------------------
 Wed Jan  8 12:10:39 UTC 2025 - Knut Anderssen <kanderssen@suse.com>
 
 - Make agama kernel cmdline options available in the sysroot at
   /etc/agama.d/cmdline.conf and set it as a EnvironmentFile
   in Agama related services (gh#agama-project/agama#1866).
->>>>>>> 46a4610f
 
 -------------------------------------------------------------------
 Tue Dec 10 12:46:06 UTC 2024 - Michal Filka <mfilka@suse.com>
