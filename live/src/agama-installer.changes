-------------------------------------------------------------------
<<<<<<< HEAD
Fri Jan 31 12:49:24 UTC 2025 - Knut Anderssen <kanderssen@suse.com>

- Added support for giving a file url with extra kernel cmdline
  arguments (agama.info) which was known as the info file in 
  linuxrc.
- Added basic support for translating the ifcfg kernel cmdline arg
  to its ip equivalent (gh#agama-project/agama#1896).
- Moved the kernel cmdline conf under /run/agama/cmdline.d
=======
Wed Feb 12 12:02:39 UTC 2025 - Ladislav Slezák <lslezak@suse.com>

- Do not print details about removed kernel drivers and firmware
  files during build, this speeds up the build significantly
  (~1 minute faster build) and avoids huge build log.
- Uncompress the kernel drivers, no need to compress them twice
  (they are compressed by the squashfs as well). Compressing
  all drivers together in the image is more effective than
  compressing several thousands individual files.
  This makes the image about 33MB smaller (on x86_64). (boo#1192457)
- Hardlink the duplicate licenses, makes the ISO ~1MB smaller

-------------------------------------------------------------------
Wed Feb 12 10:17:47 UTC 2025 - Giacomo Leidi <giacomo.leidi@suse.com>

- Add ISO publisher (gh#agama-project/agama#1967)

-------------------------------------------------------------------
Wed Feb 12 08:04:11 UTC 2025 - Ladislav Slezák <lslezak@suse.com>

- Start root shell in a free terminal (usually tty2)
- Fixed restarting the x11-autologin service
- Do not ask to restore the browser session after restarting it
- Print only kernel errors or more severe messages on the console,
  avoid spamming the terminal with useless texts (bsc#1237056)

-------------------------------------------------------------------
Fri Feb  7 16:31:50 UTC 2025 - Eugenio Paolantonio <eugenio.paolantonio@suse.com>

- live: fix_bootconfig.s390x: restore initrd.off naming for the initrd offset
  This essentially reverts the previous change (bsc#1236781, gh#agama-project/agama#1969,
  gh#agama-project/agama#1974)

-------------------------------------------------------------------
Fri Feb  7 09:15:02 UTC 2025 - Ladislav Slezák <lslezak@suse.com>

- In local installation prefer the language configured in the
  UEFI firmware

-------------------------------------------------------------------
Fri Feb  7 08:21:29 UTC 2025 - Ladislav Slezák <lslezak@suse.com>

- Implemented media check functionality (bsc#1236103)

-------------------------------------------------------------------
Fri Feb  7 08:10:46 UTC 2025 - Ladislav Slezák <lslezak@suse.com>

- Use better ISO Volume ID labels (bsc#1236401)
- Improve also the boot menu labels
- Use the graphical boot menu also in SLE
- Added UEFI firmware settings boot menu option

-------------------------------------------------------------------
Tue Feb  4 13:25:35 UTC 2025 - Ladislav Slezák <lslezak@suse.com>

- configure xterm to use the default fixed font also in the
  configuration popup menu (Ctrl + click) to avoid crash
- bsc#1235478
  - tuned IceWM setup to disable some desktop functionality like
    opening main menu using the Win key (by mfilka@suse.com)

-------------------------------------------------------------------
Mon Feb  3 23:08:34 UTC 2025 - Eugenio Paolantonio <eugenio.paolantonio@suse.com>

- live: fix_bootconfig.s390x: use initrd.ofs for the initrd
  offset filename (gh#agama-project/agama#1969)

-------------------------------------------------------------------
Mon Feb  3 23:01:37 UTC 2025 - Eugenio Paolantonio <eugenio.paolantonio@suse.com>

- fix_bootimage: exit on failures (gh#agama-project/agama#1969)

-------------------------------------------------------------------
Mon Jan 20 10:37:43 UTC 2025 - Imobach Gonzalez Sosa <igonzalezsosa@suse.com>

- Add SUSE licenses (jsc#PED-11987).
>>>>>>> ca747cf5

-------------------------------------------------------------------
Wed Jan 15 16:53:28 UTC 2025 - Eugenio Paolantonio <eugenio.paolantonio@suse.com>

- Drop patterns-yast-yast2_basis requirement
  yast packages should be installed per package and not as
  a whole pattern.
  (gh#agama-project/agama#1893).

-------------------------------------------------------------------
Fri Jan 10 21:22:03 UTC 2025 - Imobach Gonzalez Sosa <igonzalezsosa@suse.com>

- Version 11

-------------------------------------------------------------------
Fri Jan 10 09:03:06 UTC 2025 - Imobach Gonzalez Sosa <igonzalezsosa@suse.com>

- Depend on Ruby's default version (gh#agama-project/agama#1872).

-------------------------------------------------------------------
Wed Jan  8 12:10:39 UTC 2025 - Knut Anderssen <kanderssen@suse.com>

- Make agama kernel cmdline options available in the sysroot at
  /etc/agama.d/cmdline.conf and set it as a EnvironmentFile
  in Agama related services (gh#agama-project/agama#1866).

-------------------------------------------------------------------
Tue Dec 10 12:46:06 UTC 2024 - Michal Filka <mfilka@suse.com>

- Updated config.sh to enable agama-dbus-monitor service
  (gh#agama-project/agama#1824).

-------------------------------------------------------------------
Thu Dec  5 11:19:10 UTC 2024 - Ladislav Slezák <lslezak@suse.com>

- Fixed missing firmware for some drivers (gh#agama-project/agama#1756)
  - Support wildcards ("*") in the references firmware files
  - Handle symbolic links

-------------------------------------------------------------------
Tue Dec  3 12:41:31 UTC 2024 - Imobach Gonzalez Sosa <igonzalezsosa@suse.com>

- Drop unneeded packages (gh#agama-project/agama#1805):
  - xf86-video-* are obsoleted by the modesetting driver.
  - xf86-input-wacom is obsoleted by libinput.

-------------------------------------------------------------------
Mon Dec  2 14:53:12 UTC 2024 - Ladislav Slezák <lslezak@suse.com>

- Use the installation-images config file for removing the kernel
  drivers, it deletes even more not needed drivers and it is
  a reliable source (related to gh#agama-project/agama#1665)
- The ISO size decreased by ~40MB

-------------------------------------------------------------------
Thu Nov 28 08:58:21 UTC 2024 - Ladislav Slezák <lslezak@suse.com>

- Less aggressive kernel driver cleanup, keep the multimedia
  drivers which are needed as dependencies of other drivers
  (usually graphic card drivers) (gh#agama-project/agama#1665)

-------------------------------------------------------------------
Wed Nov 13 12:20:23 UTC 2024 - Lubos Kocman <lubos.kocman@suse.com>

- Temporarily drop xf86-video-fbdev as it seems to be missing
  in the repo
  (gh#agama-project/agama#1752)

-------------------------------------------------------------------
Wed Nov 13 10:29:31 UTC 2024 - Lubos Kocman <lubos.kocman@suse.com>

- Add common xf86-video drives + x86-input for tablets
  (gh#agama-project/agama#1752)

-------------------------------------------------------------------
Thu Nov  7 11:32:09 UTC 2024 - Lubos Kocman <lubos.kocman@suse.com>

- Add Leap,Leap-PXE profiles
  The openSUSE profile is basically Tumbleweed
  Leap has ruby version from SLE profile, and Leap specific branding

-------------------------------------------------------------------
Tue Nov  5 12:41:19 UTC 2024 - Eugenio Paolantonio <eugenio.paolantonio@suse.com>

- config.sh: ignore non-existent translations if already missing.

-------------------------------------------------------------------
Fri Sep 20 11:44:43 UTC 2024 - Imobach Gonzalez Sosa <igonzalezsosa@suse.com>

- Version 10

-------------------------------------------------------------------
Thu Sep 19 12:02:59 UTC 2024 - Joaquín Rivera <jeriveramoya@suse.com>

- Revert to use tty7 (gh#openSUSE/agama#1582)
  openQA tty expectations for installer are always in this tty.
  The change to tty2 created an sporadic failure assigning tty2
  as a non-grafical one anyway in ppc64le and aarch64.

-------------------------------------------------------------------
Mon Sep 16 15:46:23 UTC 2024 - Lubos Kocman <lubos.kocman@suse.com>

- Define boot menu for all arches by scripts in config-cdroot
  newly added x86_64 and aarch64 write stock copies from kiwi
  generated grub.cfg

- intel uefi boot fix from "Boot from disk item" (gh#openSUSE/agama#1609)

- Keep -x on purpose for future trubleshooting (advice from Marcus)

- Use $kiwi_iname instead of static agama-live reference in all of
  config-cdroom/* with exception of s390x, where for some reason
  we use SUSE Linux... string instead


-------------------------------------------------------------------
Mon Sep  9 15:55:16 UTC 2024 - Eugenio Paolantonio <eugenio.paolantonio@suse.com>

- Firefox: set browser.startup.homepage_override.mstone to ignore
  (gh#openSUSE/agama#1593)

-------------------------------------------------------------------
Sun Sep  8 06:28:35 UTC 2024 - Lubos Kocman <lubos.kocman@suse.com>

- Use tty2 instead of tty7 (gh#openSUSE/agama#1582)
  This matches openQA tty expectations for >SLES12

-------------------------------------------------------------------
Wed Sep  4 07:08:30 UTC 2024 - Ladislav Slezák <lslezak@suse.com>

- Install Firefox on all architectures, install
  MozillaFirefox-branding-SLE in the SLE image
  (gh#openSUSE/agama#1574)

-------------------------------------------------------------------
Tue Sep  3 14:50:58 UTC 2024 - Ladislav Slezák <lslezak@suse.com>

- Firefox: disable the initial configuration workflow
  (gh#openSUSE/agama#1573)

-------------------------------------------------------------------
Fri Aug 30 13:05:53 UTC 2024 - Thomas Blume <Thomas.Blume@suse.com>

- remove memcheck workaround in images.sh (bsc#1228621)

-------------------------------------------------------------------
Mon Aug 26 10:05:01 UTC 2024 - Imobach Gonzalez Sosa <igonzalezsosa@suse.com>

- Include the procps instead of the procps4 package
  (jsc#PED-8669, gh#openSUSE/agama#1554).

-------------------------------------------------------------------
Mon Aug 19 17:54:55 UTC 2024 - Josef Reidinger <jreidinger@suse.com>

- Add beside staging-build-keys also openSUSE-build-keys to not
  require import of keys for official opensuse repos
  (gh#openSUSE/agama#1538)

-------------------------------------------------------------------
Mon Aug 12 12:38:45 UTC 2024 - Josef Reidinger <jreidinger@suse.com>

- Do not fail if there is no opensuse keys on medium for PXE
  (gh#openSUSE/agama#1535)

-------------------------------------------------------------------
Fri Aug  2 08:02:41 UTC 2024 - Ladislav Slezák <lslezak@suse.com>

- Display QR codes at the console for easier connecting to Agama
  with smartphones (gh#openSUSE/agama#1522)

-------------------------------------------------------------------
Thu Jul 25 13:18:38 UTC 2024 - Ladislav Slezák <lslezak@suse.com>

- Increase the available disk space in the Live system to allow
  installing additional development or debugging tools
  (gh#openSUSE/agama#1501)

-------------------------------------------------------------------
Fri Jul 19 09:43:06 UTC 2024 - Imobach Gonzalez Sosa <igonzalezsosa@suse.com>

- Add a new profile for SLE-based distributions
  (gh#openSUSE/agama#1475).
- Rename the package to "agama-installer".
- Do not include the full "base-x11" pattern but only the needed
  packages.

-------------------------------------------------------------------
Thu Jul 18 15:25:39 UTC 2024 - Ladislav Slezák <lslezak@suse.com>

- Include Puppeteer in all ISO images (gh#openSUSE/agama#1477)
- Drop Playwright ISO flavor (gh#openSUSE/agama#1481)

-------------------------------------------------------------------
Tue Jul  9 13:26:38 UTC 2024 - Knut Anderssen <kanderssen@suse.com>

- Added agama-installer-openSUSE PXE images
  (gh#openSUSE/agama#1450).

-------------------------------------------------------------------
Thu Jul  4 11:24:47 UTC 2024 - Lubos Kocman <lubos.kocman@suse.com>

- Update src/live to match rename to agama-installer-openSUSE
  fixes issue that bot updates wrong spec/changes file

- Update README and PXE to reference to agama-installer-openSUSE

- Update PXE instructions to create 25GB image instead of 20
  Current agama can't deploy e.g. Leap 16 on 20GB disk image
  with default layout including swap

-------------------------------------------------------------------
Wed Jul  3 10:41:32 UTC 2024 - Knut Anderssen <kanderssen@suse.com>

- Set agama as a transient hostname instead of an static one
  (gh#openSUSE/agama#1432).

-------------------------------------------------------------------
Fri Jun 28 13:40:35 UTC 2024 - Ladislav Slezák <lslezak@suse.com>

- Syntax highlighting for "agama config edit"
  (gh#openSUSE/agama#1411)

-------------------------------------------------------------------
Thu Jun 27 14:33:24 UTC 2024 -Steffen Winterfeldt <snwint@suse.com>

- Enable checksum generation for s390x agama live images
  (gh#openSUSE/agama#1406).

-------------------------------------------------------------------
Thu Jun 27 13:24:19 UTC 2024 - Imobach Gonzalez Sosa <igonzalezsosa@suse.com>

- Version 9

-------------------------------------------------------------------
Fri Jun 14 10:36:52 UTC 2024 - Ladislav Slezák <lslezak@suse.com>

- Experimental Agama self-update (gh#openSUSE/agama#1341)

-------------------------------------------------------------------
Thu Jun 13 16:07:08 UTC 2024 - Ladislav Slezák <lslezak@suse.com>

- Added Tumbleweed OSS and Agama Staging repositories to the Live
  system itself (gh#openSUSE/agama#1332)

-------------------------------------------------------------------
Tue Jun 11 21:39:51 UTC 2024 - Imobach Gonzalez Sosa <igonzalezsosa@suse.com>

- Add the jq package to the image (gh#openSUSE/agama#1314).

-------------------------------------------------------------------
Thu Jun  6 14:30:19 UTC 2024 - Ladislav Slezák <lslezak@suse.com>

- Automatically generate the root password (gh#openSUSE/agama#1292)
- Allow setting the default root password in ISO metadata
  (gh#openSUSE/agama#1290)
- Alloe setting teh root password from boot command line or set
  it interactively during boot (gh#openSUSE/agama#1288)

-------------------------------------------------------------------
Wed Jun  5 15:40:43 UTC 2024 - Knut Anderssen <kanderssen@suse.com>

- Fix the cd.ikr content for booting the s390x iso
  (gh#openSUSE/agama#1289).

-------------------------------------------------------------------
Tue May 21 10:38:39 UTC 2024 - Imobach Gonzalez Sosa <igonzalezsosa@suse.com>

- Add the procps4 package to the image (gh#openSUSE/agama#1245).

-------------------------------------------------------------------
Fri May 17 09:52:27 UTC 2024 - Imobach Gonzalez Sosa <igonzalezsosa@suse.com>

- Version 8

-------------------------------------------------------------------
Fri Feb  9 16:16:29 UTC 2024 - Ladislav Slezák <lslezak@suse.com>

- Image size reduced:
  - Removed translations and locale definitions for unsupported
    languages, removed translations for unused tools
  - Removed sound card and TV card drivers (not needed for the installer)
  - Removed alsa packages
  - Removed unused firmware files
- Require 25GB disk space for build (PXE build might fail with
  just 20GB)

-------------------------------------------------------------------
Thu Feb  1 08:27:29 UTC 2024 - Josef Reidinger <jreidinger@suse.com>

- Improve multipath experience: preload kernel module and set probing
  to smart option (bsc#1215598)

-------------------------------------------------------------------
Thu Dec 21 15:43:06 UTC 2023 - Imobach Gonzalez Sosa <igonzalezsosa@suse.com>

- Version 7

-------------------------------------------------------------------
Mon Dec  4 16:03:08 UTC 2023 - José Iván López González <jlopez@suse.com>

- Remove dependencies included by Agama packages (related to
  gh#openSUSE/agama#911).

-------------------------------------------------------------------
Fri Dec  1 14:23:09 UTC 2023 - Imobach Gonzalez Sosa <igonzalezsosa@suse.com>

- Version 6

-------------------------------------------------------------------
Mon Nov 13 18:02:39 UTC 2023 - Josef Reidinger <jreidinger@suse.com>

- Use by default zram to allow having 2GiB memory requirements
  (jsc#PED-7303)

-------------------------------------------------------------------
Mon Nov  6 08:30:01 UTC 2023 - Marcus Schäfer <marcus.schaefer@suse.com>

- Fix s390 PXE build by using 'custom' bootloader for s390 target
  There is an error inside grub2-zipl-setup which calls zipl that
  then complains with "Unable to create temporary device node: No such device or address".
  We don't see this issue with zipl in the kiwi integration test from here:
  https://build.opensuse.org/project/show/Virtualization:Appliances:Images:Testing_s390:tumbleweed
  Thus I don't think it's an issue with kiwi but most probably a conflict
  between the zipl setup and the raw btrfs filesystem usage in this case.
  Long story short, the zipl issue needs extra inspection and the fix
  here is simple because we actually don't need a bootloader to be installed
  into the disk image because it is expected to be deployed via a remote
  boot infrastructure. Therefore this change disables the bootloader
  install for s390 by setting the attribute: bootloader="custom"

-------------------------------------------------------------------
Tue Oct 24 08:04:07 UTC 2023 - Marcus Schäfer <marcus.schaefer@suse.com>

- Add new profile ALP-PXE which builds a variant of the agama
  installer that is an oem disk image which can be remote deployed
  into a ramdisk to boot into the agama installation. The size constraints
  are similar to the live-iso size. For more details please refer
  to README.pxe

----------------------------------------------------------------------------
Mon Oct 23 12:03:55 UTC 2023 - Imobach González Sosa <igonzalezsosa@suse.com>

- Add adobe-sourcehansans-jp-fonts
- Version 5

----------------------------------------------------------------------------
Thu Oct 19 20:19:11 UTC 2023 - Imobach González Sosa <igonzalezsosa@suse.com>

- Add libstorage-ng translations

----------------------------------------------------------------------------
Wed Sep 27 08:45:26 UTC 2023 - Imobach González Sosa <igonzalezsosa@suse.com>

- Version 4

----------------------------------------------------------------------------
Tue Sep 26 07:55:34 UTC 2023 - Imobach González Sosa <igonzalezsosa@suse.com>

- Clean-up zypper logs

----------------------------------------------------------------------------
Tue Sep 26 05:28:35 UTC 2023 - Imobach González Sosa <igonzalezsosa@suse.com>

- Added nvme-cli requested by https://bugzilla.suse.com/show_bug.cgi?id=1215572

----------------------------------------------------------------------------
Wed Aug 30 09:44:04 UTC 2023 - Imobach González Sosa <igonzalezsosa@suse.com>

- Add microos-tools package and enable proxy setup services.

----------------------------------------------------------------------------
Tue Aug 29 09:19:26 UTC 2023 - Imobach González Sosa <igonzalezsosa@suse.com>

- Enable ppc64le images

----------------------------------------------------------------------------
Thu Aug 03 10:23:49 UTC 2023 - Imobach González Sosa <igonzalezsosa@suse.com>

- Disable building the ALP image for ppc64le

----------------------------------------------------------------------------
Wed Aug 02 10:37:21 UTC 2023 - Imobach González Sosa <igonzalezsosa@suse.com>

- Version 3

----------------------------------------------------------------------------
Tue Aug 01 09:56:42 UTC 2023 - Imobach González Sosa <igonzalezsosa@suse.com>

- Replace "default" flavor with a new "openSUSE" flavor that only includes
  openSUSE-based products.
- Replace ALP-build-key with suse-build-key.

----------------------------------------------------------------------------
Mon Jul 31 11:34:26 UTC 2023 - Imobach González Sosa <igonzalezsosa@suse.com>

- Replace ALP-build-key with suse-build-key

----------------------------------------------------------------------------
Tue Jul 25 14:43:39 UTC 2023 - José Iván López González <jlopez@suse.com>

- Update filtering

----------------------------------------------------------------------------
Wed Jul 05 08:27:33 UTC 2023 - Imobach González Sosa <igonzalezsosa@suse.com>

- Bump version to match Agama

----------------------------------------------------------------------------
Thu Jun 08 14:12:15 UTC 2023 - Josef Reidinger <jreidinger@suse.com>

- add to live image also dbus services written in rust

----------------------------------------------------------------------------
Thu Jun 01 14:05:13 UTC 2023 - Ladislav Slezák <lslezak@suse.com>

- osc copypac from project:YaST:Head:Agama package:agama-live revision:13<|MERGE_RESOLUTION|>--- conflicted
+++ resolved
@@ -1,6 +1,5 @@
 -------------------------------------------------------------------
-<<<<<<< HEAD
-Fri Jan 31 12:49:24 UTC 2025 - Knut Anderssen <kanderssen@suse.com>
+Tue Feb 18 12:49:24 UTC 2025 - Knut Anderssen <kanderssen@suse.com>
 
 - Added support for giving a file url with extra kernel cmdline
   arguments (agama.info) which was known as the info file in 
@@ -8,7 +7,8 @@
 - Added basic support for translating the ifcfg kernel cmdline arg
   to its ip equivalent (gh#agama-project/agama#1896).
 - Moved the kernel cmdline conf under /run/agama/cmdline.d
-=======
+
+-------------------------------------------------------------------
 Wed Feb 12 12:02:39 UTC 2025 - Ladislav Slezák <lslezak@suse.com>
 
 - Do not print details about removed kernel drivers and firmware
@@ -85,7 +85,6 @@
 Mon Jan 20 10:37:43 UTC 2025 - Imobach Gonzalez Sosa <igonzalezsosa@suse.com>
 
 - Add SUSE licenses (jsc#PED-11987).
->>>>>>> ca747cf5
 
 -------------------------------------------------------------------
 Wed Jan 15 16:53:28 UTC 2025 - Eugenio Paolantonio <eugenio.paolantonio@suse.com>
