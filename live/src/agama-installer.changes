--- conflicted
+++ resolved
@@ -1,5 +1,4 @@
 -------------------------------------------------------------------
-<<<<<<< HEAD
 Tue Feb 18 12:49:24 UTC 2025 - Knut Anderssen <kanderssen@suse.com>
 
 - Added support for giving a file url with extra kernel cmdline
@@ -8,12 +7,12 @@
 - Added basic support for translating the ifcfg kernel cmdline arg
   to its ip equivalent (gh#agama-project/agama#1896).
 - Moved the kernel cmdline conf under /run/agama/cmdline.d
-=======
+
+-------------------------------------------------------------------
 Tue Feb 18 11:10:22 UTC 2025 - Ladislav Slezák <lslezak@suse.com>
 
 - Add the xhci-pci-renesas driver to the initrd if available
   (workaround for bsc#1237235)
->>>>>>> 12e0381c
 
 -------------------------------------------------------------------
 Wed Feb 12 12:02:39 UTC 2025 - Ladislav Slezák <lslezak@suse.com>
